--- conflicted
+++ resolved
@@ -58,11 +58,9 @@
     bool checkPortIffUp(const std::string &);
     bool isPortStateOk(const std::string&);
     bool isLagStateOk(const std::string&);
-<<<<<<< HEAD
     bool isEnableMACsec(const std::string &);
-=======
+
     uint16_t generateLacpKey(const std::string&);
->>>>>>> 0fe2dfed
 };
 
 }