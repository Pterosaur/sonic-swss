parameters:
- name: timeout
  type: number
  default: 480

- name: log_artifact_name
  type: string

- name: gcov_artifact_name
  type: string

- name: sonic_slave
  type: string

- name: archive_gcov
  type: boolean
  default: false

- name: docker_sonic_vs_name
  type: string
  default: docker-sonic-vs

- name: swss_common_branch
  type: string
  default: '$(BUILD_BRANCH)'

- name: asan
  type: boolean
  default: false

<<<<<<< HEAD
- name: allow_failed_artifact
  type: boolean
  default: false

=======
>>>>>>> 87eb07c7
- name: num_ports
  type: number
  default: 0

- name: run_tests_pattern
  type: string
  default: ""

jobs:
- job:
  displayName: vstest
  timeoutInMinutes: ${{ parameters.timeout }}

  pool: sonic-common

  steps:
  - script: |
      ls -A1 | xargs -I{} sudo rm -rf {}
    displayName: "Clean workspace"
  - checkout: self
  - task: DownloadPipelineArtifact@2
    inputs:
      artifact: ${{ parameters.docker_sonic_vs_name }}
      path: $(Build.ArtifactStagingDirectory)/download
    displayName: "Download pre-stage built ${{ parameters.docker_sonic_vs_name }}"
  - task: DownloadPipelineArtifact@2
    inputs:
      source: specific
      project: build
      pipeline: Azure.sonic-swss-common
      artifact: sonic-swss-common.amd64.ubuntu20_04
      runVersion: 'latestFromBranch'
      runBranch: 'refs/heads/${{ parameters.swss_common_branch }}'
<<<<<<< HEAD
      allowFailedBuilds: ${{ parameters.allow_failed_artifact }}
=======
>>>>>>> 87eb07c7
      path: $(Build.ArtifactStagingDirectory)/download
    displayName: "Download sonic swss common deb packages"

  - script: |
      set -ex
      sudo .azure-pipelines/build_and_install_module.sh

      sudo apt-get install -y libhiredis0.14 libyang0.16
      sudo dpkg -i --force-confask,confnew $(Build.ArtifactStagingDirectory)/download/libswsscommon_1.0.0_amd64.deb || apt-get install -f
      sudo dpkg -i $(Build.ArtifactStagingDirectory)/download/python3-swsscommon_1.0.0_amd64.deb

      # install packages for vs test
      sudo apt-get install -y net-tools bridge-utils vlan
      sudo apt-get install -y python3-pip
      sudo pip3 install pytest==4.6.2 attrs==19.1.0 exabgp==4.0.10 distro==1.5.0 docker==4.4.1 redis==3.3.4 flaky==3.7.0
    displayName: "Install dependencies"

  - script: |
      set -ex
      sudo docker load -i $(Build.ArtifactStagingDirectory)/download/docker-sonic-vs.gz
      docker ps
      ip netns list
      uname -a
      sudo /sbin/ip link add Vrf1 type vrf table 1001 || { echo 'vrf command failed' ; exit 1; }
      sudo /sbin/ip link del Vrf1 type vrf table 1001
      pushd tests

      params=""
      if [ '${{ parameters.archive_gcov }}' == True ]; then
        params=" ${params} --keeptb "
      fi
      if [ '${{ parameters.asan }}' == True ]; then
        params=" ${params} --graceful-stop "
      fi
      if [ ${{ parameters.num_ports }} -gt 0 ]; then
        params=" ${params} --num-ports=${{ parameters.num_ports }} "
      fi

      all_tests=$(ls test_*.py)
      all_tests="${all_tests} p4rt"

      if [ -n '${{ parameters.run_tests_pattern }}' ]; then
        all_tests=" $(ls ${{ parameters.run_tests_pattern }}) "
      fi

      test_set=()
      # Run 20 tests as a set.
      for test in ${all_tests}; do
        test_set+=("${test}")
        if [ ${#test_set[@]} -ge 20 ]; then
          test_name=$(echo "${test_set[0]}" | cut -d "." -f 1)
          echo "${test_set[*]}" | xargs sudo py.test -v --force-flaky --junitxml="${test_name}_tr.xml" $params --imgname=docker-sonic-vs:$(Build.DefinitionName).$(Build.BuildNumber).asan-${{ parameters.asan }}
          container_count=$(docker ps -q -a | wc -l)
          if [ '${{ parameters.archive_gcov }}' == True ] && [ ${container_count} -gt 0 ]; then
            ./gcov_support.sh set_environment $(Build.ArtifactStagingDirectory)
            docker stop $(docker ps -q -a)
            docker rm $(docker ps -q -a)
          fi
          test_set=()
        fi
      done
      if [ ${#test_set[@]} -gt 0 ]; then
        test_name=$(echo "${test_set[0]}" | cut -d "." -f 1)
        echo "${test_set[*]}" | xargs sudo py.test -v $params --force-flaky --junitxml="${test_name}_tr.xml" $params --imgname=docker-sonic-vs:$(Build.DefinitionName).$(Build.BuildNumber).asan-${{ parameters.asan }}
        container_count=$(docker ps -q -a | wc -l)
        if [ '${{ parameters.archive_gcov }}' == True ] && [ ${container_count} -gt 0 ]; then
          ./gcov_support.sh set_environment $(Build.ArtifactStagingDirectory)
          docker stop $(docker ps -q -a)
          docker rm $(docker ps -q -a)
        fi
      fi

      rm -rf $(Build.ArtifactStagingDirectory)/download
    displayName: "Run vs tests"
    continueOnError: ${{ parameters.asan }}

  - task: PublishTestResults@2
    inputs:
      testResultsFiles: '**/*_tr.xml'
      testRunTitle: vstest
    condition: succeeded()

  - script: |
      cp -r tests/log $(Build.ArtifactStagingDirectory)/

      if [ '${{ parameters.asan }}' == True ]; then
        cp -vr tests/log/*/log/asan $(Build.ArtifactStagingDirectory)/
      fi

      if [ '${{ parameters.archive_gcov }}' == True ]; then
        sudo apt-get install -y lcov
        cd $(Build.ArtifactStagingDirectory)/gcov_tmp/
        tar -zcvf sonic-gcov.tar.gz sonic-gcov/
        rm -rf sonic-gcov
      fi
    displayName: "Collect logs"
    condition: always()

  - publish: $(Build.ArtifactStagingDirectory)/gcov_tmp
    artifact: ${{ parameters.gcov_artifact_name }}
    displayName: "Publish gcov output"
    condition: and(succeeded(), eq('${{ parameters.archive_gcov }}', true))

  - publish: $(Build.ArtifactStagingDirectory)/
    artifact: ${{ parameters.log_artifact_name }}@$(System.JobAttempt)
    displayName: "Publish logs"
    condition: always()

  - publish: $(Build.ArtifactStagingDirectory)/asan
    artifact: asan-reports
    displayName: "Publish ASAN reports"
    condition: eq('${{ parameters.asan }}', true)

  - script: |
      if [ "$(ls -A $(Build.ArtifactStagingDirectory)/asan)" ]; then
        echo "There are issues reported by ASAN"
        exit 1
      else
        echo "No issues reported by ASAN"
      fi
    displayName: "Check ASAN reports"
    condition: eq('${{ parameters.asan }}', true)
    continueOnError: true<|MERGE_RESOLUTION|>--- conflicted
+++ resolved
@@ -28,13 +28,6 @@
   type: boolean
   default: false
 
-<<<<<<< HEAD
-- name: allow_failed_artifact
-  type: boolean
-  default: false
-
-=======
->>>>>>> 87eb07c7
 - name: num_ports
   type: number
   default: 0
@@ -68,10 +61,6 @@
       artifact: sonic-swss-common.amd64.ubuntu20_04
       runVersion: 'latestFromBranch'
       runBranch: 'refs/heads/${{ parameters.swss_common_branch }}'
-<<<<<<< HEAD
-      allowFailedBuilds: ${{ parameters.allow_failed_artifact }}
-=======
->>>>>>> 87eb07c7
       path: $(Build.ArtifactStagingDirectory)/download
     displayName: "Download sonic swss common deb packages"
 
