parameters:
- name: arch
  type: string
  values:
  - amd64
  - armhf
  - arm64
  default: amd64

- name: pool
  type: string
  values:
  - sonicbld
  - sonicbld-armhf
  - sonicbld-arm64
  - default
  default: default

- name: timeout
  type: number
  default: 60

- name: sonic_slave
  type: string

- name: sairedis_artifact_name
  type: string

- name: sairedis_artifact_project
  type: string
  default: 'build'

- name: sairedis_artifact_pipeline
  type: string
  default: 'Azure.sonic-sairedis'

- name: sairedis_artifact_branch
  type: string
  default: '$(BUILD_BRANCH)'

- name: sairedis_artifact_pattern
  type: string
  default: '**'

- name: swss_common_artifact_name
  type: string

- name: swss_common_branch
  type: string
  default: '$(BUILD_BRANCH)'

- name: artifact_name
  type: string

- name: archive_pytests
  type: boolean
  default: false

- name: archive_gcov
  type: boolean
  default: false

- name: common_lib_artifact_name
  type: string

- name: common_lib_artifact_project
  type: string
  default: 'build'

- name: common_lib_artifact_pipeline
  type: string
  default: 'Azure.sonic-buildimage.common_libs'

- name: common_lib_artifact_branch
  type: string
  default: '$(BUILD_BRANCH)'

- name: asan
  type: boolean
  default: false

- name: allow_failed_artifact
  type: boolean
  default: false

jobs:
- job:
  displayName: ${{ parameters.arch }}
  timeoutInMinutes: ${{ parameters.timeout }}

  pool:
    ${{ if ne(parameters.pool, 'default') }}:
      name: ${{ parameters.pool }}
    ${{ else }}:
      vmImage: 'ubuntu-20.04'

  container:
    image: sonicdev-microsoft.azurecr.io:443/${{ parameters.sonic_slave }}:latest

  steps:
  - checkout: self
    clean: true
    submodules: true
  - script: |
      sudo apt-get install -y libhiredis0.14 libhiredis-dev
      sudo apt-get install -y libzmq5 libzmq3-dev
      sudo apt-get install -qq -y \
          libhiredis-dev \
          swig3.0
      sudo apt-get install -y libdbus-1-3
      sudo apt-get install -y libteam-dev \
          libteam5 \
          libteamdctl0
    displayName: "Install dependencies"
  - task: DownloadPipelineArtifact@2
    inputs:
      source: specific
      project: build
      pipeline: Azure.sonic-swss-common
      artifact: ${{ parameters.swss_common_artifact_name }}
      runVersion: 'latestFromBranch'
      runBranch: 'refs/heads/${{ parameters.swss_common_branch }}'
<<<<<<< HEAD
      allowFailedBuilds: ${{ parameters.allow_failed_artifact }}
=======
>>>>>>> 46c0ca85
      path: $(Build.ArtifactStagingDirectory)/download/swsscommon
      patterns: |
        libswsscommon_1.0.0_${{ parameters.arch }}.deb
        libswsscommon-dev_1.0.0_${{ parameters.arch }}.deb
    displayName: "Download sonic swss common deb packages"
  - task: DownloadPipelineArtifact@2
    inputs:
      source: specific
      project: ${{ parameters.sairedis_artifact_project }}
      pipeline: ${{ parameters.sairedis_artifact_pipeline }}
      artifact: ${{ parameters.sairedis_artifact_name }}
      runVersion: 'latestFromBranch'
      runBranch: 'refs/heads/${{ parameters.sairedis_artifact_branch }}'
      path: $(Build.ArtifactStagingDirectory)/download/sairedis
      patterns: |
        ${{ parameters.sairedis_artifact_pattern }}/libsaivs_*.deb
        ${{ parameters.sairedis_artifact_pattern }}/libsaivs-dev_*.deb
        ${{ parameters.sairedis_artifact_pattern }}/libsairedis_*.deb
        ${{ parameters.sairedis_artifact_pattern }}/libsairedis-dev_*.deb
        ${{ parameters.sairedis_artifact_pattern }}/libsaimetadata_*.deb
        ${{ parameters.sairedis_artifact_pattern }}/libsaimetadata-dev_*.deb
        ${{ parameters.sairedis_artifact_pattern }}/syncd-vs_*.deb
    displayName: "Download sonic sairedis deb packages"
  - task: DownloadPipelineArtifact@2
    inputs:
      source: specific
      project: ${{ parameters.common_lib_artifact_project }}
      pipeline: ${{ parameters.common_lib_artifact_pipeline }}
      artifact: ${{ parameters.common_lib_artifact_name }}
      runVersion: 'latestFromBranch'
      runBranch: 'refs/heads/${{ parameters.common_lib_artifact_branch }}'
      path: $(Build.ArtifactStagingDirectory)/download/common
      patterns: |
        target/debs/buster/libnl-3-200_*.deb
        target/debs/buster/libnl-3-dev_*.deb
        target/debs/buster/libnl-genl-3-200_*.deb
        target/debs/buster/libnl-genl-3-dev_*.deb
        target/debs/buster/libnl-route-3-200_*.deb
        target/debs/buster/libnl-route-3-dev_*.deb
        target/debs/buster/libnl-nf-3-200_*.deb
        target/debs/buster/libnl-nf-3-dev_*.deb
        target/debs/buster/libyang_*.deb
    displayName: "Download common libs"
  - script: |
      set -ex
      cd download
      sudo dpkg -i $(find common -type f -name '*.deb')
      sudo dpkg -i $(find swsscommon -type f -name '*.deb')
      sudo dpkg -i $(find sairedis -type f -name '*.deb')
      cd ..
      rm -rf download
    workingDirectory: $(Build.ArtifactStagingDirectory)
    displayName: "Install libnl3, sonic swss common and sairedis"
  - script: |
      set -ex
      tar czf pytest.tgz tests
      cp -r pytest.tgz $(Build.ArtifactStagingDirectory)/
      if [ '${{ parameters.archive_gcov }}' == True ]; then
         export ENABLE_GCOV=y
      fi
      if [ '${{ parameters.asan }}' == True ]; then
         export ENABLE_ASAN=y
      fi
      ./autogen.sh
      dpkg-buildpackage -us -uc -b -j$(nproc) && cp ../*.deb .
    displayName: "Compile sonic swss"
  - publish: $(System.DefaultWorkingDirectory)/
    artifact: ${{ parameters.artifact_name }}
    displayName: "Archive swss debian packages"
  - publish: $(Build.ArtifactStagingDirectory)/
    artifact: sonic-swss-pytests
    displayName: "Archive swss pytests"
    condition: eq('${{ parameters.archive_pytests }}', true)<|MERGE_RESOLUTION|>--- conflicted
+++ resolved
@@ -79,10 +79,6 @@
   type: boolean
   default: false
 
-- name: allow_failed_artifact
-  type: boolean
-  default: false
-
 jobs:
 - job:
   displayName: ${{ parameters.arch }}
@@ -120,10 +116,6 @@
       artifact: ${{ parameters.swss_common_artifact_name }}
       runVersion: 'latestFromBranch'
       runBranch: 'refs/heads/${{ parameters.swss_common_branch }}'
-<<<<<<< HEAD
-      allowFailedBuilds: ${{ parameters.allow_failed_artifact }}
-=======
->>>>>>> 46c0ca85
       path: $(Build.ArtifactStagingDirectory)/download/swsscommon
       patterns: |
         libswsscommon_1.0.0_${{ parameters.arch }}.deb
