--- conflicted
+++ resolved
@@ -38,9 +38,9 @@
   type: string
   default: '$(BUILD_BRANCH)'
 
-- name: sairedis_artifact_folder
+- name: sairedis_artifact_pattern
   type: string
-  default: '.'
+  default: '**'
 
 - name: swss_common_artifact_name
   type: string
@@ -59,7 +59,6 @@
 - name: common_lib_artifact_name
   type: string
 
-<<<<<<< HEAD
 - name: common_lib_artifact_project
   type: string
   default: 'build'
@@ -72,19 +71,14 @@
   type: string
   default: '$(BUILD_BRANCH)'
 
-=======
->>>>>>> dbdf31c1
 - name: asan
   type: boolean
   default: false
 
-<<<<<<< HEAD
 - name: allow_failed_artifact
   type: boolean
   default: false
 
-=======
->>>>>>> dbdf31c1
 jobs:
 - job:
   displayName: ${{ parameters.arch }}
@@ -138,13 +132,13 @@
       runBranch: 'refs/heads/${{ parameters.sairedis_artifact_branch }}'
       path: $(Build.ArtifactStagingDirectory)/download/sairedis
       patterns: |
-        ${{ parameters.sairedis_artifact_folder }}/libsaivs_*.deb
-        ${{ parameters.sairedis_artifact_folder }}/libsaivs-dev_*.deb
-        ${{ parameters.sairedis_artifact_folder }}/libsairedis_*.deb
-        ${{ parameters.sairedis_artifact_folder }}/libsairedis-dev_*.deb
-        ${{ parameters.sairedis_artifact_folder }}/libsaimetadata_*.deb
-        ${{ parameters.sairedis_artifact_folder }}/libsaimetadata-dev_*.deb
-        ${{ parameters.sairedis_artifact_folder }}/syncd-vs_*.deb
+        ${{ parameters.sairedis_artifact_pattern }}/libsaivs_*.deb
+        ${{ parameters.sairedis_artifact_pattern }}/libsaivs-dev_*.deb
+        ${{ parameters.sairedis_artifact_pattern }}/libsairedis_*.deb
+        ${{ parameters.sairedis_artifact_pattern }}/libsairedis-dev_*.deb
+        ${{ parameters.sairedis_artifact_pattern }}/libsaimetadata_*.deb
+        ${{ parameters.sairedis_artifact_pattern }}/libsaimetadata-dev_*.deb
+        ${{ parameters.sairedis_artifact_pattern }}/syncd-vs_*.deb
     displayName: "Download sonic sairedis deb packages"
   - task: DownloadPipelineArtifact@2
     inputs:
