--- conflicted
+++ resolved
@@ -90,9 +90,9 @@
       pipeline: ${{ parameters.sairedis_artifact_pipeline }}
       artifact: ${{ parameters.sairedis_artifact_name }}
       runVersion: 'latestFromBranch'
-<<<<<<< HEAD
       runBranch: 'refs/heads/${{ parameters.sairedis_artifact_branch }}'
       path: $(Build.ArtifactStagingDirectory)/download/sairedis
+      allowPartiallySucceededBuilds: true
       patterns: |
         ${{ parameters.sairedis_artifact_pattern }}/libsaivs_*.deb
         ${{ parameters.sairedis_artifact_pattern }}/libsaivs-dev_*.deb
@@ -101,11 +101,6 @@
         ${{ parameters.sairedis_artifact_pattern }}/libsaimetadata_*.deb
         ${{ parameters.sairedis_artifact_pattern }}/libsaimetadata-dev_*.deb
         ${{ parameters.sairedis_artifact_pattern }}/syncd-vs_*.deb
-=======
-      runBranch: 'refs/heads/$(BUILD_BRANCH)'
-      path: $(Build.ArtifactStagingDirectory)/download
-      allowPartiallySucceededBuilds: true
->>>>>>> 6cbf7a04
     displayName: "Download sonic sairedis deb packages"
   - task: DownloadPipelineArtifact@2
     inputs:
