#include <limits.h>
#include <algorithm>
#include "aclorch.h"
#include "logger.h"
#include "schema.h"
#include "ipprefix.h"
#include "converter.h"

using namespace std;
using namespace swss;

mutex AclOrch::m_countersMutex;
map<acl_range_properties_t, AclRange*> AclRange::m_ranges;
condition_variable AclOrch::m_sleepGuard;
bool AclOrch::m_bCollectCounters = true;
sai_uint32_t AclRule::m_minPriority = 0;
sai_uint32_t AclRule::m_maxPriority = 0;

swss::DBConnector AclOrch::m_db(COUNTERS_DB, DBConnector::DEFAULT_UNIXSOCKET, 0);
swss::Table AclOrch::m_countersTable(&m_db, "COUNTERS");

extern sai_acl_api_t*    sai_acl_api;
extern sai_port_api_t*   sai_port_api;
extern sai_switch_api_t* sai_switch_api;
extern sai_object_id_t   gSwitchId;
extern PortsOrch*        gPortsOrch;

acl_rule_attr_lookup_t aclMatchLookup =
{
    { MATCH_SRC_IP,            SAI_ACL_ENTRY_ATTR_FIELD_SRC_IP },
    { MATCH_DST_IP,            SAI_ACL_ENTRY_ATTR_FIELD_DST_IP },
    { MATCH_L4_SRC_PORT,       SAI_ACL_ENTRY_ATTR_FIELD_L4_SRC_PORT },
    { MATCH_L4_DST_PORT,       SAI_ACL_ENTRY_ATTR_FIELD_L4_DST_PORT },
    { MATCH_ETHER_TYPE,        SAI_ACL_ENTRY_ATTR_FIELD_ETHER_TYPE },
    { MATCH_IP_PROTOCOL,       SAI_ACL_ENTRY_ATTR_FIELD_IP_PROTOCOL },
    { MATCH_TCP_FLAGS,         SAI_ACL_ENTRY_ATTR_FIELD_TCP_FLAGS },
    { MATCH_IP_TYPE,           SAI_ACL_ENTRY_ATTR_FIELD_ACL_IP_TYPE },
    { MATCH_DSCP,              SAI_ACL_ENTRY_ATTR_FIELD_DSCP },
    { MATCH_L4_SRC_PORT_RANGE, (sai_acl_entry_attr_t)SAI_ACL_RANGE_TYPE_L4_SRC_PORT_RANGE },
    { MATCH_L4_DST_PORT_RANGE, (sai_acl_entry_attr_t)SAI_ACL_RANGE_TYPE_L4_DST_PORT_RANGE },
};

acl_rule_attr_lookup_t aclL3ActionLookup =
{
<<<<<<< HEAD
    { ACTION_PACKET_ACTION, SAI_ACL_ENTRY_ATTR_ACTION_PACKET_ACTION },
    { ACTION_MIRROR_ACTION, SAI_ACL_ENTRY_ATTR_ACTION_MIRROR_INGRESS }
=======
    { PACKET_ACTION_FORWARD,  SAI_ACL_ENTRY_ATTR_PACKET_ACTION },
    { PACKET_ACTION_DROP,     SAI_ACL_ENTRY_ATTR_PACKET_ACTION },
    { PACKET_ACTION_REDIRECT, SAI_ACL_ENTRY_ATTR_ACTION_REDIRECT }
>>>>>>> 179daacb
};

static acl_table_type_lookup_t aclTableTypeLookUp =
{
    { TABLE_TYPE_L3,     ACL_TABLE_L3 },
    { TABLE_TYPE_MIRROR, ACL_TABLE_MIRROR }
};

static acl_ip_type_lookup_t aclIpTypeLookup =
{
    { IP_TYPE_ANY,         SAI_ACL_IP_TYPE_ANY },
    { IP_TYPE_IP,          SAI_ACL_IP_TYPE_IP },
    { IP_TYPE_NON_IP,      SAI_ACL_IP_TYPE_NON_IP },
    { IP_TYPE_IPv4ANY,     SAI_ACL_IP_TYPE_IPV4ANY },
    { IP_TYPE_NON_IPv4,    SAI_ACL_IP_TYPE_NON_IPV4 },
    { IP_TYPE_IPv6ANY,     SAI_ACL_IP_TYPE_IPV6ANY },
    { IP_TYPE_NON_IPv6,    SAI_ACL_IP_TYPE_NON_IPV6 },
    { IP_TYPE_ARP,         SAI_ACL_IP_TYPE_ARP },
    { IP_TYPE_ARP_REQUEST, SAI_ACL_IP_TYPE_ARP_REQUEST },
    { IP_TYPE_ARP_REPLY,   SAI_ACL_IP_TYPE_ARP_REPLY }
};

inline string toUpper(const string& str)
{
    string uppercase = str;

    transform(uppercase.begin(), uppercase.end(), uppercase.begin(), ::toupper);

    return uppercase;
}

inline string trim(const std::string& str, const std::string& whitespace = " \t")
{
    const auto strBegin = str.find_first_not_of(whitespace);
    if (strBegin == std::string::npos)
        return "";

    const auto strEnd = str.find_last_not_of(whitespace);
    const auto strRange = strEnd - strBegin + 1;

    return str.substr(strBegin, strRange);
}

AclRule::AclRule(AclOrch *aclOrch, string rule, string table, acl_table_type_t type) :
        m_pAclOrch(aclOrch),
        m_id(rule),
        m_tableId(table),
        m_tableType(type),
        m_tableOid(SAI_NULL_OBJECT_ID),
        m_ruleOid(SAI_NULL_OBJECT_ID),
        m_counterOid(SAI_NULL_OBJECT_ID),
        m_priority(0)
{
    m_tableOid = aclOrch->getTableById(m_tableId);
}

bool AclRule::validateAddPriority(string attr_name, string attr_value)
{
    bool status = false;

    if (attr_name == RULE_PRIORITY)
    {
        char *endp = NULL;
        errno = 0;
        m_priority = strtol(attr_value.c_str(), &endp, 0);
        // chack conversion was successfull and the value is within the allowed range
        status = (errno == 0) &&
                 (endp == attr_value.c_str() + attr_value.size()) &&
                 (m_priority >= m_minPriority) &&
                 (m_priority <= m_maxPriority);
    }

    return status;
}

bool AclRule::validateAddMatch(string attr_name, string attr_value)
{
    SWSS_LOG_ENTER();

    sai_attribute_value_t value;

    try
    {
        if (aclMatchLookup.find(attr_name) == aclMatchLookup.end())
        {
            return false;
        }
        else if(attr_name == MATCH_IP_TYPE)
        {
            if (!processIpType(attr_value, value.aclfield.data.u32))
            {
                SWSS_LOG_ERROR("Invalid IP type %s", attr_value.c_str());
                return false;
            }

            value.aclfield.mask.u32 = 0xFFFFFFFF;
        }
        else if(attr_name == MATCH_TCP_FLAGS)
        {
            vector<string> flagsData;
            string flags, mask;
            int val;
            char *endp = NULL;
            errno = 0;

            split(attr_value, flagsData, '/');

            if (flagsData.size() != 2) // expect two parts flags and mask separated with '/'
            {
                SWSS_LOG_ERROR("Invalid TCP flags format %s", attr_value.c_str());
                return false;
            }

            flags = trim(flagsData[0]);
            mask = trim(flagsData[1]);

            val = strtol(flags.c_str(), &endp, 0);
            if (errno || (endp != flags.c_str() + flags.size()) ||
                (val < 0) || (val > UCHAR_MAX))
            {
                SWSS_LOG_ERROR("TCP flags parse error, value: %s(=%d), errno: %d", flags.c_str(), val, errno);
                return false;
            }
            value.aclfield.data.u8 = val;

            val = strtol(mask.c_str(), &endp, 0);
            if (errno || (endp != mask.c_str() + mask.size()) ||
                (val < 0) || (val > UCHAR_MAX))
            {
                SWSS_LOG_ERROR("TCP mask parse error, value: %s(=%d), errno: %d", mask.c_str(), val, errno);
                return false;
            }
            value.aclfield.mask.u8 = val;
        }
        else if(attr_name == MATCH_ETHER_TYPE || attr_name == MATCH_L4_SRC_PORT || attr_name == MATCH_L4_DST_PORT)
        {
            value.aclfield.data.u16 = to_uint<uint16_t>(attr_value);
            value.aclfield.mask.u16 = 0xFFFF;
        }
        else if(attr_name == MATCH_DSCP)
        {
            value.aclfield.data.u8 = to_uint<uint8_t>(attr_value, 0, 63);
            value.aclfield.mask.u8 = 0xFF;
        }
        else if(attr_name == MATCH_IP_PROTOCOL)
        {
            value.aclfield.data.u8 = to_uint<uint8_t>(attr_value);
            value.aclfield.mask.u8 = 0xFF;
        }
        else if (attr_name == MATCH_SRC_IP || attr_name == MATCH_DST_IP)
        {
            IpPrefix ip(attr_value);

            if (ip.isV4())
            {
                value.aclfield.data.ip4 = ip.getIp().getV4Addr();
                value.aclfield.mask.ip4 = ip.getMask().getV4Addr();
            }
            else
            {
                memcpy(value.aclfield.data.ip6, ip.getIp().getV6Addr(), 16);
                memcpy(value.aclfield.mask.ip6, ip.getMask().getV6Addr(), 16);
            }
        }
        else if ((attr_name == MATCH_L4_SRC_PORT_RANGE) || (attr_name == MATCH_L4_DST_PORT_RANGE))
        {
            if (sscanf(attr_value.c_str(), "%d-%d", &value.u32range.min, &value.u32range.max) != 2)
            {
                SWSS_LOG_ERROR("Range parse error. Attribute: %s, value: %s", attr_name.c_str(), attr_value.c_str());
                return false;
            }

            // check boundaries
            if ((value.u32range.min > USHRT_MAX) ||
                (value.u32range.max > USHRT_MAX) ||
                (value.u32range.min > value.u32range.max))
            {
                SWSS_LOG_ERROR("Range parse error. Invalid range value. Attribute: %s, value: %s", attr_name.c_str(), attr_value.c_str());
                return false;
            }
        }
    }
    catch (exception &e)
    {
        SWSS_LOG_ERROR("Failed to parse %s attribute %s value. Error: %s", attr_name.c_str(), attr_value.c_str(), e.what());
        return false;
    }
    catch (...)
    {
        SWSS_LOG_ERROR("Failed to parse %s attribute %s value.", attr_name.c_str(), attr_value.c_str());
        return false;
    }

    m_matches[aclMatchLookup[attr_name]] = value;

    return true;
}

bool AclRule::processIpType(string type, sai_uint32_t &ip_type)
{
    SWSS_LOG_ENTER();

    auto it = aclIpTypeLookup.find(toUpper(type));

    if (it == aclIpTypeLookup.end())
    {
        return false;
    }

    ip_type = it->second;

    return true;
}

bool AclRule::create()
{
    SWSS_LOG_ENTER();

    sai_object_id_t table_oid = m_pAclOrch->getTableById(m_tableId);
    vector<sai_attribute_t> rule_attrs;
    sai_object_id_t range_objects[2];
    sai_object_list_t range_object_list = {0, range_objects};

    sai_attribute_t attr;
    sai_status_t status;

    if (!createCounter())
    {
        return false;
    }

    SWSS_LOG_INFO("Created counter for the rule %s in table %s", m_id.c_str(), m_tableId.c_str());

    // store table oid this rule belongs to
    attr.id = SAI_ACL_ENTRY_ATTR_TABLE_ID;
    attr.value.oid = table_oid;
    rule_attrs.push_back(attr);

    attr.id = SAI_ACL_ENTRY_ATTR_PRIORITY;
    attr.value.u32 = m_priority;
    rule_attrs.push_back(attr);

    attr.id = SAI_ACL_ENTRY_ATTR_ADMIN_STATE;
    attr.value.booldata = true;
    rule_attrs.push_back(attr);

    // add reference to the counter
    attr.id = SAI_ACL_ENTRY_ATTR_ACTION_COUNTER;
    attr.value.aclaction.parameter.oid = m_counterOid;
    attr.value.aclaction.enable = true;
    rule_attrs.push_back(attr);

    // store matches
    for (auto it : m_matches)
    {
        // collect ranges and add them later as a list
        if (((sai_acl_range_type_t)it.first == SAI_ACL_RANGE_TYPE_L4_SRC_PORT_RANGE) ||
            ((sai_acl_range_type_t)it.first == SAI_ACL_RANGE_TYPE_L4_DST_PORT_RANGE))
        {
            SWSS_LOG_INFO("Creating range object %u..%u", it.second.u32range.min, it.second.u32range.max);

            AclRange *range = AclRange::create((sai_acl_range_type_t)it.first, it.second.u32range.min, it.second.u32range.max);
            if (!range)
            {
                // release already created range if any
                AclRange::remove(range_objects, range_object_list.count);
                return false;
            }
            else
            {
                range_objects[range_object_list.count++] = range->getOid();
            }
        }
        else
        {
            attr.id = it.first;
            attr.value = it.second;
            attr.value.aclfield.enable = true;
            rule_attrs.push_back(attr);
        }
    }

    // store ranges if any
    if (range_object_list.count > 0)
    {
        attr.id = SAI_ACL_ENTRY_ATTR_FIELD_ACL_RANGE_TYPE;
        attr.value.aclfield.enable = true;
        attr.value.aclfield.data.objlist = range_object_list;
        rule_attrs.push_back(attr);
    }

    // store actions
    for (auto it : m_actions)
    {
        attr.id = it.first;
        attr.value = it.second;
        rule_attrs.push_back(attr);
    }

    status = sai_acl_api->create_acl_entry(&m_ruleOid, gSwitchId, rule_attrs.size(), rule_attrs.data());
    if (status != SAI_STATUS_SUCCESS)
    {
        SWSS_LOG_ERROR("Failed to create ACL rule");
        AclRange::remove(range_objects, range_object_list.count);
        decreaseNextHopRefCount();
    }

    return (status == SAI_STATUS_SUCCESS);
}

void AclRule::decreaseNextHopRefCount()
{
    if (!m_redirect_target_next_hop.empty())
    {
        m_pAclOrch->m_neighOrch->decreaseNextHopRefCount(IpAddress(m_redirect_target_next_hop));
        m_redirect_target_next_hop.clear();
    }
    if (!m_redirect_target_next_hop_group.empty())
    {
        IpAddresses target = IpAddresses(m_redirect_target_next_hop_group);
        m_pAclOrch->m_routeOrch->decreaseNextHopRefCount(target);
        // remove next hop group in case it's not used by anything else
        if (m_pAclOrch->m_routeOrch->isRefCounterZero(target))
        {
            if (m_pAclOrch->m_routeOrch->removeNextHopGroup(target))
            {
                SWSS_LOG_DEBUG("Removed acl redirect target next hop group '%s'", m_redirect_target_next_hop_group.c_str());
            }
            else
            {
                SWSS_LOG_ERROR("Failed to remove unused next hop group '%s'", m_redirect_target_next_hop_group.c_str());
                // FIXME: what else could we do here?
            }
        }
        m_redirect_target_next_hop_group.clear();
    }

    return;
}

bool AclRule::remove()
{
    SWSS_LOG_ENTER();
    sai_status_t res;

    if (sai_acl_api->remove_acl_entry(m_ruleOid) != SAI_STATUS_SUCCESS)
    {
        SWSS_LOG_ERROR("Failed to delete ACL rule");
        return false;
    }

    m_ruleOid = SAI_NULL_OBJECT_ID;

    decreaseNextHopRefCount();

    res = removeRanges();
    res &= removeCounter();

    return res;
}

AclRuleCounters AclRule::getCounters()
{
    SWSS_LOG_ENTER();

    sai_attribute_t counter_attr[2];
    counter_attr[0].id = SAI_ACL_COUNTER_ATTR_PACKETS;
    counter_attr[1].id = SAI_ACL_COUNTER_ATTR_BYTES;

    if (sai_acl_api->get_acl_counter_attribute(m_counterOid, 2, counter_attr) != SAI_STATUS_SUCCESS)
    {
        SWSS_LOG_ERROR("Failed to get counters for %s rule", m_id.c_str());
        return AclRuleCounters();
    }

    return AclRuleCounters(counter_attr[0].value.u64, counter_attr[1].value.u64);
}

shared_ptr<AclRule> AclRule::makeShared(acl_table_type_t type, AclOrch *acl, MirrorOrch *mirror, const string& rule, const string& table, const KeyOpFieldsValuesTuple& data)
{
    string action;
    bool action_found = false;
    /* Find action configured by user. Based on action type create rule. */
    for (const auto& itr : kfvFieldsValues(data))
    {
        string attr_name = toUpper(fvField(itr));
        string attr_value = fvValue(itr);
        if (attr_name == ACTION_PACKET_ACTION || attr_name == ACTION_MIRROR_ACTION)
        {
            action_found = true;
            action = attr_name;
            break;
        }
    }

    if (!action_found)
    {
        throw runtime_error("ACL rule action is not found in rule " + rule);
    }

    if (type != ACL_TABLE_L3 && type != ACL_TABLE_MIRROR)
    {
        throw runtime_error("Unknown table type.");
    }

    /* Mirror rules can exist in both tables*/
    if (action == ACTION_MIRROR_ACTION)
    {
        return make_shared<AclRuleMirror>(acl, mirror, rule, table, type);
    }
    /* L3 rules can exist only in L3 table */
    else if (type == ACL_TABLE_L3)
    {
        return make_shared<AclRuleL3>(acl, rule, table, type);
    }

    throw runtime_error("Wrong combination of table type and action in rule " + rule);
}

bool AclRule::createCounter()
{
    SWSS_LOG_ENTER();

    sai_attribute_t attr;
    vector<sai_attribute_t> counter_attrs;

    attr.id = SAI_ACL_COUNTER_ATTR_TABLE_ID;
    attr.value.oid = m_tableOid;
    counter_attrs.push_back(attr);

    attr.id = SAI_ACL_COUNTER_ATTR_ENABLE_BYTE_COUNT;
    attr.value.booldata = true;
    counter_attrs.push_back(attr);

    attr.id = SAI_ACL_COUNTER_ATTR_ENABLE_PACKET_COUNT;
    attr.value.booldata = true;
    counter_attrs.push_back(attr);

    if (sai_acl_api->create_acl_counter(&m_counterOid, gSwitchId, counter_attrs.size(), counter_attrs.data()) != SAI_STATUS_SUCCESS)
    {
        SWSS_LOG_ERROR("Failed to create counter for the rule %s in table %s", m_id.c_str(), m_tableId.c_str());
        return false;
    }

    return true;
}

bool AclRule::removeRanges()
{
    SWSS_LOG_ENTER();
    for (auto it : m_matches)
    {
        if (((sai_acl_range_type_t)it.first == SAI_ACL_RANGE_TYPE_L4_SRC_PORT_RANGE) ||
            ((sai_acl_range_type_t)it.first == SAI_ACL_RANGE_TYPE_L4_DST_PORT_RANGE))
        {
            return AclRange::remove((sai_acl_range_type_t)it.first, it.second.u32range.min, it.second.u32range.max);
        }
    }
    return true;
}

bool AclRule::removeCounter()
{
    SWSS_LOG_ENTER();

    if (m_counterOid == SAI_NULL_OBJECT_ID)
    {
        return true;
    }

    if (sai_acl_api->remove_acl_entry(m_counterOid) != SAI_STATUS_SUCCESS)
    {
        SWSS_LOG_ERROR("Failed to remove ACL counter for rule %s in table %s", m_id.c_str(), m_tableId.c_str());
        return false;
    }

    SWSS_LOG_INFO("Removing record about the counter %lX from the DB", m_counterOid);
    AclOrch::getCountersTable().del(getTableId() + ":" + getId());

    m_counterOid = SAI_NULL_OBJECT_ID;

    return true;
}

AclRuleL3::AclRuleL3(AclOrch *aclOrch, string rule, string table, acl_table_type_t type) :
        AclRule(aclOrch, rule, table, type)
{
}

bool AclRuleL3::validateAddAction(string attr_name, string _attr_value)
{
    SWSS_LOG_ENTER();

    string attr_value = toUpper(_attr_value);
    sai_attribute_value_t value;

    if (attr_name != ACTION_PACKET_ACTION)
    {
        return false;
    }

    if (attr_value == PACKET_ACTION_FORWARD)
    {
        value.aclaction.parameter.s32 = SAI_PACKET_ACTION_FORWARD;
    }
    else if (attr_value == PACKET_ACTION_DROP)
    {
        value.aclaction.parameter.s32 = SAI_PACKET_ACTION_DROP;
    }
    else if (attr_value.find(PACKET_ACTION_REDIRECT) != string::npos)
    {
        // resize attr_value to remove argument, _attr_value still has the argument
        attr_value.resize(string(PACKET_ACTION_REDIRECT).length());

        sai_object_id_t param_id = getRedirectObjectId(_attr_value);
        if (param_id == SAI_NULL_OBJECT_ID)
        {
            return false;
        }
        value.aclaction.parameter.oid = param_id;
    }
    else
    {
        return false;
    }
    value.aclaction.enable = true;

    m_actions[aclL3ActionLookup[attr_value]] = value;

    return true;
}

// This method should return sai attribute id of the redirect destination
sai_object_id_t AclRuleL3::getRedirectObjectId(const string& redirect_value)
{
    // check that we have a colon after redirect rule
    size_t colon_pos = string(PACKET_ACTION_REDIRECT).length();
    if (redirect_value[colon_pos] != ':')
    {
        SWSS_LOG_ERROR("Redirect action rule must have ':' after REDIRECT");
        return SAI_NULL_OBJECT_ID;
    }

    if (colon_pos + 1 == redirect_value.length())
    {
        SWSS_LOG_ERROR("Redirect action rule must have a target after 'REDIRECT:' action");
        return SAI_NULL_OBJECT_ID;
    }

    string target = redirect_value.substr(colon_pos + 1);

    // Try to parse physical port and LAG first
    Port port;
    if(m_pAclOrch->m_portOrch->getPort(target, port))
    {
        if (port.m_type == Port::PHY)
        {
            return port.m_port_id;
        }
        else if (port.m_type == Port::LAG)
        {
            return port.m_lag_id;
        }
        else
        {
            SWSS_LOG_ERROR("Wrong port type for REDIRECT action. Only physical ports and LAG ports are supported");
            return SAI_NULL_OBJECT_ID;
        }
    }

    // Try to parse nexthop ip address
    try
    {
        IpAddress ip(target);
        if (!m_pAclOrch->m_neighOrch->hasNextHop(ip))
        {
            SWSS_LOG_ERROR("ACL Redirect action target next hop ip: '%s' doesn't exist on the switch", ip.to_string().c_str());
            return SAI_NULL_OBJECT_ID;
        }

        m_redirect_target_next_hop = target;
        m_pAclOrch->m_neighOrch->increaseNextHopRefCount(ip);
        return m_pAclOrch->m_neighOrch->getNextHopId(ip);
    }
    catch (...)
    {
        // no error, just try next variant
    }

    // try to parse nh group ip addresses
    try
    {
        IpAddresses ips(target);
        if (!m_pAclOrch->m_routeOrch->hasNextHopGroup(ips))
        {
            SWSS_LOG_INFO("ACL Redirect action target next hop group: '%s' doesn't exist on the switch. Creating it.", ips.to_string().c_str());

            if(!m_pAclOrch->m_routeOrch->addNextHopGroup(ips))
            {
                SWSS_LOG_ERROR("Can't create required target next hop group '%s'", ips.to_string().c_str());
                return SAI_NULL_OBJECT_ID;
            }
            SWSS_LOG_DEBUG("Created acl redirect target next hop group '%s'", ips.to_string().c_str());
        }

        m_redirect_target_next_hop_group = target;
        m_pAclOrch->m_routeOrch->increaseNextHopRefCount(ips);
        return m_pAclOrch->m_routeOrch->getNextHopGroupId(ips);
    }
    catch (...)
    {
        // no error, just try next variant
    }

    SWSS_LOG_ERROR("ACL Redirect action target '%s' wasn't recognized", target.c_str());

    return SAI_NULL_OBJECT_ID;
}

bool AclRuleL3::validateAddMatch(string attr_name, string attr_value)
{
    if (attr_name == MATCH_DSCP)
    {
        SWSS_LOG_ERROR("DSCP match is not supported for the tables of type L3");
        return false;
    }

    return AclRule::validateAddMatch(attr_name, attr_value);
}

bool AclRuleL3::validate()
{
    SWSS_LOG_ENTER();

    if (m_matches.size() == 0 || m_actions.size() != 1)
    {
        return false;
    }

    return true;
}

void AclRuleL3::update(SubjectType, void *)
{
    // Do nothing
}

AclRuleMirror::AclRuleMirror(AclOrch *aclOrch, MirrorOrch *mirror, string rule, string table, acl_table_type_t type) :
        AclRule(aclOrch, rule, table, type),
        m_state(false),
        m_pMirrorOrch(mirror)
{
}

bool AclRuleMirror::validateAddAction(string attr_name, string attr_value)
{
    SWSS_LOG_ENTER();

    if (attr_name != ACTION_MIRROR_ACTION)
    {
        return false;
    }

    if (!m_pMirrorOrch->sessionExists(attr_value))
    {
        return false;
    }

    m_sessionName = attr_value;

    return true;
}

bool AclRuleMirror::validateAddMatch(string attr_name, string attr_value)
{
    if (m_tableType == ACL_TABLE_L3 && attr_name == MATCH_DSCP)
    {
        SWSS_LOG_ERROR("DSCP match is not supported for the tables of type L3");
        return false;
    }

    return AclRule::validateAddMatch(attr_name, attr_value);
}

bool AclRuleMirror::validate()
{
    SWSS_LOG_ENTER();

    if (m_matches.size() == 0 || m_sessionName.empty())
    {
        return false;
    }

    return true;
}

bool AclRuleMirror::create()
{
    SWSS_LOG_ENTER();

    sai_attribute_value_t value;
    bool state = false;
    sai_object_id_t oid = SAI_NULL_OBJECT_ID;

    if (!m_pMirrorOrch->getSessionState(m_sessionName, state))
    {
        throw runtime_error("Failed to get mirror session state");
    }

    // Increase session reference count regardless of state to deny
    // attempt to remove mirror session with attached ACL rules.
    if (!m_pMirrorOrch->increaseRefCount(m_sessionName))
    {
        throw runtime_error("Failed to increase mirror session reference count");
    }

    if (!state)
    {
        return true;
    }

    if (!m_pMirrorOrch->getSessionOid(m_sessionName, oid))
    {
        throw runtime_error("Failed to get mirror session OID");
    }

    value.aclaction.enable = true;
    value.aclaction.parameter.objlist.list = &oid;
    value.aclaction.parameter.objlist.count = 1;

    m_actions.clear();
    m_actions[SAI_ACL_ENTRY_ATTR_ACTION_MIRROR_INGRESS] = value;

    if (!AclRule::create())
    {
        return false;
    }

    m_state = true;

    return true;
}

bool AclRuleMirror::remove()
{
    if (!m_state)
    {
        return true;
    }

    if (!AclRule::remove())
    {
        return false;
    }

    if (!m_pMirrorOrch->decreaseRefCount(m_sessionName))
    {
        throw runtime_error("Failed to decrease mirror session reference count");
    }

    m_state = false;

    return true;
}

void AclRuleMirror::update(SubjectType type, void *cntx)
{
    if (type != SUBJECT_TYPE_MIRROR_SESSION_CHANGE)
    {
        return;
    }

    MirrorSessionUpdate *update = static_cast<MirrorSessionUpdate *>(cntx);

    if (m_sessionName != update->name)
    {
        return;
    }

    if (update->active)
    {
        SWSS_LOG_INFO("Activating mirroring ACL %s for session %s", m_id.c_str(), m_sessionName.c_str());
        create();
    }
    else
    {
        // Store counters before deactivating ACL rule
        counters += getCounters();

        SWSS_LOG_INFO("Deactivating mirroring ACL %s for session %s", m_id.c_str(), m_sessionName.c_str());
        remove();
    }
}

AclRuleCounters AclRuleMirror::getCounters()
{
    AclRuleCounters cnt(counters);

    if (m_state)
    {
        cnt += AclRule::getCounters();
    }

    return cnt;
}

AclRange::AclRange(sai_acl_range_type_t type, sai_object_id_t oid, int min, int max):
    m_oid(oid), m_refCnt(0), m_min(min), m_max(max), m_type(type)
{
    SWSS_LOG_ENTER();
}

AclRange *AclRange::create(sai_acl_range_type_t type, int min, int max)
{
    SWSS_LOG_ENTER();
    sai_status_t status;
    sai_object_id_t range_oid = SAI_NULL_OBJECT_ID;

    acl_range_properties_t rangeProperties = make_tuple(type, min, max);
    auto range_it = m_ranges.find(rangeProperties);
    if(range_it == m_ranges.end())
    {
        sai_attribute_t attr;
        vector<sai_attribute_t> range_attrs;

        // work around to avoid syncd termination on SAI error due to max count of ranges reached
        // can be removed when syncd start passing errors to the SAI callers
        char *platform = getenv("onie_platform");
        if (platform && strstr(platform, MLNX_PLATFORM_SUBSTRING))
        {
            if (m_ranges.size() >= MLNX_MAX_RANGES_COUNT)
            {
                SWSS_LOG_ERROR("Maximum numbers of ACL ranges reached");
                return NULL;
            }
        }

        attr.id = SAI_ACL_RANGE_ATTR_TYPE;
        attr.value.s32 = type;
        range_attrs.push_back(attr);

        attr.id = SAI_ACL_RANGE_ATTR_LIMIT;
        attr.value.u32range.min = min;
        attr.value.u32range.max = max;
        range_attrs.push_back(attr);

        status = sai_acl_api->create_acl_range(&range_oid, gSwitchId, range_attrs.size(), range_attrs.data());
        if (status != SAI_STATUS_SUCCESS)
        {
            SWSS_LOG_ERROR("Failed to create range object");
            return NULL;
        }

        SWSS_LOG_INFO("Created ACL Range object. Type: %d, range %d-%d, oid: %lX", type, min, max, range_oid);
        m_ranges[rangeProperties] = new AclRange(type, range_oid, min, max);

        range_it = m_ranges.find(rangeProperties);
    }
    else
    {
        SWSS_LOG_INFO("Reusing range object oid %lX ref count increased to %d", range_it->second->m_oid, range_it->second->m_refCnt);
    }

    // increase range reference count
    range_it->second->m_refCnt++;

    return range_it->second;
}

bool AclRange::remove(sai_acl_range_type_t type, int min, int max)
{
    SWSS_LOG_ENTER();

    auto range_it = m_ranges.find(make_tuple(type, min, max));

    if(range_it == m_ranges.end())
    {
        return false;
    }

    return range_it->second->remove();
}

bool AclRange::remove(sai_object_id_t *oids, int oidsCnt)
{
    SWSS_LOG_ENTER();

    for (int oidIdx = 0; oidIdx < oidsCnt; oidsCnt++)
    {
        for (auto it : m_ranges)
        {
            if (it.second->m_oid == oids[oidsCnt])
            {
                return it.second->remove();
            }
        }
    }

    return false;
}

bool AclRange::remove()
{
    SWSS_LOG_ENTER();

    if ((--m_refCnt) < 0)
    {
        throw runtime_error("Invalid ACL Range refCnt!");
    }

    if (m_refCnt == 0)
    {
        SWSS_LOG_INFO("Range object oid %lX ref count is %d, removing..", m_oid, m_refCnt);
        if (sai_acl_api->remove_acl_range(m_oid) != SAI_STATUS_SUCCESS)
        {
            SWSS_LOG_ERROR("Failed to delete ACL Range object oid: %lX", m_oid);
            return false;
        }
        auto range_it = m_ranges.find(make_tuple(m_type, m_min, m_max));

        m_ranges.erase(range_it);
        delete this;
    }
    else
    {
        SWSS_LOG_INFO("Range object oid %lX ref count decreased to %d", m_oid, m_refCnt);
    }

    return true;
}

AclOrch::AclOrch(DBConnector *db, vector<string> tableNames, PortsOrch *portOrch, MirrorOrch *mirrorOrch, NeighOrch *neighOrch, RouteOrch *routeOrch) :
        Orch(db, tableNames),
        m_portOrch(portOrch),
        m_mirrorOrch(mirrorOrch),
        m_neighOrch(neighOrch),
        m_routeOrch(routeOrch)
{
    SWSS_LOG_ENTER();

    sai_attribute_t attrs[] =
    {
        { SAI_SWITCH_ATTR_ACL_ENTRY_MINIMUM_PRIORITY },
        { SAI_SWITCH_ATTR_ACL_ENTRY_MAXIMUM_PRIORITY }
    };

    // get min/max allowed priority
    if (sai_switch_api->get_switch_attribute(gSwitchId, sizeof(attrs)/sizeof(attrs[0]), attrs) == SAI_STATUS_SUCCESS)
    {
        SWSS_LOG_INFO("Got ACL entry priority values, min: %u, max: %u", attrs[0].value.u32, attrs[1].value.u32);
        AclRule::setRulePriorities(attrs[0].value.u32, attrs[1].value.u32);
    }
    else
    {
        SWSS_LOG_ERROR("Failed to get ACL entry priority min/max values");
    }

    m_mirrorOrch->attach(this);

    // Should be initialized last to guaranty that object is
    // initialized before thread start.
    m_countersThread = thread(AclOrch::collectCountersThread, this);
}

AclOrch::~AclOrch()
{
    m_mirrorOrch->detach(this);

    m_bCollectCounters = false;
    m_sleepGuard.notify_all();

    m_countersThread.join();
}

void AclOrch::update(SubjectType type, void *cntx)
{
    SWSS_LOG_ENTER();

    if (type != SUBJECT_TYPE_MIRROR_SESSION_CHANGE)
    {
        return;
    }

    unique_lock<mutex> lock(m_countersMutex);

    for (const auto& table : m_AclTables)
    {
        for (auto& rule : table.second.rules)
        {
            rule.second->update(type, cntx);
        }
    }
}

void AclOrch::doTask(Consumer &consumer)
{
    SWSS_LOG_ENTER();

    string table_name = consumer.m_consumer->getTableName();

    if (table_name == APP_ACL_TABLE_NAME)
    {
        unique_lock<mutex> lock(m_countersMutex);
        doAclTableTask(consumer);
    }
    else if (table_name == APP_ACL_RULE_TABLE_NAME)
    {
        unique_lock<mutex> lock(m_countersMutex);
        doAclRuleTask(consumer);
    }
    else
    {
        SWSS_LOG_ERROR("Invalid table %s", table_name.c_str());
    }
}

void AclOrch::doAclTableTask(Consumer &consumer)
{
    SWSS_LOG_ENTER();

    auto it = consumer.m_toSync.begin();
    while (it != consumer.m_toSync.end())
    {
        KeyOpFieldsValuesTuple t = it->second;
        string key = kfvKey(t);
        size_t found = key.find(':');
        string table_id = key.substr(0, found);
        string op = kfvOp(t);

        SWSS_LOG_DEBUG("OP: %s, TABLE_ID: %s", op.c_str(), table_id.c_str());

        if (op == SET_COMMAND)
        {
            AclTable newTable;
            bool bAllAttributesOk = true;

            for (auto itp : kfvFieldsValues(t))
            {
                newTable.id = table_id;

                string attr_name = toUpper(fvField(itp));
                string attr_value = fvValue(itp);

                SWSS_LOG_DEBUG("TABLE ATTRIBUTE: %s : %s", attr_name.c_str(), attr_value.c_str());

                if (attr_name == TABLE_DESCRIPTION)
                {
                    newTable.description = attr_value;
                }
                else if (attr_name == TABLE_TYPE)
                {
                    if (!processAclTableType(attr_value, newTable.type))
                    {
                        SWSS_LOG_ERROR("Failed to process table type for table %s", table_id.c_str());
                    }
                }
                else if (attr_name == TABLE_PORTS)
                {
                    if (!processPorts(attr_value, newTable.ports))
                    {
                        SWSS_LOG_ERROR("Failed to process table ports for table %s", table_id.c_str());
                    }
                }
                else
                {
                    SWSS_LOG_ERROR("Unknown table attribute '%s'", attr_name.c_str());
                    bAllAttributesOk = false;
                    break;
                }
            }
            // validate and create ACL Table
            if (bAllAttributesOk && validateAclTable(newTable))
            {
                sai_object_id_t table_oid = getTableById(table_id);

                if (table_oid != SAI_NULL_OBJECT_ID)
                {
                    // table already exists, delete it first
                    if (deleteUnbindAclTable(table_oid) == SAI_STATUS_SUCCESS)
                    {
                        SWSS_LOG_INFO("Successfully deleted ACL table %s", table_id.c_str());
                        m_AclTables.erase(table_oid);
                    }
                }
                if (createBindAclTable(newTable, table_oid) == SAI_STATUS_SUCCESS)
                {
                    m_AclTables[table_oid] = newTable;
                    SWSS_LOG_INFO("Successfully created ACL table %s, oid: %lX", newTable.description.c_str(), table_oid);
                }
                else
                {
                    SWSS_LOG_ERROR("Failed to create table %s", table_id.c_str());
                }
            }
            else
            {
                SWSS_LOG_ERROR("Failed to create ACL table. Table configuration is invalid");
            }
        }
        else if (op == DEL_COMMAND)
        {
            sai_object_id_t table_oid = getTableById(table_id);
            if (table_oid != SAI_NULL_OBJECT_ID)
            {
                if (deleteUnbindAclTable(table_oid) == SAI_STATUS_SUCCESS)
                {
                    SWSS_LOG_INFO("Successfully deleted ACL table %s", table_id.c_str());
                    m_AclTables.erase(table_oid);
                }
                else
                {
                    SWSS_LOG_ERROR("Failed to delete ACL table %s", table_id.c_str());
                }
            }
            else
            {
                SWSS_LOG_ERROR("Failed to delete ACL table. Table %s does not exist", table_id.c_str());
            }
        }
        else
        {
            SWSS_LOG_ERROR("Unknown operation type %s", op.c_str());
        }
        it = consumer.m_toSync.erase(it);
    }
}

void AclOrch::doAclRuleTask(Consumer &consumer)
{
    SWSS_LOG_ENTER();

    auto it = consumer.m_toSync.begin();
    while (it != consumer.m_toSync.end())
    {
        KeyOpFieldsValuesTuple t = it->second;
        string key = kfvKey(t);
        size_t found = key.find(':');
        string table_id = key.substr(0, found);
        string rule_id = key.substr(found + 1);
        string op = kfvOp(t);

        SWSS_LOG_INFO("OP: %s, TABLE_ID: %s, RULE_ID: %s", op.c_str(), table_id.c_str(), rule_id.c_str());

        if (op == SET_COMMAND)
        {
            bool bAllAttributesOk = true;
            shared_ptr<AclRule> newRule;
            sai_object_id_t table_oid = getTableById(table_id);

            /* ACL table is not yet created */
            /* TODO: Remove ACL_TABLE_UNKNOWN as a table with this type cannot be successfully created */
            if (table_oid == SAI_NULL_OBJECT_ID || m_AclTables[table_oid].type == ACL_TABLE_UNKNOWN)
            {
                SWSS_LOG_INFO("Wait for ACL table %s to be created", table_id.c_str());
                it++;
                continue;
            }

            if (bAllAttributesOk)
            {
                newRule = AclRule::makeShared(m_AclTables[table_oid].type, this, m_mirrorOrch, rule_id, table_id, t);

                for (const auto& itr : kfvFieldsValues(t))
                {
                    string attr_name = toUpper(fvField(itr));
                    string attr_value = fvValue(itr);

                    SWSS_LOG_INFO("ATTRIBUTE: %s %s", attr_name.c_str(), attr_value.c_str());

                    if (newRule->validateAddPriority(attr_name, attr_value))
                    {
                        SWSS_LOG_INFO("Added priority attribute");
                    }
                    else if (newRule->validateAddMatch(attr_name, attr_value))
                    {
                        SWSS_LOG_INFO("Added match attribute '%s'", attr_name.c_str());
                    }
                    else if (newRule->validateAddAction(attr_name, attr_value))
                    {
                        SWSS_LOG_INFO("Added action attribute '%s'", attr_name.c_str());
                    }
                    else
                    {
                        SWSS_LOG_ERROR("Unknown or invalid rule attribute '%s : %s'", attr_name.c_str(), attr_value.c_str());
                        bAllAttributesOk = false;
                        break;
                    }
                }
            }

            // validate and create ACL rule
            if (bAllAttributesOk && newRule->validate())
            {
                auto ruleIter = m_AclTables[table_oid].rules.find(rule_id);
                if (ruleIter != m_AclTables[table_oid].rules.end())
                {
                    // rule already exists - delete it first
                    if (ruleIter->second->remove())
                    {
                        m_AclTables[table_oid].rules.erase(ruleIter);
                        SWSS_LOG_INFO("Successfully deleted ACL rule: %s", rule_id.c_str());
                    }
                }
                if (newRule->create())
                {
                    m_AclTables[table_oid].rules[rule_id] = newRule;
                    SWSS_LOG_INFO("Successfully created ACL rule %s in table %s", rule_id.c_str(), table_id.c_str());
                }
                else
                {
                    SWSS_LOG_ERROR("Failed to create rule in table %s", table_id.c_str());
                }
            }
            else
            {
                SWSS_LOG_ERROR("Failed to create ACL rule. Rule configuration is invalid");
            }
        }
        else if (op == DEL_COMMAND)
        {
            sai_object_id_t table_oid = getTableById(table_id);
            if (table_oid != SAI_NULL_OBJECT_ID)
            {
                auto ruleIter = m_AclTables[table_oid].rules.find(rule_id);
                if (ruleIter != m_AclTables[table_oid].rules.end())
                {
                    if (ruleIter->second->remove())
                    {
                        m_AclTables[table_oid].rules.erase(ruleIter);
                        SWSS_LOG_INFO("Successfully deleted ACL rule %s", rule_id.c_str());
                    }
                    else
                    {
                        SWSS_LOG_ERROR("Failed to delete ACL rule: %s", table_id.c_str());
                    }
                }
                else
                {
                    SWSS_LOG_ERROR("Failed to delete ACL rule. Unknown rule %s", rule_id.c_str());
                }
            }
            else
            {
                SWSS_LOG_ERROR("Failed to delete rule %s from ACL table %s. Table does not exist", rule_id.c_str(), table_id.c_str());
            }
        }
        else
        {
            SWSS_LOG_ERROR("Unknown operation type %s", op.c_str());
        }
        it = consumer.m_toSync.erase(it);
    }
}

bool AclOrch::processPorts(string portsList, ports_list_t& out)
{
    SWSS_LOG_ENTER();

    vector<string> strList;

    SWSS_LOG_INFO("Processing ACL table port list %s", portsList.c_str());

    split(portsList, strList, ',');

    set<string> strSet(strList.begin(), strList.end());

    if (strList.size() != strSet.size())
    {
        SWSS_LOG_ERROR("Failed to process port list. Duplicate port entry");
        return false;
    }

    if (strList.empty())
    {
        SWSS_LOG_ERROR("Failed to process port list. List is empty");
        return false;
    }

    for (const auto& alias : strList)
    {
        Port port;
        if (!m_portOrch->getPort(alias, port))
        {
            SWSS_LOG_ERROR("Failed to process port. Port %s doesn't exist", alias.c_str());
            return false;
        }

        if (port.m_type != Port::PHY)
        {
            SWSS_LOG_ERROR("Failed to process port. Incorrect port %s type %d", alias.c_str(), port.m_type);
            return false;
        }

        out.push_back(port.m_port_id);
    }

    return true;
}

bool AclOrch::processAclTableType(string type, acl_table_type_t &table_type)
{
    SWSS_LOG_ENTER();

    auto tt = aclTableTypeLookUp.find(toUpper(type));

    if (tt == aclTableTypeLookUp.end())
    {
        return false;
    }

    table_type = tt->second;

    return true;
}

sai_object_id_t AclOrch::getTableById(string table_id)
{
    SWSS_LOG_ENTER();

    for (auto it : m_AclTables)
    {
        if (it.second.id == table_id)
        {
            return it.first;
        }
    }

    return SAI_NULL_OBJECT_ID;
}

bool AclOrch::validateAclTable(AclTable &aclTable)
{
    SWSS_LOG_ENTER();

    if (aclTable.type == ACL_TABLE_UNKNOWN || aclTable.ports.size() == 0)
    {
        return false;
    }

    return true;
}

sai_status_t AclOrch::createBindAclTable(AclTable &aclTable, sai_object_id_t &table_oid)
{
    SWSS_LOG_ENTER();

    sai_status_t status;
    sai_attribute_t attr;
    vector<sai_attribute_t> table_attrs;
    int32_t range_types_list[] =
        { SAI_ACL_RANGE_TYPE_L4_DST_PORT_RANGE,
          SAI_ACL_RANGE_TYPE_L4_SRC_PORT_RANGE
        };

    attr.id = SAI_ACL_TABLE_ATTR_ACL_BIND_POINT_TYPE_LIST;
    vector<int32_t> bpoint_list;
    bpoint_list.push_back(SAI_ACL_BIND_POINT_TYPE_PORT);
    attr.value.s32list.count = 1;
    attr.value.s32list.list = bpoint_list.data();
    table_attrs.push_back(attr);

    attr.id = SAI_ACL_TABLE_ATTR_ACL_STAGE;
    attr.value.s32 = SAI_ACL_STAGE_INGRESS;
    table_attrs.push_back(attr);

    attr.id = SAI_ACL_TABLE_GROUP_MEMBER_ATTR_PRIORITY;
    attr.value.u32 = DEFAULT_TABLE_PRIORITY;
    table_attrs.push_back(attr);

    attr.id = SAI_ACL_TABLE_ATTR_FIELD_ETHER_TYPE;
    attr.value.booldata = true;
    table_attrs.push_back(attr);

    attr.id = SAI_ACL_TABLE_ATTR_FIELD_ACL_IP_TYPE;
    attr.value.booldata = true;
    table_attrs.push_back(attr);

    attr.id = SAI_ACL_TABLE_ATTR_FIELD_IP_PROTOCOL;
    attr.value.booldata = true;
    table_attrs.push_back(attr);

    attr.id = SAI_ACL_TABLE_ATTR_FIELD_SRC_IP;
    attr.value.booldata = true;
    table_attrs.push_back(attr);

    attr.id = SAI_ACL_TABLE_ATTR_FIELD_DST_IP;
    attr.value.booldata = true;
    table_attrs.push_back(attr);

    attr.id = SAI_ACL_TABLE_ATTR_FIELD_L4_SRC_PORT;
    attr.value.booldata = true;
    table_attrs.push_back(attr);

    attr.id = SAI_ACL_TABLE_ATTR_FIELD_L4_DST_PORT;
    attr.value.booldata = true;
    table_attrs.push_back(attr);

    attr.id = SAI_ACL_TABLE_ATTR_FIELD_TCP_FLAGS;
    attr.value.booldata = true;
    table_attrs.push_back(attr);

    if (aclTable.type == ACL_TABLE_MIRROR)
    {
        attr.id = SAI_ACL_TABLE_ATTR_FIELD_DSCP;
        attr.value.booldata = true;
        table_attrs.push_back(attr);
    }

    attr.id = SAI_ACL_TABLE_ATTR_FIELD_ACL_RANGE_TYPE;
    attr.value.s32list.count = sizeof(range_types_list) / sizeof(range_types_list[0]);
    attr.value.s32list.list = range_types_list;
    table_attrs.push_back(attr);

    status = sai_acl_api->create_acl_table(&table_oid, gSwitchId, table_attrs.size(), table_attrs.data());

    if (status == SAI_STATUS_SUCCESS)
    {
        if ((status = bindAclTable(table_oid, aclTable)) != SAI_STATUS_SUCCESS)
        {
            SWSS_LOG_ERROR("Failed to bind table %s to ports", aclTable.description.c_str());
        }
    }

    return status;
}

sai_status_t AclOrch::deleteUnbindAclTable(sai_object_id_t table_oid)
{
    SWSS_LOG_ENTER();
    sai_status_t status;

    if ((status = bindAclTable(table_oid, m_AclTables[table_oid], false)) != SAI_STATUS_SUCCESS)
    {
        SWSS_LOG_ERROR("Failed to unbind table %s", m_AclTables[table_oid].description.c_str());
        return status;
    }

    return sai_acl_api->remove_acl_table(table_oid);
}

void AclOrch::collectCountersThread(AclOrch* pAclOrch)
{
    SWSS_LOG_ENTER();

    while(m_bCollectCounters)
    {
        unique_lock<mutex> lock(m_countersMutex);

        chrono::duration<double, milli> timeToSleep;
        auto  updStart = chrono::steady_clock::now();

        for (auto table_it : pAclOrch->m_AclTables)
        {
            vector<swss::FieldValueTuple> values;

            for (auto rule_it : table_it.second.rules)
            {
                AclRuleCounters cnt = rule_it.second->getCounters();

                swss::FieldValueTuple fvtp("Packets", to_string(cnt.packets));
                values.push_back(fvtp);
                swss::FieldValueTuple fvtb("Bytes", to_string(cnt.bytes));
                values.push_back(fvtb);

                AclOrch::getCountersTable().set(table_it.second.id + ":" + rule_it.second->getId(), values, "");
            }
            values.clear();
        }

        timeToSleep = chrono::seconds(COUNTERS_READ_INTERVAL) - (chrono::steady_clock::now() - updStart);
        if (timeToSleep > chrono::seconds(0))
        {
            SWSS_LOG_DEBUG("ACL counters DB update thread: sleeping %dms", (int)timeToSleep.count());
            m_sleepGuard.wait_for(lock, timeToSleep);
        }
        else
        {
            SWSS_LOG_WARN("ACL counters DB update time is greater than the configured update period");
        }
    }

}

sai_status_t AclOrch::bindAclTable(sai_object_id_t table_oid, AclTable &aclTable, bool bind)
{
    SWSS_LOG_ENTER();

    sai_status_t status = SAI_STATUS_SUCCESS;

    SWSS_LOG_INFO("%s table %s to ports", bind ? "Bind" : "Unbind", aclTable.id.c_str());

    if (aclTable.ports.empty())
    {
        if (bind)
        {
            SWSS_LOG_ERROR("Port list is not configured for %s table", aclTable.id.c_str());
            return SAI_STATUS_FAILURE;
        }
        else
        {
            return SAI_STATUS_SUCCESS;
        }
    }

    if (bind)
    {
        for (const auto& portOid : aclTable.ports)
        {
            Port port;
            gPortsOrch->getPort(portOid, port);
            assert(port.m_type == Port::PHY);

            sai_object_id_t group_member_oid;
            status = port.bindAclTable(group_member_oid, table_oid);
            if (status != SAI_STATUS_SUCCESS) {
                return status;
            }
            m_AclTableGroupMembers.emplace(table_oid, group_member_oid);
        }
    }
    else
    {
        auto range = m_AclTableGroupMembers.equal_range(table_oid);
        for (auto iter = range.first; iter != range.second; iter++)
        {
            sai_object_id_t member = iter->second;
            status = sai_acl_api->remove_acl_table_group_member(member);
            if (status != SAI_STATUS_SUCCESS) {
                SWSS_LOG_ERROR("Failed to unbind table %lu as member %lu from ACL table: %d",
                        table_oid, member, status);
                return status;
            }
        }
    }

    return status;
}<|MERGE_RESOLUTION|>--- conflicted
+++ resolved
@@ -42,14 +42,9 @@
 
 acl_rule_attr_lookup_t aclL3ActionLookup =
 {
-<<<<<<< HEAD
-    { ACTION_PACKET_ACTION, SAI_ACL_ENTRY_ATTR_ACTION_PACKET_ACTION },
-    { ACTION_MIRROR_ACTION, SAI_ACL_ENTRY_ATTR_ACTION_MIRROR_INGRESS }
-=======
-    { PACKET_ACTION_FORWARD,  SAI_ACL_ENTRY_ATTR_PACKET_ACTION },
-    { PACKET_ACTION_DROP,     SAI_ACL_ENTRY_ATTR_PACKET_ACTION },
+    { PACKET_ACTION_FORWARD,  SAI_ACL_ENTRY_ATTR_ACTION_PACKET_ACTION },
+    { PACKET_ACTION_DROP,     SAI_ACL_ENTRY_ATTR_ACTION_PACKET_ACTION },
     { PACKET_ACTION_REDIRECT, SAI_ACL_ENTRY_ATTR_ACTION_REDIRECT }
->>>>>>> 179daacb
 };
 
 static acl_table_type_lookup_t aclTableTypeLookUp =
