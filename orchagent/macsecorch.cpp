#include "macsecorch.h"

#include <macaddress.h>
#include <sai_serialize.h>
#include <swss/stringutility.h>
#include <swss/redisutility.h>
#include <swss/boolean.h>

#include <vector>
#include <sstream>
#include <algorithm>
#include <functional>
#include <stack>
#include <memory>
#include <typeinfo>

/* Global Variables*/

#define AVAILABLE_ACL_PRIORITIES_LIMITATION             (32)
#define EAPOL_ETHER_TYPE                                (0x888e)
#define PAUSE_ETHER_TYPE                                (0x8808)
#define MACSEC_STAT_FLEX_COUNTER_POLLING_INTERVAL_MS    (1000)
#define COUNTERS_MACSEC_SA_ATTR_GROUP                   "COUNTERS_MACSEC_SA_ATTR"
#define COUNTERS_MACSEC_SA_GROUP                        "COUNTERS_MACSEC_SA"
#define COUNTERS_MACSEC_FLOW_GROUP                      "COUNTERS_MACSEC_FLOW"
#define PFC_MODE_BYPASS                                 "bypass"
#define PFC_MODE_ENCRYPT                                "encrypt"
#define PFC_MODE_STRICT_ENCRYPT                         "strict_encrypt"
#define PFC_MODE_DEFAULT                                 PFC_MODE_BYPASS

extern sai_object_id_t   gSwitchId;
extern sai_macsec_api_t *sai_macsec_api;
extern sai_acl_api_t *sai_acl_api;
extern sai_port_api_t *sai_port_api;
extern sai_switch_api_t *sai_switch_api;

constexpr bool DEFAULT_ENABLE_ENCRYPT = true;
constexpr bool DEFAULT_SCI_IN_SECTAG = false;
constexpr sai_macsec_cipher_suite_t DEFAULT_CIPHER_SUITE = SAI_MACSEC_CIPHER_SUITE_GCM_AES_128;

static const std::vector<std::string> macsec_sa_attrs =
    {
        "SAI_MACSEC_SA_ATTR_CURRENT_XPN",
};
static const std::vector<std::string> macsec_sa_ingress_stats =
    {
        "SAI_MACSEC_SA_STAT_OCTETS_ENCRYPTED",
        "SAI_MACSEC_SA_STAT_OCTETS_PROTECTED",
        "SAI_MACSEC_SA_STAT_IN_PKTS_UNCHECKED",
        "SAI_MACSEC_SA_STAT_IN_PKTS_DELAYED",
        "SAI_MACSEC_SA_STAT_IN_PKTS_LATE",
        "SAI_MACSEC_SA_STAT_IN_PKTS_INVALID",
        "SAI_MACSEC_SA_STAT_IN_PKTS_NOT_VALID",
        "SAI_MACSEC_SA_STAT_IN_PKTS_NOT_USING_SA",
        "SAI_MACSEC_SA_STAT_IN_PKTS_UNUSED_SA",
        "SAI_MACSEC_SA_STAT_IN_PKTS_OK",
};
static const std::vector<std::string> macsec_sa_egress_stats =
    {
        "SAI_MACSEC_SA_STAT_OCTETS_ENCRYPTED",
        "SAI_MACSEC_SA_STAT_OCTETS_PROTECTED",
        "SAI_MACSEC_SA_STAT_OUT_PKTS_ENCRYPTED",
        "SAI_MACSEC_SA_STAT_OUT_PKTS_PROTECTED",
};
static const std::vector<std::string> macsec_flow_ingress_stats =
    {
        "SAI_MACSEC_FLOW_STAT_OTHER_ERR",
        "SAI_MACSEC_FLOW_STAT_OCTETS_UNCONTROLLED",
        "SAI_MACSEC_FLOW_STAT_OCTETS_CONTROLLED",
        "SAI_MACSEC_FLOW_STAT_UCAST_PKTS_UNCONTROLLED",
        "SAI_MACSEC_FLOW_STAT_UCAST_PKTS_CONTROLLED",
        "SAI_MACSEC_FLOW_STAT_MULTICAST_PKTS_UNCONTROLLED",
        "SAI_MACSEC_FLOW_STAT_MULTICAST_PKTS_CONTROLLED",
        "SAI_MACSEC_FLOW_STAT_BROADCAST_PKTS_UNCONTROLLED",
        "SAI_MACSEC_FLOW_STAT_BROADCAST_PKTS_CONTROLLED",
        "SAI_MACSEC_FLOW_STAT_CONTROL_PKTS",
        "SAI_MACSEC_FLOW_STAT_PKTS_UNTAGGED",
        "SAI_MACSEC_FLOW_STAT_IN_TAGGED_CONTROL_PKTS",
        "SAI_MACSEC_FLOW_STAT_IN_PKTS_NO_TAG",
        "SAI_MACSEC_FLOW_STAT_IN_PKTS_BAD_TAG",
        "SAI_MACSEC_FLOW_STAT_IN_PKTS_NO_SCI",
        "SAI_MACSEC_FLOW_STAT_IN_PKTS_UNKNOWN_SCI",
        "SAI_MACSEC_FLOW_STAT_IN_PKTS_OVERRUN",
};
static const std::vector<std::string> macsec_flow_egress_stats =
    {
        "SAI_MACSEC_FLOW_STAT_OTHER_ERR",
        "SAI_MACSEC_FLOW_STAT_OCTETS_UNCONTROLLED",
        "SAI_MACSEC_FLOW_STAT_OCTETS_CONTROLLED",
        "SAI_MACSEC_FLOW_STAT_OUT_OCTETS_COMMON",
        "SAI_MACSEC_FLOW_STAT_UCAST_PKTS_UNCONTROLLED",
        "SAI_MACSEC_FLOW_STAT_UCAST_PKTS_CONTROLLED",
        "SAI_MACSEC_FLOW_STAT_MULTICAST_PKTS_UNCONTROLLED",
        "SAI_MACSEC_FLOW_STAT_MULTICAST_PKTS_CONTROLLED",
        "SAI_MACSEC_FLOW_STAT_BROADCAST_PKTS_UNCONTROLLED",
        "SAI_MACSEC_FLOW_STAT_BROADCAST_PKTS_CONTROLLED",
        "SAI_MACSEC_FLOW_STAT_CONTROL_PKTS",
        "SAI_MACSEC_FLOW_STAT_PKTS_UNTAGGED",
        "SAI_MACSEC_FLOW_STAT_OUT_PKTS_TOO_LONG",
};

template <typename T, typename... Args>
static bool extract_variables(const std::string &input, char delimiter, T &output, Args &... args)
{
    const auto tokens = swss::tokenize(input, delimiter);
    try
    {
        swss::lexical_convert(tokens, output, args...);
        return true;
    }
    catch(const std::exception& e)
    {
        return false;
    }
}

template<class T>
static bool get_value(
    const MACsecOrch::TaskArgs & ta,
    const std::string & field,
    T & value)
{
    SWSS_LOG_ENTER();

    auto value_opt = swss::fvsGetValue(ta, field, true);
    if (!value_opt)
    {
        SWSS_LOG_DEBUG("Cannot find field : %s", field.c_str());
        return false;
    }

    try
    {
        lexical_convert(*value_opt, value);
        return true;
    }
    catch(const std::exception &err)
    {
        SWSS_LOG_DEBUG("Cannot convert field : %s to type : %s", field.c_str(), typeid(T).name());
        return false;
    }
}

struct MACsecSAK
{
    sai_macsec_sak_t    m_sak;
    bool                m_sak_256_enable;
};

static void lexical_convert(const std::string &buffer, MACsecSAK &sak)
{
    SWSS_LOG_ENTER();

    bool convert_done = false;
    memset(&sak, 0, sizeof(sak));
    // One hex indicates 4 bits 
    size_t bit_count = buffer.length() * 4;
    // 128 bits SAK
    if (bit_count == 128)
    {
        // 128-bit SAK uses only Bytes 16..31.
        sak.m_sak_256_enable = false;
        convert_done = swss::hex_to_binary(
            buffer,
            &sak.m_sak[16],
            16);
    }
    // 256 bits SAK
    else if (bit_count == 256)
    {
        sak.m_sak_256_enable = true;
        convert_done = swss::hex_to_binary(
            buffer,
            sak.m_sak,
            32);
    }

    if (!convert_done)
    {
        SWSS_LOG_THROW("Invalid SAK %s", buffer.c_str());
    }
}

struct MACsecSalt
{
    sai_macsec_salt_t m_salt;
};

static void lexical_convert(const std::string &buffer, MACsecSalt &salt)
{
    SWSS_LOG_ENTER();

    memset(&salt, 0, sizeof(salt));
    if (
        (buffer.length() != sizeof(salt.m_salt) * 2) || (!swss::hex_to_binary(buffer, salt.m_salt, sizeof(salt.m_salt))))
    {
        SWSS_LOG_THROW("Invalid SALT %s", buffer.c_str());
    }
}

struct MACsecAuthKey
{
    sai_macsec_auth_key_t m_auth_key;
};

static void lexical_convert(const std::string &buffer, MACsecAuthKey &auth_key)
{
    SWSS_LOG_ENTER();

    memset(&auth_key, 0, sizeof(auth_key));
    if (
        (buffer.length() != sizeof(auth_key.m_auth_key) * 2) || (!swss::hex_to_binary(
                                                                    buffer,
                                                                    auth_key.m_auth_key,
                                                                    sizeof(auth_key.m_auth_key))))
    {
        SWSS_LOG_THROW("Invalid Auth Key %s", buffer.c_str());
    }
}

/* Recover from a fail action by a serial of pre-defined recover actions */
class RecoverStack
{
public:
    ~RecoverStack()
    {
        pop_all(true);
    }
    void clear()
    {
        pop_all();
    }
    void add_action(std::function<void(void)> action)
    {
        m_recover_actions.push(action);
    }

private:
    void pop_all(bool do_recover = false)
    {
        while (!m_recover_actions.empty())
        {
            if (do_recover)
            {
                m_recover_actions.top()();
            }
            m_recover_actions.pop();
        }
    }
    std::stack<std::function<void(void)>> m_recover_actions;
};

/* Get MACsecOrch Context from port_name, sci or an */

class MACsecOrchContext
{
public:
    MACsecOrchContext(
        MACsecOrch *orch,
        const std::string &port_name) : MACsecOrchContext(orch)
    {
        m_port_name.reset(new std::string(port_name));
    }
    MACsecOrchContext(
        MACsecOrch *orch,
        const std::string &port_name,
        sai_macsec_direction_t direction,
        sai_uint64_t sci) : MACsecOrchContext(orch, port_name)
    {
        m_direction = direction;
        m_sci.reset(new sai_uint64_t(sci));
    }
    MACsecOrchContext(
        MACsecOrch *orch,
        const std::string &port_name,
        sai_macsec_direction_t direction,
        sai_uint64_t sci,
        macsec_an_t an) : MACsecOrchContext(orch, port_name, direction, sci)
    {
        m_an.reset(new macsec_an_t(an));
    }

    sai_object_id_t *get_port_id()
    {
        if (m_port_id == nullptr)
        {
            auto port = get_port();
            if (port == nullptr)
            {
                return nullptr;
            }
            if (port->m_line_side_id != SAI_NULL_OBJECT_ID)
            {
                m_port_id = std::make_unique<sai_object_id_t>(port->m_line_side_id);
            }
            else
            {
                m_port_id = std::make_unique<sai_object_id_t>(port->m_port_id);
            }
        }
        return m_port_id.get();
    }

    sai_object_id_t *get_switch_id()
    {
        if (m_switch_id == nullptr)
        {
            auto port = get_port();
            sai_object_id_t switchId;
            if (port == nullptr || port->m_switch_id == SAI_NULL_OBJECT_ID)
            {
                switchId = gSwitchId;
            }
            else
            {
                switchId = port->m_switch_id;
            }
            if (switchId == SAI_NULL_OBJECT_ID)
            {
                SWSS_LOG_ERROR("Switch ID cannot be found");
                return nullptr;
            }
            m_switch_id = std::make_unique<sai_object_id_t>(switchId);
        }
        return m_switch_id.get();
    }

    MACsecOrch::MACsecObject *get_macsec_obj()
    {
        if (m_macsec_obj == nullptr)
        {
            auto switch_id = get_switch_id();
            if (switch_id == nullptr)
            {
                return nullptr;
            }
            auto macsec_port = m_orch->m_macsec_objs.find(*switch_id);
            if (macsec_port == m_orch->m_macsec_objs.end())
            {
                SWSS_LOG_INFO("Cannot find the MACsec Object at the port %s.", m_port_name->c_str());
                return nullptr;
            }
            m_macsec_obj = &macsec_port->second;
        }
        return m_macsec_obj;
    }

    MACsecOrch::MACsecPort *get_macsec_port()
    {
        if (m_macsec_port == nullptr)
        {
            if (m_orch == nullptr)
            {
                SWSS_LOG_ERROR("MACsec orch wasn't provided");
                return nullptr;
            }
            if (m_port_name == nullptr || m_port_name->empty())
            {
                SWSS_LOG_ERROR("Port name wasn't provided.");
                return nullptr;
            }
            auto macsec_port = m_orch->m_macsec_ports.find(*m_port_name);
            if (macsec_port == m_orch->m_macsec_ports.end())
            {
                SWSS_LOG_INFO("Cannot find the MACsec Object at the port %s.", m_port_name->c_str());
                return nullptr;
            }
            m_macsec_port = macsec_port->second.get();
        }
        return m_macsec_port;
    }

    MACsecOrch::MACsecACLTable *get_acl_table()
    {
        if (m_acl_table == nullptr)
        {
            auto port = get_macsec_port();
            if (port == nullptr)
            {
                return nullptr;
            }
            m_acl_table =
                (m_direction == SAI_MACSEC_DIRECTION_EGRESS)
                    ? &port->m_egress_acl_table
                    : &port->m_ingress_acl_table;
        }
        return m_acl_table;
    }

    MACsecOrch::MACsecSC *get_macsec_sc()
    {
        if (m_macsec_sc == nullptr)
        {
            if (m_sci == nullptr)
            {
                SWSS_LOG_ERROR("SCI wasn't provided");
                return nullptr;
            }
            auto port = get_macsec_port();
            if (port == nullptr)
            {
                return nullptr;
            }
            auto &scs =
                (m_direction == SAI_MACSEC_DIRECTION_EGRESS)
                    ? port->m_egress_scs
                    : port->m_ingress_scs;
            auto sc = scs.find(*m_sci);
            if (sc == scs.end())
            {
                SWSS_LOG_INFO("Cannot find the MACsec SC 0x%" PRIx64 " at the port %s.", *m_sci, m_port_name->c_str());
                return nullptr;
            }
            m_macsec_sc = &sc->second;
        }
        return m_macsec_sc;
    }

    sai_object_id_t *get_macsec_sa()
    {
        if (m_macsec_sa == nullptr)
        {
            if (m_an == nullptr)
            {
                SWSS_LOG_ERROR("AN wasn't provided");
                return nullptr;
            }
            auto sc = get_macsec_sc();
            if (sc == nullptr)
            {
                return nullptr;
            }
            auto an = sc->m_sa_ids.find(*m_an);
            if (an == sc->m_sa_ids.end())
            {
                SWSS_LOG_INFO(
                    "Cannot find the MACsec SA %u of SC 0x%" PRIx64 " at the port %s.",
                    *m_an,
                    *m_sci,
                    m_port_name->c_str());
                return nullptr;
            }
            m_macsec_sa = &an->second;
        }
        return m_macsec_sa;
    }

    const gearbox_phy_t* get_gearbox_phy()
    {
        if (m_gearbox_phy)
        {
            return m_gearbox_phy;
        }
        auto switch_id = get_switch_id();
        if (switch_id == nullptr || get_port() == nullptr)
        {
            SWSS_LOG_ERROR("Switch/Port wasn't provided");
            return nullptr;
        }
        if (*switch_id == gSwitchId)
        {
            return nullptr;
        }
        m_gearbox_phy = m_orch->m_port_orch->getGearboxPhy(*get_port());
        return m_gearbox_phy;
    }

    Port *get_port()
    {
        if (m_port == nullptr)
        {
            if (m_orch == nullptr)
            {
                SWSS_LOG_ERROR("MACsec orch wasn't provided");
                return nullptr;
            }
            if (m_port_name == nullptr || m_port_name->empty())
            {
                SWSS_LOG_ERROR("Port name wasn't provided.");
                return nullptr;
            }
            auto port = std::make_unique<Port>();
            if (!m_orch->m_port_orch->getPort(*m_port_name, *port))
            {
                SWSS_LOG_INFO("Cannot find the port %s.", m_port_name->c_str());
                return nullptr;
            }
            m_port = std::move(port);
        }
        return m_port.get();
    }

private:
    MACsecOrchContext(MACsecOrch *orch) : m_orch(orch),
                                          m_port_name(nullptr),
                                          m_direction(SAI_MACSEC_DIRECTION_EGRESS),
                                          m_sci(nullptr),
                                          m_an(nullptr),
                                          m_port(nullptr),
                                          m_macsec_obj(nullptr),
                                          m_port_id(nullptr),
                                          m_switch_id(nullptr),
                                          m_macsec_port(nullptr),
                                          m_acl_table(nullptr),
                                          m_macsec_sc(nullptr),
                                          m_macsec_sa(nullptr),
                                          m_gearbox_phy(nullptr)
    {
    }

    MACsecOrch                          *m_orch;
    std::shared_ptr<std::string>        m_port_name;
    sai_macsec_direction_t              m_direction;
    std::unique_ptr<sai_uint64_t>       m_sci;
    std::unique_ptr<macsec_an_t>        m_an;

    std::unique_ptr<Port>               m_port;
    MACsecOrch::MACsecObject            *m_macsec_obj;
    std::unique_ptr<sai_object_id_t>    m_port_id;
    std::unique_ptr<sai_object_id_t>    m_switch_id;

    MACsecOrch::MACsecPort              *m_macsec_port;
    MACsecOrch::MACsecACLTable          *m_acl_table;

    MACsecOrch::MACsecSC                *m_macsec_sc;
    sai_object_id_t                     *m_macsec_sa;
    const gearbox_phy_t                 *m_gearbox_phy;
};

/* MACsec Orchagent */

MACsecOrch::MACsecOrch(
    DBConnector *app_db,
    DBConnector *state_db,
    const std::vector<std::string> &tables,
    PortsOrch *port_orch) : Orch(app_db, tables),
                            m_port_orch(port_orch),
                            m_state_macsec_port(state_db, STATE_MACSEC_PORT_TABLE_NAME),
                            m_state_macsec_egress_sc(state_db, STATE_MACSEC_EGRESS_SC_TABLE_NAME),
                            m_state_macsec_ingress_sc(state_db, STATE_MACSEC_INGRESS_SC_TABLE_NAME),
                            m_state_macsec_egress_sa(state_db, STATE_MACSEC_EGRESS_SA_TABLE_NAME),
                            m_state_macsec_ingress_sa(state_db, STATE_MACSEC_INGRESS_SA_TABLE_NAME),
                            m_applPortTable(app_db, APP_PORT_TABLE_NAME),
                            m_counter_db("COUNTERS_DB", 0),
                            m_macsec_counters_map(&m_counter_db, COUNTERS_MACSEC_NAME_MAP),
                            m_macsec_flow_tx_counters_map(&m_counter_db, COUNTERS_MACSEC_FLOW_TX_NAME_MAP),
                            m_macsec_flow_rx_counters_map(&m_counter_db, COUNTERS_MACSEC_FLOW_RX_NAME_MAP),
                            m_macsec_sa_tx_counters_map(&m_counter_db, COUNTERS_MACSEC_SA_TX_NAME_MAP),
                            m_macsec_sa_rx_counters_map(&m_counter_db, COUNTERS_MACSEC_SA_RX_NAME_MAP),
                            m_macsec_sa_attr_manager(
                                COUNTERS_MACSEC_SA_ATTR_GROUP,
                                StatsMode::READ,
                                MACSEC_STAT_FLEX_COUNTER_POLLING_INTERVAL_MS, true),
                            m_macsec_sa_stat_manager(
                                COUNTERS_MACSEC_SA_GROUP,
                                StatsMode::READ,
                                MACSEC_STAT_FLEX_COUNTER_POLLING_INTERVAL_MS, true),
                            m_macsec_flow_stat_manager(
                                COUNTERS_MACSEC_FLOW_GROUP,
                                StatsMode::READ,
                                MACSEC_STAT_FLEX_COUNTER_POLLING_INTERVAL_MS, true)
{
    SWSS_LOG_ENTER();
}

MACsecOrch::~MACsecOrch()
{
    while (!m_macsec_ports.empty())
    {
        auto port = m_macsec_ports.begin();
        const MACsecOrch::TaskArgs temp;
        taskDisableMACsecPort(port->first, temp);
    }
}

void MACsecOrch::doTask(Consumer &consumer)
{
    SWSS_LOG_ENTER();

    using TaskType = std::tuple<const std::string, const std::string>;
    using TaskFunc = task_process_status (MACsecOrch::*)(
        const std::string &,
        const TaskArgs &);
    const static std::map<TaskType, TaskFunc> TaskMap = {
        {{APP_MACSEC_PORT_TABLE_NAME, SET_COMMAND},
         &MACsecOrch::taskUpdateMACsecPort},
        {{APP_MACSEC_PORT_TABLE_NAME, DEL_COMMAND},
         &MACsecOrch::taskDisableMACsecPort},
        {{APP_MACSEC_EGRESS_SC_TABLE_NAME, SET_COMMAND},
         &MACsecOrch::taskUpdateEgressSC},
        {{APP_MACSEC_EGRESS_SC_TABLE_NAME, DEL_COMMAND},
         &MACsecOrch::taskDeleteEgressSC},
        {{APP_MACSEC_INGRESS_SC_TABLE_NAME, SET_COMMAND},
         &MACsecOrch::taskUpdateIngressSC},
        {{APP_MACSEC_INGRESS_SC_TABLE_NAME, DEL_COMMAND},
         &MACsecOrch::taskDeleteIngressSC},
        {{APP_MACSEC_EGRESS_SA_TABLE_NAME, SET_COMMAND},
         &MACsecOrch::taskUpdateEgressSA},
        {{APP_MACSEC_EGRESS_SA_TABLE_NAME, DEL_COMMAND},
         &MACsecOrch::taskDeleteEgressSA},
        {{APP_MACSEC_INGRESS_SA_TABLE_NAME, SET_COMMAND},
         &MACsecOrch::taskUpdateIngressSA},
        {{APP_MACSEC_INGRESS_SA_TABLE_NAME, DEL_COMMAND},
         &MACsecOrch::taskDeleteIngressSA},
    };

    const std::string &table_name = consumer.getTableName();
    auto itr = consumer.m_toSync.begin();
    while (itr != consumer.m_toSync.end())
    {
        task_process_status task_done = task_failed;
        auto &message = itr->second;
        const std::string &op = kfvOp(message);

        auto task = TaskMap.find(std::make_tuple(table_name, op));
        if (task != TaskMap.end())
        {
            task_done = (this->*task->second)(
                kfvKey(message),
                kfvFieldsValues(message));
        }
        else
        {
            SWSS_LOG_ERROR(
                "Unknown task : %s - %s",
                table_name.c_str(),
                op.c_str());
        }

        if (task_done == task_need_retry)
        {
            SWSS_LOG_DEBUG(
                "Task %s - %s need retry",
                table_name.c_str(),
                op.c_str());
            ++itr;
        }
        else
        {
            if (task_done != task_success)
            {
                SWSS_LOG_WARN("Task %s - %s fail",
                              table_name.c_str(),
                              op.c_str());
            }
            else
            {
                SWSS_LOG_DEBUG(
                    "Task %s - %s success",
                    table_name.c_str(),
                    op.c_str());
            }

            itr = consumer.m_toSync.erase(itr);
        }
    }
}

task_process_status MACsecOrch::taskUpdateMACsecPort(
    const std::string &port_name,
    const TaskArgs &port_attr)
{
    SWSS_LOG_ENTER();

    MACsecOrchContext ctx(this, port_name);
    RecoverStack recover;

    if (ctx.get_port_id() == nullptr || ctx.get_switch_id() == nullptr)
    {
        return task_need_retry;
    }
    if (ctx.get_macsec_obj() == nullptr)
    {
        if (!initMACsecObject(*ctx.get_switch_id()))
        {
            SWSS_LOG_WARN("Cannot init MACsec Object at the port %s.", port_name.c_str());
            return task_failed;
        }
        auto switch_id = *ctx.get_switch_id();
        recover.add_action([this, switch_id]() { this->deinitMACsecObject(switch_id); });
    }
    if (ctx.get_macsec_port() == nullptr)
    {
        auto macsec_port_itr = m_macsec_ports.emplace(port_name, std::make_shared<MACsecPort>()).first;
        recover.add_action([this, macsec_port_itr]() { this->m_macsec_ports.erase(macsec_port_itr); });

        if (!createMACsecPort(
                *macsec_port_itr->second,
                port_name,
                port_attr,
                *ctx.get_macsec_obj(),
                *ctx.get_port_id(),
                *ctx.get_switch_id(),
                *ctx.get_port(),
                ctx.get_gearbox_phy()))
        {
            return task_failed;
        }
        ctx.get_macsec_obj()->m_macsec_ports[port_name] = macsec_port_itr->second;
        recover.add_action([this, &port_name, &ctx, macsec_port_itr]() {
            this->deleteMACsecPort(
                *macsec_port_itr->second,
                port_name,
                *ctx.get_macsec_obj(),
                *ctx.get_port_id(),
                *ctx.get_port(),
                ctx.get_gearbox_phy());
        });
    }
    if (!updateMACsecPort(*ctx.get_macsec_port(), port_attr))
    {
        return task_failed;
    }

    recover.clear();
    return task_success;
}

task_process_status MACsecOrch::taskDisableMACsecPort(
    const std::string &port_name,
    const TaskArgs &port_attr)
{
    SWSS_LOG_ENTER();

    MACsecOrchContext ctx(this, port_name);

    if (ctx.get_switch_id() == nullptr || ctx.get_macsec_port() == nullptr)
    {
        SWSS_LOG_WARN("Cannot find MACsec switch at the port %s.", port_name.c_str());
        return task_failed;
    }
    if (ctx.get_port_id() == nullptr)
    {
        SWSS_LOG_WARN("Cannot find the port %s.", port_name.c_str());
        return task_failed;
    }

    if (ctx.get_macsec_port() == nullptr)
    {
        SWSS_LOG_INFO("The MACsec wasn't enabled at the port %s", port_name.c_str());
        return task_success;
    }

    auto result = task_success;
    if (!deleteMACsecPort(
            *ctx.get_macsec_port(),
            port_name,
            *ctx.get_macsec_obj(),
            *ctx.get_port_id(),
            *ctx.get_port(),
            ctx.get_gearbox_phy()))
    {
        result = task_failed;
    }
    m_macsec_ports.erase(port_name);
    ctx.get_macsec_obj()->m_macsec_ports.erase(port_name);
    // All ports on this macsec object have been deleted.
    if (ctx.get_macsec_obj()->m_macsec_ports.empty())
    {
        if (!deinitMACsecObject(*ctx.get_switch_id()))
        {
            SWSS_LOG_WARN("Cannot deinit macsec at the port %s.", port_name.c_str());
            result = task_failed;
        }
    }

    return result;
}

task_process_status MACsecOrch::taskUpdateEgressSC(
    const std::string &port_sci,
    const TaskArgs &sc_attr)
{
    SWSS_LOG_ENTER();
    return updateMACsecSC(port_sci, sc_attr, SAI_MACSEC_DIRECTION_EGRESS);
}

task_process_status MACsecOrch::taskDeleteEgressSC(
    const std::string &port_sci,
    const TaskArgs &sc_attr)
{
    SWSS_LOG_ENTER();
    return deleteMACsecSC(port_sci, SAI_MACSEC_DIRECTION_EGRESS);
}

task_process_status MACsecOrch::taskUpdateIngressSC(
    const std::string &port_sci,
    const TaskArgs &sc_attr)
{
    SWSS_LOG_ENTER();
    return updateMACsecSC(port_sci, sc_attr, SAI_MACSEC_DIRECTION_INGRESS);
}

task_process_status MACsecOrch::taskDeleteIngressSC(
    const std::string &port_sci,
    const TaskArgs &sc_attr)
{
    SWSS_LOG_ENTER();
    return deleteMACsecSC(port_sci, SAI_MACSEC_DIRECTION_INGRESS);
}

task_process_status MACsecOrch::taskUpdateEgressSA(
    const std::string &port_sci_an,
    const TaskArgs &sa_attr)
{
    SWSS_LOG_ENTER();
    std::string port_name;
    sai_uint64_t sci = 0;
    macsec_an_t an = 0;
    if (!extract_variables(port_sci_an, ':', port_name, sci, an) || an > MAX_SA_NUMBER)
    {
        SWSS_LOG_WARN("The key %s isn't correct.", port_sci_an.c_str());
        return task_failed;
    }

    MACsecOrchContext ctx(this, port_name, SAI_MACSEC_DIRECTION_EGRESS, sci, an);
    if (ctx.get_macsec_sc() == nullptr)
    {
        SWSS_LOG_INFO("The MACsec SC 0x%" PRIx64 " hasn't been created at the port %s.", sci, port_name.c_str());
        return task_need_retry;
    }
    if (ctx.get_macsec_sc()->m_encoding_an == an)
    {
        return createMACsecSA(port_sci_an, sa_attr, SAI_MACSEC_DIRECTION_EGRESS);
    }
    return task_need_retry;
}

task_process_status MACsecOrch::taskDeleteEgressSA(
    const std::string &port_sci_an,
    const TaskArgs &sa_attr)
{
    SWSS_LOG_ENTER();
    return deleteMACsecSA(port_sci_an, SAI_MACSEC_DIRECTION_EGRESS);
}

task_process_status MACsecOrch::taskUpdateIngressSA(
    const std::string &port_sci_an,
    const TaskArgs &sa_attr)
{
    SWSS_LOG_ENTER();

    swss::AlphaBoolean alpha_boolean = false;
    get_value(sa_attr, "active", alpha_boolean);
    bool active = alpha_boolean.operator bool();
    if (active)
    {
        return createMACsecSA(port_sci_an, sa_attr, SAI_MACSEC_DIRECTION_INGRESS);
    }
    else
    {

        std::string port_name;
        sai_uint64_t sci = 0;
        macsec_an_t an = 0;
        if (!extract_variables(port_sci_an, ':', port_name, sci, an) || an > MAX_SA_NUMBER)
        {
            SWSS_LOG_WARN("The key %s isn't correct.", port_sci_an.c_str());
            return task_failed;
        }

        MACsecOrchContext ctx(this, port_name, SAI_MACSEC_DIRECTION_INGRESS, sci, an);

        if (ctx.get_macsec_sa() != nullptr)
        {
            return deleteMACsecSA(port_sci_an, SAI_MACSEC_DIRECTION_INGRESS);
        }
        else
        {
            // The MACsec SA hasn't been created.
            // Don't need do anything until the active field to be enabled.
            // To use "retry" because this message maybe include other initialized fields
            // To use other return values will make us lose these initialized fields.
            return task_need_retry;
        }
    }
}

task_process_status MACsecOrch::taskDeleteIngressSA(
    const std::string &port_sci_an,
    const TaskArgs &sa_attr)
{
    SWSS_LOG_ENTER();
    return deleteMACsecSA(port_sci_an, SAI_MACSEC_DIRECTION_INGRESS);
}

bool MACsecOrch::initMACsecObject(sai_object_id_t switch_id)
{
    SWSS_LOG_ENTER();

    RecoverStack recover;

    auto macsec_obj = m_macsec_objs.emplace(switch_id, MACsecObject());
    if (!macsec_obj.second)
    {
        SWSS_LOG_INFO("The MACsec has been initialized at the switch 0x%" PRIx64, switch_id);
        return true;
    }
    recover.add_action([&]() { m_macsec_objs.erase(macsec_obj.first); });

    sai_attribute_t attr;
    std::vector<sai_attribute_t> attrs;

    attr.id = SAI_MACSEC_ATTR_DIRECTION;
    attr.value.s32 = SAI_MACSEC_DIRECTION_EGRESS;
    attrs.push_back(attr);

    attr.id = SAI_MACSEC_ATTR_PHYSICAL_BYPASS_ENABLE;
    attr.value.booldata = true;
    attrs.push_back(attr);

    sai_status_t status = sai_macsec_api->create_macsec(
                                &macsec_obj.first->second.m_egress_id,
                                switch_id,
                                static_cast<uint32_t>(attrs.size()),
                                attrs.data());
    if (status != SAI_STATUS_SUCCESS)
    {
        SWSS_LOG_WARN("Cannot initialize MACsec egress object at the switch 0x%" PRIx64, switch_id);
        task_process_status handle_status = handleSaiCreateStatus(SAI_API_MACSEC, status);
        if (handle_status != task_success)
        {
            return parseHandleSaiStatusFailure(handle_status);
        }
    }
    recover.add_action([&]() { sai_macsec_api->remove_macsec(macsec_obj.first->second.m_egress_id); });

    attrs.clear();
    attr.id = SAI_MACSEC_ATTR_DIRECTION;
    attr.value.s32 = SAI_MACSEC_DIRECTION_INGRESS;
    attrs.push_back(attr);

    attr.id = SAI_MACSEC_ATTR_PHYSICAL_BYPASS_ENABLE;
    attr.value.booldata = true;
    attrs.push_back(attr);

    status = sai_macsec_api->create_macsec(
                                &macsec_obj.first->second.m_ingress_id,
                                switch_id,
                                static_cast<uint32_t>(attrs.size()),
                                attrs.data());
    if (status != SAI_STATUS_SUCCESS)
    {
        SWSS_LOG_WARN("Cannot initialize MACsec ingress object at the switch 0x%" PRIx64, switch_id);
        task_process_status handle_status = handleSaiCreateStatus(SAI_API_MACSEC, status);
        if (handle_status != task_success)
        {
            return parseHandleSaiStatusFailure(handle_status);
        }
    }
    recover.add_action([&]() { sai_macsec_api->remove_macsec(macsec_obj.first->second.m_ingress_id); });

    attrs.clear();
    attr.id = SAI_MACSEC_ATTR_SCI_IN_INGRESS_MACSEC_ACL;
    attrs.push_back(attr);
    status = sai_macsec_api->get_macsec_attribute(
                    macsec_obj.first->second.m_ingress_id,
                    static_cast<uint32_t>(attrs.size()),
                    attrs.data());
    if (status != SAI_STATUS_SUCCESS)
    {
        SWSS_LOG_WARN(
            "Cannot get MACsec attribution SAI_MACSEC_ATTR_SCI_IN_INGRESS_MACSEC_ACL at the switch 0x%" PRIx64,
            switch_id);
        task_process_status handle_status = handleSaiGetStatus(SAI_API_MACSEC, status);
        if (handle_status != task_process_status::task_success)
        {
            return false;
        }
    }
    macsec_obj.first->second.m_sci_in_ingress_macsec_acl = attrs.front().value.booldata;

    recover.clear();
    return true;
}

bool MACsecOrch::deinitMACsecObject(sai_object_id_t switch_id)
{
    SWSS_LOG_ENTER();

    auto macsec_obj = m_macsec_objs.find(switch_id);
    if (macsec_obj == m_macsec_objs.end())
    {
        SWSS_LOG_INFO("The MACsec wasn't initialized at the switch 0x%" PRIx64, switch_id);
        return true;
    }

    bool result = true;

    sai_status_t status = sai_macsec_api->remove_macsec(macsec_obj->second.m_egress_id);
    if (status != SAI_STATUS_SUCCESS)
    {
        SWSS_LOG_WARN("Cannot deinitialize MACsec egress object at the switch 0x%" PRIx64, macsec_obj->first);
        result &= (handleSaiRemoveStatus(SAI_API_MACSEC, status) == task_success);
    }

    status = sai_macsec_api->remove_macsec(macsec_obj->second.m_ingress_id);
    if (status != SAI_STATUS_SUCCESS)
    {
        SWSS_LOG_WARN("Cannot deinitialize MACsec ingress object at the switch 0x%" PRIx64, macsec_obj->first);
        result &= (handleSaiRemoveStatus(SAI_API_MACSEC, status) == task_success);
    }

    m_macsec_objs.erase(macsec_obj);
    return result;
}

bool MACsecOrch::createMACsecPort(
    MACsecPort &macsec_port,
    const std::string &port_name,
    const TaskArgs &port_attr,
    const MACsecObject &macsec_obj,
    sai_object_id_t port_id,
    sai_object_id_t switch_id,
    Port &port,
    const gearbox_phy_t* phy)
{
    SWSS_LOG_ENTER();

    RecoverStack recover;

    if (!createMACsecPort(
            macsec_port.m_egress_port_id,
            port_id,
            switch_id,
            SAI_MACSEC_DIRECTION_EGRESS))
    {
        SWSS_LOG_WARN("Cannot create MACsec egress port at the port %s", port_name.c_str());
        return false;
    }
    recover.add_action([this, &macsec_port]() {
        this->deleteMACsecPort(macsec_port.m_egress_port_id);
        macsec_port.m_egress_port_id = SAI_NULL_OBJECT_ID;
    });

    if (!createMACsecPort(
            macsec_port.m_ingress_port_id,
            port_id,
            switch_id,
            SAI_MACSEC_DIRECTION_INGRESS))
    {
        SWSS_LOG_WARN("Cannot create MACsec ingress port at the port %s", port_name.c_str());
        return false;
    }
    recover.add_action([this, &macsec_port]() {
        this->deleteMACsecPort(macsec_port.m_ingress_port_id);
        macsec_port.m_ingress_port_id = SAI_NULL_OBJECT_ID;
    });

    macsec_port.m_enable_encrypt = DEFAULT_ENABLE_ENCRYPT;
    macsec_port.m_sci_in_sectag = DEFAULT_SCI_IN_SECTAG;
    macsec_port.m_cipher_suite = DEFAULT_CIPHER_SUITE;
    macsec_port.m_enable = false;

    // If hardware matches SCI in ACL, the macsec_flow maps to an IEEE 802.1ae SecY object.
    // Multiple SCs can be associated with such a macsec_flow.
    // Then a specific value of SCI from the SecTAG in the packet is used to identify a specific SC
    // for that macsec_flow.
    // False means one flow can be associated with multiple ACL entries and multiple SC
    if (!macsec_obj.m_sci_in_ingress_macsec_acl)
    {
        if (!createMACsecFlow(
                macsec_port.m_egress_flow_id,
                switch_id,
                SAI_MACSEC_DIRECTION_EGRESS))
        {
            SWSS_LOG_WARN("Cannot create MACsec egress flow at the port %s.", port_name.c_str());
            return false;
        }
        recover.add_action([this, &macsec_port]() {
            this->deleteMACsecFlow(macsec_port.m_egress_flow_id);
            macsec_port.m_egress_flow_id = SAI_NULL_OBJECT_ID;
        });

        if (!createMACsecFlow(
                macsec_port.m_ingress_flow_id,
                switch_id,
                SAI_MACSEC_DIRECTION_INGRESS))
        {
            SWSS_LOG_WARN("Cannot create MACsec ingress flow at the port %s.", port_name.c_str());
            return false;
        }
        recover.add_action([this, &macsec_port]() {
            this->deleteMACsecFlow(macsec_port.m_ingress_flow_id);
            macsec_port.m_ingress_flow_id = SAI_NULL_OBJECT_ID;
        });
    }

    if (!initMACsecACLTable(
            macsec_port.m_egress_acl_table,
            port_id,
            switch_id,
            SAI_MACSEC_DIRECTION_EGRESS,
            macsec_port.m_sci_in_sectag,
            port_name,
            phy))
    {
        SWSS_LOG_WARN("Cannot init the ACL Table at the port %s.", port_name.c_str());
        return false;
    }
    recover.add_action([this, &macsec_port, port_id, phy]() {
        this->deinitMACsecACLTable(
            macsec_port.m_egress_acl_table,
            port_id,
            SAI_MACSEC_DIRECTION_EGRESS,
            phy);
    });

    if (!initMACsecACLTable(
            macsec_port.m_ingress_acl_table,
            port_id,
            switch_id,
            SAI_MACSEC_DIRECTION_INGRESS,
            macsec_port.m_sci_in_sectag,
            port_name,
            phy))
    {
        SWSS_LOG_WARN("Cannot init the ACL Table at the port %s.", port_name.c_str());
        return false;
    }
    recover.add_action([this, &macsec_port, port_id, phy]() {
        this->deinitMACsecACLTable(
            macsec_port.m_ingress_acl_table,
            port_id,
            SAI_MACSEC_DIRECTION_INGRESS,
            phy);
    });

    if (phy)
    {
        if (!setPFCForward(port_id, true))
        {
            SWSS_LOG_WARN("Cannot enable PFC forward at the port %s.", port_name.c_str());
            return false;
        }
        recover.add_action([this, port_id]()
                           { this->setPFCForward(port_id, false); });

        if (phy->macsec_ipg != 0)
        {
            if (!m_port_orch->getPortIPG(port.m_port_id, macsec_port.m_original_ipg))
            {
                SWSS_LOG_WARN("Cannot get Port IPG at the port %s", port_name.c_str());
                return false;
            }
            if (!m_port_orch->setPortIPG(port.m_port_id, phy->macsec_ipg))
            {
                SWSS_LOG_WARN("Cannot set MACsec IPG to %u at the port %s", phy->macsec_ipg, port_name.c_str());
                return false;
            }
        }
    }

    SWSS_LOG_NOTICE("MACsec port %s is created.", port_name.c_str());

    std::vector<FieldValueTuple> fvVector;
    fvVector.emplace_back("state", "ok");
    m_state_macsec_port.set(port_name, fvVector);

    recover.clear();
    return true;
}

bool MACsecOrch::createMACsecPort(
    sai_object_id_t &macsec_port_id,
    sai_object_id_t port_id,
    sai_object_id_t switch_id,
    sai_macsec_direction_t direction)
{
    SWSS_LOG_ENTER();

    sai_attribute_t attr;
    std::vector<sai_attribute_t> attrs;

    attr.id = SAI_MACSEC_PORT_ATTR_MACSEC_DIRECTION;
    attr.value.s32 = direction;
    attrs.push_back(attr);
    attr.id = SAI_MACSEC_PORT_ATTR_PORT_ID;
    attr.value.oid = port_id;
    attrs.push_back(attr);
    sai_status_t status = sai_macsec_api->create_macsec_port(
                                &macsec_port_id,
                                switch_id,
                                static_cast<uint32_t>(attrs.size()),
                                attrs.data());
    if (status != SAI_STATUS_SUCCESS)
    {
        task_process_status handle_status = handleSaiCreateStatus(SAI_API_MACSEC, status);
        if (handle_status != task_success)
        {
            return parseHandleSaiStatusFailure(handle_status);
        }
    }

    return true;
}

bool MACsecOrch::updateMACsecPort(MACsecPort &macsec_port, const TaskArgs &port_attr)
{
    SWSS_LOG_ENTER();

    RecoverStack recover;

    swss::AlphaBoolean alpha_boolean;

    if (get_value(port_attr, "enable_encrypt", alpha_boolean))
    {
        macsec_port.m_enable_encrypt = alpha_boolean.operator bool();
        if (!updateMACsecSCs(
                macsec_port,
                [&macsec_port, this](MACsecOrch::MACsecSC &macsec_sc)
                {
                    sai_attribute_t attr;
                    attr.id = SAI_MACSEC_SC_ATTR_ENCRYPTION_ENABLE;
                    attr.value.booldata = macsec_port.m_enable_encrypt;
<<<<<<< HEAD
                    return this->setMACsecSC(macsec_sc.m_sc_id, attr);
=======
                    return this->updateMACsecAttr(SAI_OBJECT_TYPE_MACSEC_SC, macsec_sc.m_sc_id, attr);
>>>>>>> d49eaa26
                }))
        {
            return false;
        }
    }
    if (get_value(port_attr, "send_sci", alpha_boolean))
    {
        macsec_port.m_sci_in_sectag = alpha_boolean.operator bool();
    }
    std::string cipher_suite;
    if (get_value(port_attr, "cipher_suite", cipher_suite))
    {
        if (cipher_suite == "GCM-AES-128")
        {
            macsec_port.m_cipher_suite = SAI_MACSEC_CIPHER_SUITE_GCM_AES_128;
        }
        else if (cipher_suite == "GCM-AES-256")
        {
            macsec_port.m_cipher_suite = SAI_MACSEC_CIPHER_SUITE_GCM_AES_256;
        }
        else if (cipher_suite == "GCM-AES-XPN-128")
        {
            macsec_port.m_cipher_suite = SAI_MACSEC_CIPHER_SUITE_GCM_AES_XPN_128;
        }
        else if (cipher_suite == "GCM-AES-XPN-256")
        {
            macsec_port.m_cipher_suite = SAI_MACSEC_CIPHER_SUITE_GCM_AES_XPN_256;
        }
        else
        {
            SWSS_LOG_WARN("Unknown Cipher Suite %s", cipher_suite.c_str());
            return false;
        }
        if (!updateMACsecSCs(
                macsec_port,
                [&macsec_port, this](MACsecOrch::MACsecSC &macsec_sc)
                {
                    sai_attribute_t attr;
                    attr.id = SAI_MACSEC_SC_ATTR_MACSEC_CIPHER_SUITE;
                    attr.value.s32 = macsec_port.m_cipher_suite;
<<<<<<< HEAD
                    return this->setMACsecSC(macsec_sc.m_sc_id, attr);
=======
                    return this->updateMACsecAttr(SAI_OBJECT_TYPE_MACSEC_SC, macsec_sc.m_sc_id, attr);
>>>>>>> d49eaa26
                }))
        {
            return false;
        }
    }
    swss::AlphaBoolean enable = false;
    if (get_value(port_attr, "enable", enable) && enable.operator bool() != macsec_port.m_enable)
    {
        macsec_port.m_enable = enable.operator bool();
        if (!updateMACsecSCs(
                macsec_port,
                [&macsec_port, &recover, this](MACsecOrch::MACsecSC &macsec_sc)
                {
                    // Change the ACL entry action from packet action to MACsec flow
                    if (macsec_port.m_enable)
                    {
                        if (!this->setMACsecFlowActive(macsec_sc.m_entry_id, macsec_sc.m_flow_id, true))
                        {
                            SWSS_LOG_WARN("Cannot change the ACL entry action from packet action to MACsec flow");
                            return false;
                        }
                        auto entry_id = macsec_sc.m_entry_id;
                        auto flow_id = macsec_sc.m_flow_id;
                        recover.add_action([this, entry_id, flow_id]()
                                           { this->setMACsecFlowActive(entry_id, flow_id, false); });
                    }
                    else
                    {
                        this->setMACsecFlowActive(macsec_sc.m_entry_id, macsec_sc.m_flow_id, false);
                    }
                    return true;
                }))
        {
            return false;
        }
    }

    recover.clear();
    return true;
}

bool MACsecOrch::updateMACsecSCs(MACsecPort &macsec_port, std::function<bool(MACsecOrch::MACsecSC &)> action)
{
    SWSS_LOG_ENTER();

    for (auto &sc : macsec_port.m_egress_scs)
    {
        if (!action(sc.second))
        {
            return false;
        }
    }
    for (auto &sc : macsec_port.m_ingress_scs)
    {
        if (!action(sc.second))
        {
            return false;
        }
    }

    return true;
}

bool MACsecOrch::deleteMACsecPort(
    const MACsecPort &macsec_port,
    const std::string &port_name,
    const MACsecObject &macsec_obj,
    sai_object_id_t port_id,
    Port &port,
    const gearbox_phy_t* phy)
{
    SWSS_LOG_ENTER();

    bool result = true;

    for (auto &sc : macsec_port.m_egress_scs)
    {
        const std::string port_sci = swss::join(':', port_name, sc.first);
        if (deleteMACsecSC(port_sci, SAI_MACSEC_DIRECTION_EGRESS) != task_success)
        {
            result &= false;
        }
    }
    for (auto &sc : macsec_port.m_ingress_scs)
    {
        const std::string port_sci = swss::join(':', port_name, sc.first);
        if (deleteMACsecSC(port_sci, SAI_MACSEC_DIRECTION_INGRESS) != task_success)
        {
            result &= false;
        }
    }

    if (!macsec_obj.m_sci_in_ingress_macsec_acl)
    {
        if (!this->deleteMACsecFlow(macsec_port.m_egress_flow_id))
        {
            SWSS_LOG_WARN("Cannot delete MACsec egress flow at the port %s", port_name.c_str());
            result &= false;
        }

        if (!this->deleteMACsecFlow(macsec_port.m_ingress_flow_id))
        {
            SWSS_LOG_WARN("Cannot delete MACsec ingress flow at the port %s", port_name.c_str());
            result &= false;
        }
    }

    if (!deinitMACsecACLTable(macsec_port.m_ingress_acl_table, port_id, SAI_MACSEC_DIRECTION_INGRESS, phy))
    {
        SWSS_LOG_WARN("Cannot deinit ingress ACL table at the port %s.", port_name.c_str());
        result &= false;
    }

    if (!deinitMACsecACLTable(macsec_port.m_egress_acl_table, port_id, SAI_MACSEC_DIRECTION_EGRESS, phy))
    {
        SWSS_LOG_WARN("Cannot deinit egress ACL table at the port %s.", port_name.c_str());
        result &= false;
    }

    if (!deleteMACsecPort(macsec_port.m_egress_port_id))
    {
        SWSS_LOG_WARN("Cannot delete MACsec egress port at the port %s", port_name.c_str());
        result &= false;
    }

    if (!deleteMACsecPort(macsec_port.m_ingress_port_id))
    {
        SWSS_LOG_WARN("Cannot delete MACsec ingress port at the port %s", port_name.c_str());
        result &= false;
    }

    if (phy)
    {
        if (!setPFCForward(port_id, false))
        {
            SWSS_LOG_WARN("Cannot disable PFC forward at the port %s.", port_name.c_str());
            result &= false;
        }

        if (phy->macsec_ipg != 0)
        {
            if (!m_port_orch->setPortIPG(port.m_port_id, macsec_port.m_original_ipg))
            {
                SWSS_LOG_WARN("Cannot set MACsec IPG to %u at the port %s", macsec_port.m_original_ipg, port_name.c_str());
                result &= false;
            }
        }
    }

    m_state_macsec_port.del(port_name);

    return true;
}

bool MACsecOrch::deleteMACsecPort(sai_object_id_t macsec_port_id)
{
    sai_status_t status = sai_macsec_api->remove_macsec_port(macsec_port_id);
    if (status != SAI_STATUS_SUCCESS)
    {
        task_process_status handle_status = handleSaiRemoveStatus(SAI_API_MACSEC, status);
        if (handle_status != task_success)
        {
            return parseHandleSaiStatusFailure(handle_status);
        }
    }
    return true;
}

bool MACsecOrch::createMACsecFlow(
    sai_object_id_t &flow_id,
    sai_object_id_t switch_id,
    sai_macsec_direction_t direction)
{
    SWSS_LOG_ENTER();

    if (flow_id != SAI_NULL_OBJECT_ID)
    {
        return true;
    }

    sai_attribute_t attr;
    std::vector<sai_attribute_t> attrs;

    attr.id = SAI_MACSEC_FLOW_ATTR_MACSEC_DIRECTION;
    attr.value.s32 = direction;
    attrs.push_back(attr);
    sai_status_t status = sai_macsec_api->create_macsec_flow(
                            &flow_id,
                            switch_id,
                            static_cast<uint32_t>(attrs.size()),
                            attrs.data());
    if (status != SAI_STATUS_SUCCESS)
    {
        task_process_status handle_status = handleSaiCreateStatus(SAI_API_MACSEC, status);
        if (handle_status != task_success)
        {
            return parseHandleSaiStatusFailure(handle_status);
        }
    }
    return true;
}

bool MACsecOrch::deleteMACsecFlow(sai_object_id_t flow_id)
{
    sai_status_t status = sai_macsec_api->remove_macsec_flow(flow_id);
    if (status != SAI_STATUS_SUCCESS)
    {
        task_process_status handle_status = handleSaiRemoveStatus(SAI_API_MACSEC, status);
        if (handle_status != task_success)
        {
            return parseHandleSaiStatusFailure(handle_status);
        }
    }
    return true;
}

task_process_status MACsecOrch::updateMACsecSC(
    const std::string &port_sci,
    const TaskArgs &sc_attr,
    sai_macsec_direction_t direction)
{
    SWSS_LOG_ENTER();

    std::string port_name;
    sai_uint64_t sci = {0};
    if (!extract_variables(port_sci, ':', port_name, sci))
    {
        SWSS_LOG_WARN("The key %s isn't correct.", port_sci.c_str());
        return task_failed;
    }

    MACsecOrchContext ctx(this, port_name, direction, sci);

    if (ctx.get_macsec_port() == nullptr)
    {
        return task_need_retry;
    }

    if (ctx.get_switch_id() == nullptr || ctx.get_macsec_obj() == nullptr)
    {
        SWSS_LOG_ERROR("Cannot find switch id at the port %s.", port_name.c_str());
        return task_failed;
    }

    if (ctx.get_macsec_sc() == nullptr)
    {
        if (!createMACsecSC(
                *ctx.get_macsec_port(),
                port_name,
                sc_attr,
                *ctx.get_macsec_obj(),
                sci,
                *ctx.get_switch_id(),
                direction))
        {
            return task_failed;
        }
    }
    else
    {
        if (!setEncodingAN(*ctx.get_macsec_sc(), sc_attr, direction))
        {
            return task_failed;
        }
    }

    return task_success;
}

bool MACsecOrch::setEncodingAN(
    MACsecSC &sc,
    const TaskArgs &sc_attr,
    sai_macsec_direction_t direction)
{
    if (direction == SAI_MACSEC_DIRECTION_EGRESS)
    {
        if (!get_value(sc_attr, "encoding_an", sc.m_encoding_an))
        {
            SWSS_LOG_WARN("Wrong parameter, the encoding AN cannot be found");
            return false;
        }
    }
    else
    {
        SWSS_LOG_WARN("Cannot set encoding AN for the ingress SC");
        return false;
    }
    return true;
}

bool MACsecOrch::createMACsecSC(
    MACsecPort &macsec_port,
    const std::string &port_name,
    const TaskArgs &sc_attr,
    const MACsecObject &macsec_obj,
    sai_uint64_t sci,
    sai_object_id_t switch_id,
    sai_macsec_direction_t direction)
{
    SWSS_LOG_ENTER();

    RecoverStack recover;

    const std::string port_sci = swss::join(':', port_name, sci);

    auto scs =
        (direction == SAI_MACSEC_DIRECTION_EGRESS)
            ? &macsec_port.m_egress_scs
            : &macsec_port.m_ingress_scs;
    auto sc_itr = scs->emplace(
        std::piecewise_construct,
        std::forward_as_tuple(sci),
        std::forward_as_tuple());
    if (!sc_itr.second)
    {
        SWSS_LOG_ERROR("The SC %s has been created.", port_sci.c_str());
        return false;
    }
    recover.add_action([scs, sc_itr]() {
        scs->erase(sc_itr.first->first);
    });
    auto sc = &sc_itr.first->second;

    if (direction == SAI_MACSEC_DIRECTION_EGRESS)
    {
        get_value(sc_attr, "encoding_an", sc->m_encoding_an);
    }

    sc->m_flow_id = SAI_NULL_OBJECT_ID;
    // If SCI can only be used as ACL field
    // Which means one flow can be associated with only one ACL entry and one SC.
    if (macsec_obj.m_sci_in_ingress_macsec_acl)
    {
        if (!createMACsecFlow(sc->m_flow_id, switch_id, direction))
        {
            SWSS_LOG_WARN("Cannot create MACsec Flow");
            return false;
        }
        recover.add_action([this, sc]() { this->deleteMACsecFlow(sc->m_flow_id); });
    }
    else
    {
        sc->m_flow_id =
            (direction == SAI_MACSEC_DIRECTION_EGRESS)
                ? macsec_port.m_egress_flow_id
                : macsec_port.m_ingress_flow_id;
    }

    if (!createMACsecSC(
            sc->m_sc_id,
            switch_id,
            direction,
            sc->m_flow_id,
            sci,
            macsec_port.m_enable_encrypt,
            macsec_port.m_sci_in_sectag,
            macsec_port.m_cipher_suite))
    {
        SWSS_LOG_WARN("Create MACsec SC %s fail.", port_sci.c_str());
        return false;
    }
    recover.add_action([this, sc]() { this->deleteMACsecSC(sc->m_sc_id); });

    auto table =
        (direction == SAI_MACSEC_DIRECTION_EGRESS)
            ? &macsec_port.m_egress_acl_table
            : &macsec_port.m_ingress_acl_table;
    if (table->m_available_acl_priorities.empty())
    {
        SWSS_LOG_WARN("Available ACL priorities have been exhausted.");
        return false;
    }
    sc->m_acl_priority = *(table->m_available_acl_priorities.begin());
    table->m_available_acl_priorities.erase(table->m_available_acl_priorities.begin());
    if (!createMACsecACLDataEntry(
            sc->m_entry_id,
            table->m_table_id,
            switch_id,
            macsec_port.m_sci_in_sectag,
            sci,
            sc->m_acl_priority))
    {
        SWSS_LOG_WARN("Cannot create ACL Data entry");
        return false;
    }
    recover.add_action([this, sc, table]() {
        deleteMACsecACLEntry(sc->m_entry_id);
        table->m_available_acl_priorities.insert(sc->m_acl_priority);
    });

    SWSS_LOG_NOTICE("MACsec SC %s is created.", port_sci.c_str());

    std::vector<FieldValueTuple> fvVector;
    fvVector.emplace_back("state", "ok");
    if (direction == SAI_MACSEC_DIRECTION_EGRESS)
    {
        m_state_macsec_egress_sc.set(swss::join('|', port_name, sci), fvVector);
    }
    else
    {
        m_state_macsec_ingress_sc.set(swss::join('|', port_name, sci), fvVector);
    }

    recover.clear();
    return true;
}

bool MACsecOrch::createMACsecSC(
    sai_object_id_t &sc_id,
    sai_object_id_t switch_id,
    sai_macsec_direction_t direction,
    sai_object_id_t flow_id,
    sai_uint64_t sci,
    bool encryption_enable,
    bool send_sci,
    sai_macsec_cipher_suite_t cipher_suite)
{
    SWSS_LOG_ENTER();

    sai_attribute_t attr;
    std::vector<sai_attribute_t> attrs;

    attr.id = SAI_MACSEC_SC_ATTR_MACSEC_DIRECTION;
    attr.value.s32 = direction;
    attrs.push_back(attr);
    attr.id = SAI_MACSEC_SC_ATTR_FLOW_ID;
    attr.value.oid = flow_id;
    attrs.push_back(attr);
    attr.id = SAI_MACSEC_SC_ATTR_MACSEC_SCI;
    attr.value.u64 = sci;
    attrs.push_back(attr);
    attr.id = SAI_MACSEC_SC_ATTR_ENCRYPTION_ENABLE;
    attr.value.booldata = encryption_enable;
    attrs.push_back(attr);
    attr.id = SAI_MACSEC_SC_ATTR_MACSEC_EXPLICIT_SCI_ENABLE;
    attr.value.booldata = send_sci;
    attrs.push_back(attr);
    attr.id = SAI_MACSEC_SC_ATTR_MACSEC_CIPHER_SUITE;
    attr.value.s32 = cipher_suite;
    attrs.push_back(attr);

    sai_status_t status = sai_macsec_api->create_macsec_sc(
                                &sc_id,
                                switch_id,
                                static_cast<uint32_t>(attrs.size()),
                                attrs.data());
    if (status != SAI_STATUS_SUCCESS)
    {
        SWSS_LOG_WARN("Cannot create MACsec egress SC 0x%" PRIx64, sci);
        task_process_status handle_status = handleSaiCreateStatus(SAI_API_MACSEC, status);
        if (handle_status != task_success)
        {
            return parseHandleSaiStatusFailure(handle_status);
        }
    }
    return true;
}

task_process_status MACsecOrch::deleteMACsecSC(
    const std::string &port_sci,
    sai_macsec_direction_t direction)
{
    SWSS_LOG_ENTER();

    std::string port_name;
    sai_uint64_t sci = 0;
    if (!extract_variables(port_sci, ':', port_name, sci))
    {
        SWSS_LOG_WARN("The key %s isn't correct.", port_sci.c_str());
        return task_failed;
    }

    MACsecOrchContext ctx(this, port_name, direction, sci);

    if (ctx.get_macsec_sc() == nullptr)
    {
        SWSS_LOG_INFO("The MACsec SC %s wasn't created", port_sci.c_str());
        return task_success;
    }

    auto result = task_success;

    for (auto &sa : ctx.get_macsec_sc()->m_sa_ids)
    {
        const std::string port_sci_an = swss::join(':', port_sci, sa.first);
        deleteMACsecSA(port_sci_an, direction);
    }

    deleteMACsecACLEntry(ctx.get_macsec_sc()->m_entry_id);
    ctx.get_acl_table()->m_available_acl_priorities.insert(ctx.get_macsec_sc()->m_acl_priority);

    if (!deleteMACsecSC(ctx.get_macsec_sc()->m_sc_id))
    {
        SWSS_LOG_WARN("The MACsec SC %s cannot be deleted", port_sci.c_str());
        result = task_failed;
    }

    if (ctx.get_macsec_obj()->m_sci_in_ingress_macsec_acl)
    {
        if (!deleteMACsecFlow(ctx.get_macsec_sc()->m_flow_id))
        {
            SWSS_LOG_WARN("Cannot delete MACsec flow");
            result = task_failed;
        }
    }

    auto scs =
        (direction == SAI_MACSEC_DIRECTION_EGRESS)
            ? &ctx.get_macsec_port()->m_egress_scs
            : &ctx.get_macsec_port()->m_ingress_scs;
    scs->erase(sci);

    SWSS_LOG_NOTICE("MACsec SC %s is deleted.", port_sci.c_str());

    if (direction == SAI_MACSEC_DIRECTION_EGRESS)
    {
        m_state_macsec_egress_sc.del(swss::join('|', port_name, sci));
    }
    else
    {
        m_state_macsec_ingress_sc.del(swss::join('|', port_name, sci));
    }

    return result;
}

bool MACsecOrch::deleteMACsecSC(sai_object_id_t sc_id)
{
    SWSS_LOG_ENTER();

    sai_status_t status = sai_macsec_api->remove_macsec_sc(sc_id);
    if (status != SAI_STATUS_SUCCESS)
    {
        task_process_status handle_status = handleSaiRemoveStatus(SAI_API_MACSEC, status);
        if (handle_status != task_success)
        {
            return parseHandleSaiStatusFailure(handle_status);
        }
    }
    return true;
}

<<<<<<< HEAD
bool MACsecOrch::setMACsecSC(sai_object_id_t sc_id, const sai_attribute_t &attr)
{
    SWSS_LOG_ENTER();

    sai_status_t status = sai_macsec_api->set_macsec_sc_attribute(sc_id, &attr);
=======
bool MACsecOrch::updateMACsecAttr(sai_object_type_t object_type, sai_object_id_t object_id, const sai_attribute_t &attr)
{
    SWSS_LOG_ENTER();

    sai_status_t status = SAI_STATUS_SUCCESS;

    if (object_type == SAI_OBJECT_TYPE_MACSEC_PORT)
    {
        status = sai_macsec_api->set_macsec_port_attribute(object_id, &attr);
    }
    else if (object_type == SAI_OBJECT_TYPE_MACSEC_SC)
    {
        status = sai_macsec_api->set_macsec_sc_attribute(object_id, &attr);
    }
    else if (object_type == SAI_OBJECT_TYPE_MACSEC_SA)
    {
        status = sai_macsec_api->set_macsec_sa_attribute(object_id, &attr);
    }
    else
    {
        SWSS_LOG_ERROR("Wrong type %s", sai_serialize_object_type(object_type).c_str());
        return false;
    }

>>>>>>> d49eaa26
    if (status != SAI_STATUS_SUCCESS)
    {
        task_process_status handle_status = handleSaiSetStatus(SAI_API_MACSEC, status);
        if (handle_status != task_success)
        {
            return parseHandleSaiStatusFailure(handle_status);
        }
    }

    return true;
}

task_process_status MACsecOrch::createMACsecSA(
    const std::string &port_sci_an,
    const TaskArgs &sa_attr,
    sai_macsec_direction_t direction)
{
    SWSS_LOG_ENTER();

    std::string port_name;
    sai_uint64_t sci = 0;
    macsec_an_t an = 0;
    if (!extract_variables(port_sci_an, ':', port_name, sci, an) || an > MAX_SA_NUMBER)
    {
        SWSS_LOG_WARN("The key %s isn't correct.", port_sci_an.c_str());
        return task_failed;
    }

    MACsecOrchContext ctx(this, port_name, direction, sci, an);

    if (ctx.get_macsec_sa() != nullptr)
    {
        SWSS_LOG_NOTICE("The MACsec SA %s has been created.", port_sci_an.c_str());
        return task_success;
    }

    if (ctx.get_macsec_sc() == nullptr)
    {
        SWSS_LOG_INFO("The MACsec SC 0x%" PRIx64 " hasn't been created at the port %s.", sci, port_name.c_str());
        return task_need_retry;
    }
    auto sc = ctx.get_macsec_sc();

    MACsecSAK sak = {{0}, false};
    MACsecSalt salt = {0};
    sai_uint32_t ssci = 0;
    MACsecAuthKey auth_key = {0};
    try
    {
        if (!get_value(sa_attr, "sak", sak))
        {
            SWSS_LOG_WARN("The SAK isn't existed at SA %s", port_sci_an.c_str());
            return task_failed;
        }
        if (sak.m_sak_256_enable)
        {
            if (ctx.get_macsec_port()->m_cipher_suite == SAI_MACSEC_CIPHER_SUITE_GCM_AES_128 
                && ctx.get_macsec_port()->m_cipher_suite == SAI_MACSEC_CIPHER_SUITE_GCM_AES_XPN_128)
            {
                SWSS_LOG_WARN("Wrong SAK with 256 bit, expect 128 bit");
                return task_failed;
            }
        }
        else
        {
            if (ctx.get_macsec_port()->m_cipher_suite == SAI_MACSEC_CIPHER_SUITE_GCM_AES_256 
                && ctx.get_macsec_port()->m_cipher_suite == SAI_MACSEC_CIPHER_SUITE_GCM_AES_XPN_256)
            {
                SWSS_LOG_WARN("Wrong SAK with 128 bit, expect 256 bit");
                return task_failed;
            }
        }
        if (ctx.get_macsec_port()->m_cipher_suite == SAI_MACSEC_CIPHER_SUITE_GCM_AES_XPN_128 
            || ctx.get_macsec_port()->m_cipher_suite == SAI_MACSEC_CIPHER_SUITE_GCM_AES_XPN_256)
        {
            if (!get_value(sa_attr, "salt", salt))
            {
                SWSS_LOG_WARN("The salt isn't existed at SA %s", port_sci_an.c_str());
                return task_failed;
            }
            if (!get_value(sa_attr, "ssci", ssci))
            {
                SWSS_LOG_WARN("The ssci isn't existed at SA %s", port_sci_an.c_str());
                return task_failed;
            }
        }
        if (!get_value(sa_attr, "auth_key", auth_key))
        {
            SWSS_LOG_WARN("The auth key isn't existed at SA %s", port_sci_an.c_str());
            return task_failed;
        }
    }
    catch (const std::invalid_argument &e)
    {
        SWSS_LOG_WARN("Invalid argument : %s", e.what());
        return task_failed;
    }
    sai_uint64_t pn = 1;
    if (direction == SAI_MACSEC_DIRECTION_EGRESS)
    {
        if (!get_value(sa_attr, "next_pn", pn))
        {
            SWSS_LOG_WARN("The init pn isn't existed at SA %s", port_sci_an.c_str());
            return task_failed;
        }
    }
    else
    {
        if (!get_value(sa_attr, "lowest_acceptable_pn", pn))
        {
            SWSS_LOG_WARN("The init pn isn't existed at SA %s", port_sci_an.c_str());
            return task_failed;
        }
    }

    RecoverStack recover;

    // If this SA is the first SA
    // change the ACL entry action from packet action to MACsec flow
    if (ctx.get_macsec_port()->m_enable && sc->m_sa_ids.empty())
    {
        if (!setMACsecFlowActive(sc->m_entry_id, sc->m_flow_id, true))
        {
            SWSS_LOG_WARN("Cannot change the ACL entry action from packet action to MACsec flow");
            return task_failed;
        }
        recover.add_action([this, sc]() {
            this->setMACsecFlowActive(
                sc->m_entry_id,
                sc->m_flow_id,
                false);
        });
    }

    if (!createMACsecSA(
            sc->m_sa_ids[an],
            *ctx.get_switch_id(),
            direction,
            sc->m_sc_id,
            an,
            sak.m_sak,
            salt.m_salt,
            ssci,
            auth_key.m_auth_key,
            pn))
    {
        SWSS_LOG_WARN("Cannot create the SA %s", port_sci_an.c_str());
        return task_failed;
    }
    recover.add_action([this, sc, an]() {
        this->deleteMACsecSA(sc->m_sa_ids[an]);
        sc->m_sa_ids.erase(an);
    });

    installCounter(CounterType::MACSEC_SA_ATTR, direction, port_sci_an, sc->m_sa_ids[an], macsec_sa_attrs);
    std::vector<FieldValueTuple> fvVector;
    fvVector.emplace_back("state", "ok");
    if (direction == SAI_MACSEC_DIRECTION_EGRESS)
    {
        installCounter(CounterType::MACSEC_SA, direction, port_sci_an, sc->m_sa_ids[an], macsec_sa_egress_stats);
        m_state_macsec_egress_sa.set(swss::join('|', port_name, sci, an), fvVector);
    }
    else
    {
        installCounter(CounterType::MACSEC_SA, direction, port_sci_an, sc->m_sa_ids[an], macsec_sa_ingress_stats);
        m_state_macsec_ingress_sa.set(swss::join('|', port_name, sci, an), fvVector);
    }

    SWSS_LOG_NOTICE("MACsec SA %s is created.", port_sci_an.c_str());

    recover.clear();
    return task_success;
}

task_process_status MACsecOrch::deleteMACsecSA(
    const std::string &port_sci_an,
    sai_macsec_direction_t direction)
{
    SWSS_LOG_ENTER();

    std::string port_name = "";
    sai_uint64_t sci = 0;
    macsec_an_t an = 0;
    if (!extract_variables(port_sci_an, ':', port_name, sci, an) || an > MAX_SA_NUMBER)
    {
        SWSS_LOG_WARN("The key %s isn't correct.", port_sci_an.c_str());
        return task_failed;
    }

    MACsecOrchContext ctx(this, port_name, direction, sci, an);

    if (ctx.get_macsec_sa() == nullptr)
    {
        SWSS_LOG_INFO("MACsec SA %s has been deleted.", port_sci_an.c_str());
        return task_success;
    }

    auto result = task_success;

    uninstallCounter(CounterType::MACSEC_SA_ATTR, direction, port_sci_an, ctx.get_macsec_sc()->m_sa_ids[an]);
    uninstallCounter(CounterType::MACSEC_SA, direction, port_sci_an, ctx.get_macsec_sc()->m_sa_ids[an]);
    if (!deleteMACsecSA(ctx.get_macsec_sc()->m_sa_ids[an]))
    {
        SWSS_LOG_WARN("Cannot delete the MACsec SA %s.", port_sci_an.c_str());
        result = task_failed;
    }
    ctx.get_macsec_sc()->m_sa_ids.erase(an);

    // If this SA is the last SA
    // change the ACL entry action from MACsec flow to packet action
    if (ctx.get_macsec_sc()->m_sa_ids.empty())
    {
        if (!setMACsecFlowActive(ctx.get_macsec_sc()->m_entry_id, ctx.get_macsec_sc()->m_flow_id, false))
        {
            SWSS_LOG_WARN("Cannot change the ACL entry action from MACsec flow to packet action");
            result = task_failed;
        }
    }


    if (direction == SAI_MACSEC_DIRECTION_EGRESS)
    {
        m_state_macsec_egress_sa.del(swss::join('|', port_name, sci, an));
    }
    else
    {
        m_state_macsec_ingress_sa.del(swss::join('|', port_name, sci, an));
    }

    SWSS_LOG_NOTICE("MACsec SA %s is deleted.", port_sci_an.c_str());
    return result;
}

bool MACsecOrch::createMACsecSA(
    sai_object_id_t &sa_id,
    sai_object_id_t switch_id,
    sai_macsec_direction_t direction,
    sai_object_id_t sc_id,
    macsec_an_t an,
    sai_macsec_sak_t sak,
    sai_macsec_salt_t salt,
    sai_uint32_t ssci,
    sai_macsec_auth_key_t auth_key,
    sai_uint64_t pn)
{
    SWSS_LOG_ENTER();

    sai_attribute_t attr;
    std::vector<sai_attribute_t> attrs;

    attr.id = SAI_MACSEC_SA_ATTR_MACSEC_DIRECTION;
    attr.value.s32 = direction;
    attrs.push_back(attr);

    attr.id = SAI_MACSEC_SA_ATTR_SC_ID;
    attr.value.oid = sc_id;
    attrs.push_back(attr);

    attr.id = SAI_MACSEC_SA_ATTR_AN;
    attr.value.u8 = static_cast<sai_uint8_t>(an);
    attrs.push_back(attr);

    attr.id = SAI_MACSEC_SA_ATTR_SAK;
    std::copy(sak, sak + sizeof(attr.value.macsecsak), attr.value.macsecsak);
    attrs.push_back(attr);

    // Valid when SAI_MACSEC_SC_ATTR_MACSEC_XPN64_ENABLE == true.
    attr.id = SAI_MACSEC_SA_ATTR_SALT;
    std::copy(salt, salt + sizeof(attr.value.macsecsalt), attr.value.macsecsalt);
    attrs.push_back(attr);

    // Valid when SAI_MACSEC_SC_ATTR_MACSEC_XPN64_ENABLE == true.
    attr.id = SAI_MACSEC_SA_ATTR_MACSEC_SSCI;
    attr.value.u32 = ssci;
    attrs.push_back(attr);

    attr.id = SAI_MACSEC_SA_ATTR_AUTH_KEY;
    std::copy(auth_key, auth_key + sizeof(attr.value.macsecauthkey), attr.value.macsecauthkey);
    attrs.push_back(attr);

    if (direction == SAI_MACSEC_DIRECTION_EGRESS)
    {
        attr.id = SAI_MACSEC_SA_ATTR_CONFIGURED_EGRESS_XPN;
        attr.value.u64 = pn;
        attrs.push_back(attr);
    }
    else
    {
        attr.id = SAI_MACSEC_SA_ATTR_MINIMUM_INGRESS_XPN;
        attr.value.u64 = pn;
        attrs.push_back(attr);
    }

    sai_status_t status = sai_macsec_api->create_macsec_sa(
                                &sa_id,
                                switch_id,
                                static_cast<uint32_t>(attrs.size()),
                                attrs.data());
    if (status != SAI_STATUS_SUCCESS)
    {
        task_process_status handle_status = handleSaiCreateStatus(SAI_API_MACSEC, status);
        if (handle_status != task_success)
        {
            return parseHandleSaiStatusFailure(handle_status);
        }
    }
    return true;
}

bool MACsecOrch::deleteMACsecSA(sai_object_id_t sa_id)
{
    SWSS_LOG_ENTER();

    sai_status_t status = sai_macsec_api->remove_macsec_sa(sa_id);
    if (status != SAI_STATUS_SUCCESS)
    {
        task_process_status handle_status = handleSaiRemoveStatus(SAI_API_MACSEC, status);
        if (handle_status != task_success)
        {
            return parseHandleSaiStatusFailure(handle_status);
        }
    }
    return true;
}

void MACsecOrch::installCounter(
    CounterType counter_type,
    sai_macsec_direction_t direction,
    const std::string &obj_name,
    sai_object_id_t obj_id,
    const std::vector<std::string> &stats)
{
    FieldValueTuple tuple(obj_name, sai_serialize_object_id(obj_id));
    vector<FieldValueTuple> fields;
    fields.push_back(tuple);

    std::unordered_set<std::string> counter_stats;
    for (const auto &stat : stats)
    {
        counter_stats.emplace(stat);
    }
    switch(counter_type)
    {
        case CounterType::MACSEC_SA_ATTR:
            m_macsec_sa_attr_manager.setCounterIdList(obj_id, counter_type, counter_stats);
            m_macsec_counters_map.set("", fields);
            break;

        case CounterType::MACSEC_SA:
            m_macsec_sa_stat_manager.setCounterIdList(obj_id, counter_type, counter_stats);
            if (direction == SAI_MACSEC_DIRECTION_EGRESS)
            {
                m_macsec_sa_tx_counters_map.set("", fields);
            }
            else
            {
                m_macsec_sa_rx_counters_map.set("", fields);
            }
            break;

        case CounterType::MACSEC_FLOW:
            m_macsec_flow_stat_manager.setCounterIdList(obj_id, counter_type, counter_stats);
            break;

        default:
            SWSS_LOG_ERROR("Failed to install unknown counter type %u.\n",
                           static_cast<uint32_t>(counter_type));
            break;
    }
}

void MACsecOrch::uninstallCounter(
    CounterType counter_type,
    sai_macsec_direction_t direction,
    const std::string &obj_name,
    sai_object_id_t obj_id)
{
    switch(counter_type)
    {
        case CounterType::MACSEC_SA_ATTR:
            m_macsec_sa_attr_manager.clearCounterIdList(obj_id);
            m_counter_db.hdel(COUNTERS_MACSEC_NAME_MAP, obj_name);
            break;

        case CounterType::MACSEC_SA:
            m_macsec_sa_stat_manager.clearCounterIdList(obj_id);
            if (direction == SAI_MACSEC_DIRECTION_EGRESS)
            {
                m_counter_db.hdel(COUNTERS_MACSEC_SA_TX_NAME_MAP, obj_name);
            }
            else
            {
                m_counter_db.hdel(COUNTERS_MACSEC_SA_RX_NAME_MAP, obj_name);
            }
            break;

        case CounterType::MACSEC_FLOW:
            m_macsec_flow_stat_manager.clearCounterIdList(obj_id);
            break;

        default:
            SWSS_LOG_ERROR("Failed to uninstall unknown counter type %u.\n",
                           static_cast<uint32_t>(counter_type));
            break;
    }

}

bool MACsecOrch::initMACsecACLTable(
    MACsecACLTable &acl_table,
    sai_object_id_t port_id,
    sai_object_id_t switch_id,
    sai_macsec_direction_t direction,
    bool sci_in_sectag,
    const std::string &port_name,
    const gearbox_phy_t* phy)
{
    SWSS_LOG_ENTER();

    RecoverStack recover;

    if (!createMACsecACLTable(acl_table.m_table_id, switch_id, direction, sci_in_sectag))
    {
        SWSS_LOG_WARN("Cannot create ACL table");
        return false;
    }
    recover.add_action([this, &acl_table]() {
        this->deleteMACsecACLTable(acl_table.m_table_id);
        acl_table.m_table_id = SAI_NULL_OBJECT_ID;
    });

    if (!createMACsecACLEAPOLEntry(
            acl_table.m_eapol_packet_forward_entry_id,
            acl_table.m_table_id,
            switch_id))
    {
        SWSS_LOG_WARN("Cannot create ACL EAPOL entry");
        return false;
    }
    recover.add_action([this, &acl_table]() {
        this->deleteMACsecACLEntry(acl_table.m_eapol_packet_forward_entry_id);
        acl_table.m_eapol_packet_forward_entry_id = SAI_NULL_OBJECT_ID;
    });

    if (!bindMACsecACLTabletoPort(acl_table.m_table_id, port_id, direction))
    {
        SWSS_LOG_WARN("Cannot bind ACL table");
        return false;
    }
    recover.add_action([this, port_id, direction]() { this->unbindMACsecACLTable(port_id, direction); });

    sai_uint32_t minimum_priority = 0;
    if (!getAclPriority(switch_id, SAI_SWITCH_ATTR_ACL_ENTRY_MINIMUM_PRIORITY, minimum_priority))
    {
        return false;
    }
    sai_uint32_t maximum_priority = 0;
    if (!getAclPriority(switch_id, SAI_SWITCH_ATTR_ACL_ENTRY_MAXIMUM_PRIORITY, maximum_priority))
    {
        return false;
    }
    sai_uint32_t priority = minimum_priority + 1;
    while (priority < maximum_priority)
    {
        if (acl_table.m_available_acl_priorities.size() >= AVAILABLE_ACL_PRIORITIES_LIMITATION)
        {
            break;
        }
        acl_table.m_available_acl_priorities.insert(priority);
        priority += 1;
    }
    recover.add_action([&acl_table]() { acl_table.m_available_acl_priorities.clear(); });

    if (phy)
    {
        if (acl_table.m_available_acl_priorities.empty())
        {
            SWSS_LOG_WARN("Available ACL priorities have been exhausted.");
            return false;
        }
        priority = *(acl_table.m_available_acl_priorities.rbegin());
        acl_table.m_available_acl_priorities.erase(acl_table.m_available_acl_priorities.rbegin().base());

        TaskArgs values;
        if (!m_applPortTable.get(port_name, values))
        {
            SWSS_LOG_ERROR("Port %s isn't existing", port_name.c_str());
            return false;
        }
        std::string pfc_mode = PFC_MODE_DEFAULT;
        get_value(values, "pfc_encryption_mode", pfc_mode);

        if (!createPFCEntry(acl_table.m_pfc_entry_id, acl_table.m_table_id, switch_id, direction, priority, pfc_mode))
        {
            return false;
        }
        recover.add_action([this, &acl_table, priority]() {
            this->deleteMACsecACLEntry(acl_table.m_pfc_entry_id);
            acl_table.m_pfc_entry_id = SAI_NULL_OBJECT_ID;
            acl_table.m_available_acl_priorities.insert(priority);
        });
    }

    recover.clear();
    return true;
}

bool MACsecOrch::deinitMACsecACLTable(
    const MACsecACLTable &acl_table,
    sai_object_id_t port_id,
    sai_macsec_direction_t direction,
    const gearbox_phy_t* phy)
{
    bool result = true;

    if (!unbindMACsecACLTable(port_id, direction))
    {
        SWSS_LOG_WARN("Cannot unbind ACL table");
        result &= false;
    }
    if (!deleteMACsecACLEntry(acl_table.m_eapol_packet_forward_entry_id))
    {
        SWSS_LOG_WARN("Cannot delete EAPOL ACL entry");
        result &= false;
    }
    if (phy)
    {
        if (!deleteMACsecACLEntry(acl_table.m_pfc_entry_id))
        {
            SWSS_LOG_WARN("Cannot delete PFC ACL entry");
            result &= false;
        }
    }
    if (!deleteMACsecACLTable(acl_table.m_table_id))
    {
        SWSS_LOG_WARN("Cannot delete ACL table");
        result &= false;
    }

    return result;
}

bool MACsecOrch::createMACsecACLTable(
    sai_object_id_t &table_id,
    sai_object_id_t switch_id,
    sai_macsec_direction_t direction,
    bool sci_in_sectag)
{
    sai_attribute_t attr;
    std::vector<sai_attribute_t> attrs;

    // Create ingress MACsec ACL table for port_id1
    attr.id = SAI_ACL_TABLE_ATTR_ACL_STAGE;
    if (direction == SAI_MACSEC_DIRECTION_EGRESS)
    {
        attr.value.s32 = SAI_ACL_STAGE_EGRESS_MACSEC;
    }
    else
    {
        attr.value.s32 = SAI_ACL_STAGE_INGRESS_MACSEC;
    }
    attrs.push_back(attr);

    attr.id = SAI_ACL_TABLE_ATTR_ACL_BIND_POINT_TYPE_LIST;
    vector<std::int32_t> bpoint_list = {SAI_ACL_BIND_POINT_TYPE_PORT};
    attr.value.s32list.count = static_cast<std::uint32_t>(bpoint_list.size());
    attr.value.s32list.list = bpoint_list.data();
    attrs.push_back(attr);

    attr.id = SAI_ACL_TABLE_ATTR_FIELD_DST_MAC;
    attr.value.booldata = true;
    attrs.push_back(attr);

    attr.id = SAI_ACL_TABLE_ATTR_FIELD_ETHER_TYPE;
    attr.value.booldata = true;
    attrs.push_back(attr);

    attr.id = SAI_ACL_TABLE_ATTR_FIELD_MACSEC_SCI;
    attr.value.booldata = sci_in_sectag;
    attrs.push_back(attr);

    sai_status_t status = sai_acl_api->create_acl_table(
                                &table_id,
                                switch_id,
                                static_cast<std::uint32_t>(attrs.size()),
                                attrs.data());
    if (status != SAI_STATUS_SUCCESS)
    {
        task_process_status handle_status = handleSaiCreateStatus(SAI_API_ACL, status);
        if (handle_status != task_success)
        {
            return parseHandleSaiStatusFailure(handle_status);
        }
    }
    return true;
}

bool MACsecOrch::deleteMACsecACLTable(sai_object_id_t table_id)
{
    sai_status_t status = sai_acl_api->remove_acl_table(table_id);
    if (status != SAI_STATUS_SUCCESS)
    {
        task_process_status handle_status = handleSaiRemoveStatus(SAI_API_ACL, status);
        if (handle_status != task_success)
        {
            return parseHandleSaiStatusFailure(handle_status);
        }
    }
    return true;
}

bool MACsecOrch::bindMACsecACLTabletoPort(
    sai_object_id_t table_id,
    sai_object_id_t port_id,
    sai_macsec_direction_t direction)
{
    sai_attribute_t attr;

    if (direction == SAI_MACSEC_DIRECTION_EGRESS)
    {
        attr.id = SAI_PORT_ATTR_EGRESS_MACSEC_ACL;
    }
    else
    {
        attr.id = SAI_PORT_ATTR_INGRESS_MACSEC_ACL;
    }
    attr.value.oid = table_id;

    sai_status_t status = sai_port_api->set_port_attribute(port_id, &attr);
    if (status != SAI_STATUS_SUCCESS)
    {
        task_process_status handle_status = handleSaiSetStatus(SAI_API_PORT, status);
        if (handle_status != task_success)
        {
            return parseHandleSaiStatusFailure(handle_status);
        }
    }
    return true;
}

bool MACsecOrch::unbindMACsecACLTable(
    sai_object_id_t port_id,
    sai_macsec_direction_t direction)
{
    sai_attribute_t attr;

    if (direction == SAI_MACSEC_DIRECTION_EGRESS)
    {
        attr.id = SAI_PORT_ATTR_EGRESS_MACSEC_ACL;
    }
    else
    {
        attr.id = SAI_PORT_ATTR_INGRESS_MACSEC_ACL;
    }
    attr.value.oid = SAI_NULL_OBJECT_ID;

    sai_status_t status = sai_port_api->set_port_attribute(port_id, &attr);
    if (status != SAI_STATUS_SUCCESS)
    {
        task_process_status handle_status = handleSaiSetStatus(SAI_API_PORT, status);
        if (handle_status != task_success)
        {
            return parseHandleSaiStatusFailure(handle_status);
        }
    }
    return true;
}

bool MACsecOrch::createMACsecACLEAPOLEntry(
    sai_object_id_t &entry_id,
    sai_object_id_t table_id,
    sai_object_id_t switch_id)
{
    sai_attribute_t attr;
    std::vector<sai_attribute_t> attrs;

    static const MacAddress nearest_non_tpmr_bridge("01:80:c2:00:00:03");
    static const MacAddress mac_address_mask("ff:ff:ff:ff:ff:ff");

    attr.id = SAI_ACL_ENTRY_ATTR_TABLE_ID;
    attr.value.oid = table_id;
    attrs.push_back(attr);
    attr.id = SAI_ACL_ENTRY_ATTR_PRIORITY;
    if (!getAclPriority(switch_id, SAI_SWITCH_ATTR_ACL_ENTRY_MAXIMUM_PRIORITY, attr.value.u32))
    {
        return false;
    }
    attrs.push_back(attr);
    attr.id = SAI_ACL_ENTRY_ATTR_ADMIN_STATE;
    attr.value.booldata = true;
    attrs.push_back(attr);
    attr.id = SAI_ACL_ENTRY_ATTR_FIELD_DST_MAC;
    nearest_non_tpmr_bridge.getMac(attr.value.aclfield.data.mac);
    mac_address_mask.getMac(attr.value.aclfield.mask.mac);
    attr.value.aclfield.enable = true;
    attrs.push_back(attr);
    attr.id = SAI_ACL_ENTRY_ATTR_FIELD_ETHER_TYPE;
    attr.value.aclfield.data.u16 = EAPOL_ETHER_TYPE;
    attr.value.aclfield.mask.u16 = 0xFFFF;
    attr.value.aclfield.enable = true;
    attrs.push_back(attr);
    attr.id = SAI_ACL_ENTRY_ATTR_ACTION_PACKET_ACTION;
    attr.value.aclaction.parameter.s32 = SAI_PACKET_ACTION_FORWARD;
    attr.value.aclaction.enable = true;
    attrs.push_back(attr);
    sai_status_t status = sai_acl_api->create_acl_entry(
                                &entry_id,
                                switch_id,
                                static_cast<std::uint32_t>(attrs.size()),
                                attrs.data());
    if (status != SAI_STATUS_SUCCESS)
    {
        task_process_status handle_status = handleSaiCreateStatus(SAI_API_ACL, status);
        if (handle_status != task_success)
        {
            return parseHandleSaiStatusFailure(handle_status);
        }
    }
    return true;
}

bool MACsecOrch::createMACsecACLDataEntry(
    sai_object_id_t &entry_id,
    sai_object_id_t table_id,
    sai_object_id_t switch_id,
    bool sci_in_sectag,
    sai_uint64_t sci,
    sai_uint32_t priority)
{
    sai_attribute_t attr;
    std::vector<sai_attribute_t> attrs;

    attr.id = SAI_ACL_ENTRY_ATTR_TABLE_ID;
    attr.value.oid = table_id;
    attrs.push_back(attr);
    attr.id = SAI_ACL_ENTRY_ATTR_PRIORITY;
    attr.value.u32 = priority;
    attrs.push_back(attr);
    attr.id = SAI_ACL_ENTRY_ATTR_ADMIN_STATE;
    attr.value.booldata = true;
    attrs.push_back(attr);
    attr.id = SAI_ACL_ENTRY_ATTR_ACTION_PACKET_ACTION;
    attr.value.aclaction.parameter.s32 = SAI_PACKET_ACTION_DROP;
    attr.value.aclaction.enable = true;
    attrs.push_back(attr);
    if (sci_in_sectag)
    {
        attr.id = SAI_ACL_ENTRY_ATTR_FIELD_MACSEC_SCI;
        attr.value.aclfield.enable = true;
        attr.value.aclfield.mask.u64 = 0xFFFFFFFFFFFFFFFF;
        attr.value.aclfield.data.u64 = sci;
        attrs.push_back(attr);
    }

    sai_status_t status = sai_acl_api->create_acl_entry(
                                &entry_id,
                                switch_id,
                                static_cast<std::uint32_t>(attrs.size()),
                                attrs.data());
    if (status != SAI_STATUS_SUCCESS)
    {
        task_process_status handle_status = handleSaiCreateStatus(SAI_API_ACL, status);
        if (handle_status != task_success)
        {
            return parseHandleSaiStatusFailure(handle_status);
        }
    }
    return true;
}

bool MACsecOrch::setMACsecFlowActive(sai_object_id_t entry_id, sai_object_id_t flow_id, bool active)
{
    sai_attribute_t attr;

    attr.id = SAI_ACL_ENTRY_ATTR_ACTION_MACSEC_FLOW;
    attr.value.aclaction.parameter.oid = flow_id;
    attr.value.aclaction.enable = active;

    sai_status_t status = sai_acl_api->set_acl_entry_attribute(entry_id, &attr);
    if (status != SAI_STATUS_SUCCESS)
    {
        task_process_status handle_status = handleSaiSetStatus(SAI_API_ACL, status);
        if (handle_status != task_success)
        {
            return parseHandleSaiStatusFailure(handle_status);
        }
    }

    attr.id = SAI_ACL_ENTRY_ATTR_ACTION_PACKET_ACTION;
    attr.value.aclaction.parameter.s32 = SAI_PACKET_ACTION_DROP;
    attr.value.aclaction.enable = !active;
    status = sai_acl_api->set_acl_entry_attribute(entry_id, &attr);
    if (status != SAI_STATUS_SUCCESS)
    {
        task_process_status handle_status = handleSaiSetStatus(SAI_API_ACL, status);
        if (handle_status != task_success)
        {
            return parseHandleSaiStatusFailure(handle_status);
        }
    }

    return true;
}

bool MACsecOrch::deleteMACsecACLEntry(sai_object_id_t entry_id)
{
    if (entry_id == SAI_NULL_OBJECT_ID)
    {
        return true;
    }

    sai_status_t status = sai_acl_api->remove_acl_entry(entry_id);
    if (status != SAI_STATUS_SUCCESS)
    {
        task_process_status handle_status = handleSaiRemoveStatus(SAI_API_ACL, status);
        if (handle_status != task_success)
        {
            return parseHandleSaiStatusFailure(handle_status);
        }
    }
    return true;
}

bool MACsecOrch::getAclPriority(sai_object_id_t switch_id, sai_attr_id_t priority_id, sai_uint32_t &priority) const
{
    sai_attribute_t attr;
    std::vector<sai_attribute_t> attrs;

    attr.id = priority_id;
    attrs.push_back(attr);
    if (sai_switch_api->get_switch_attribute(
            switch_id,
            static_cast<std::uint32_t>(attrs.size()),
            attrs.data()) != SAI_STATUS_SUCCESS)
    {
        SWSS_LOG_ERROR("Cannot fetch ACL Priority from switch");
        return false;
    }
    priority = attrs.front().value.u32;

    return true;
}

bool MACsecOrch::setPFCForward(sai_object_id_t port_id, bool enable)
{
    SWSS_LOG_ENTER();

    sai_attribute_t attr;
    sai_status_t status;

    // Enable/Disable Forward pause frame
    attr.id = SAI_PORT_ATTR_GLOBAL_FLOW_CONTROL_FORWARD;
    attr.value.booldata = enable;
    status = sai_port_api->set_port_attribute(port_id, &attr);
    if (status != SAI_STATUS_SUCCESS)
    {
        task_process_status handle_status = handleSaiSetStatus(SAI_API_PORT, status);
        if (handle_status != task_success)
        {
            return parseHandleSaiStatusFailure(handle_status);
        }
    }

    // Enable/Disable Forward PFC frame
    attr.id = SAI_PORT_ATTR_PRIORITY_FLOW_CONTROL_FORWARD;
    attr.value.booldata = enable;
    status = sai_port_api->set_port_attribute(port_id, &attr);
    if (status != SAI_STATUS_SUCCESS)
    {
        task_process_status handle_status = handleSaiSetStatus(SAI_API_PORT, status);
        if (handle_status != task_success)
        {
            return parseHandleSaiStatusFailure(handle_status);
        }
    }

    return true;
}

bool MACsecOrch::createPFCEntry(
        sai_object_id_t &entry_id,
        sai_object_id_t table_id,
        sai_object_id_t switch_id,
        sai_macsec_direction_t direction,
        sai_uint32_t priority,
        const std::string &pfc_mode)
{
    SWSS_LOG_ENTER();

    sai_attribute_t attr;
    std::vector<sai_attribute_t> attrs;

    if (pfc_mode == PFC_MODE_BYPASS)
    {
        if (direction == SAI_MACSEC_DIRECTION_EGRESS)
        {
            attrs.push_back(identifyPFC());
            attrs.push_back(bypassPFC());
        }
        else
        {
            attrs.push_back(identifyPFC());
            attrs.push_back(bypassPFC());
        }
    }
    else if (pfc_mode == PFC_MODE_ENCRYPT)
    {
        if (direction == SAI_MACSEC_DIRECTION_EGRESS)
        {
            entry_id = SAI_NULL_OBJECT_ID;
            return true;
        }
        else
        {
            attrs.push_back(identifyPFC());
            attrs.push_back(bypassPFC());
        }
    }
    else if (pfc_mode == PFC_MODE_STRICT_ENCRYPT)
    {
        if (direction == SAI_MACSEC_DIRECTION_EGRESS)
        {
            entry_id = SAI_NULL_OBJECT_ID;
            return true;
        }
        else
        {
            attrs.push_back(identifyPFC());
            attrs.push_back(dropPFC());
        }
    }

    attr.id = SAI_ACL_ENTRY_ATTR_TABLE_ID;
    attr.value.oid = table_id;
    attrs.push_back(attr);
    attr.id = SAI_ACL_ENTRY_ATTR_PRIORITY;
    attr.value.u32 = priority;
    attrs.push_back(attr);
    attr.id = SAI_ACL_ENTRY_ATTR_ADMIN_STATE;
    attr.value.booldata = true;

    sai_status_t status = sai_acl_api->create_acl_entry(
                                    &entry_id,
                                    switch_id,
                                    static_cast<std::uint32_t>(attrs.size()),
                                    attrs.data());
    if (status != SAI_STATUS_SUCCESS)
    {
        task_process_status handle_status = handleSaiCreateStatus(SAI_API_ACL, status);
        if (handle_status != task_success)
        {
            return parseHandleSaiStatusFailure(handle_status);
        }
    }

    return true;
}

sai_attribute_t MACsecOrch::identifyPFC() const
{
    SWSS_LOG_ENTER();

    sai_attribute_t attr;

    attr.id = SAI_ACL_ENTRY_ATTR_FIELD_ETHER_TYPE;
    attr.value.aclfield.data.u16 = PAUSE_ETHER_TYPE;
    attr.value.aclfield.mask.u16 = 0xFFFF;
    attr.value.aclfield.enable = true;

    return attr;
}

sai_attribute_t MACsecOrch::bypassPFC() const
{
    SWSS_LOG_ENTER();

    sai_attribute_t attr;

    attr.id = SAI_ACL_ENTRY_ATTR_ACTION_PACKET_ACTION;
    attr.value.aclaction.parameter.s32 = SAI_PACKET_ACTION_FORWARD;
    attr.value.aclaction.enable = true;

    return attr;
}

sai_attribute_t MACsecOrch::dropPFC() const
{
    SWSS_LOG_ENTER();

    sai_attribute_t attr;

    attr.id = SAI_ACL_ENTRY_ATTR_ACTION_PACKET_ACTION;
    attr.value.aclaction.parameter.s32 = SAI_PACKET_ACTION_DROP;
    attr.value.aclaction.enable = true;

    return attr;
}<|MERGE_RESOLUTION|>--- conflicted
+++ resolved
@@ -1213,11 +1213,7 @@
                     sai_attribute_t attr;
                     attr.id = SAI_MACSEC_SC_ATTR_ENCRYPTION_ENABLE;
                     attr.value.booldata = macsec_port.m_enable_encrypt;
-<<<<<<< HEAD
-                    return this->setMACsecSC(macsec_sc.m_sc_id, attr);
-=======
                     return this->updateMACsecAttr(SAI_OBJECT_TYPE_MACSEC_SC, macsec_sc.m_sc_id, attr);
->>>>>>> d49eaa26
                 }))
         {
             return false;
@@ -1258,11 +1254,7 @@
                     sai_attribute_t attr;
                     attr.id = SAI_MACSEC_SC_ATTR_MACSEC_CIPHER_SUITE;
                     attr.value.s32 = macsec_port.m_cipher_suite;
-<<<<<<< HEAD
-                    return this->setMACsecSC(macsec_sc.m_sc_id, attr);
-=======
                     return this->updateMACsecAttr(SAI_OBJECT_TYPE_MACSEC_SC, macsec_sc.m_sc_id, attr);
->>>>>>> d49eaa26
                 }))
         {
             return false;
@@ -1805,13 +1797,6 @@
     return true;
 }
 
-<<<<<<< HEAD
-bool MACsecOrch::setMACsecSC(sai_object_id_t sc_id, const sai_attribute_t &attr)
-{
-    SWSS_LOG_ENTER();
-
-    sai_status_t status = sai_macsec_api->set_macsec_sc_attribute(sc_id, &attr);
-=======
 bool MACsecOrch::updateMACsecAttr(sai_object_type_t object_type, sai_object_id_t object_id, const sai_attribute_t &attr)
 {
     SWSS_LOG_ENTER();
@@ -1836,7 +1821,6 @@
         return false;
     }
 
->>>>>>> d49eaa26
     if (status != SAI_STATUS_SUCCESS)
     {
         task_process_status handle_status = handleSaiSetStatus(SAI_API_MACSEC, status);
