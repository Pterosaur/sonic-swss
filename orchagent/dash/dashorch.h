#pragma once

#include <map>
#include <memory>
#include <set>
#include <string>
#include <unordered_map>

#include <saitypes.h>

#include "bulker.h"
#include "dbconnector.h"
#include "ipaddress.h"
#include "ipaddresses.h"
#include "ipprefix.h"
#include "macaddress.h"
#include "timer.h"
#include "zmqorch.h"
#include "zmqserver.h"

#include "dash_api/appliance.pb.h"
#include "dash_api/route_type.pb.h"
#include "dash_api/eni.pb.h"
#include "dash_api/qos.pb.h"

struct EniEntry
{
    sai_object_id_t eni_id;
    dash::eni::Eni metadata;
};

struct QosEntry
{
    std::string qos_id;
    uint32_t bw;
    uint32_t cps;
    uint32_t flows;
};

typedef std::map<std::string, dash::appliance::Appliance> ApplianceTable;
typedef std::map<std::string, dash::route_type::RouteType> RoutingTypeTable;
typedef std::map<std::string, EniEntry> EniTable;
typedef std::map<std::string, dash::qos::Qos> QosTable;

class DashOrch : public ZmqOrch
{
public:
    DashOrch(swss::DBConnector *db, std::vector<std::string> &tables, swss::ZmqServer *zmqServer);
    const EniEntry *getEni(const std::string &eni) const;

private:
    ApplianceTable appliance_entries_;
    RoutingTypeTable routing_type_entries_;
    EniTable eni_entries_;
    QosTable qos_entries_;
<<<<<<< HEAD
    void doTask(Consumer &consumer);
    void doTaskApplianceTable(Consumer &consumer);
    void doTaskRoutingTypeTable(Consumer &consumer);
    void doTaskEniTable(Consumer &consumer);
    void doTaskQosTable(Consumer &consumer);
    bool addApplianceEntry(const std::string& appliance_id, const dash::appliance::Appliance &entry);
=======
    void doTask(ConsumerBase &consumer);
    void doTaskApplianceTable(ConsumerBase &consumer);
    void doTaskRoutingTypeTable(ConsumerBase &consumer);
    void doTaskEniTable(ConsumerBase &consumer);
    void doTaskQosTable(ConsumerBase &consumer);
    bool addApplianceEntry(const std::string& appliance_id, const ApplianceEntry &entry);
>>>>>>> 982a341e
    bool removeApplianceEntry(const std::string& appliance_id);
    bool addRoutingTypeEntry(const std::string& routing_type, const dash::route_type::RouteType &entry);
    bool removeRoutingTypeEntry(const std::string& routing_type);
    bool addEniObject(const std::string& eni, EniEntry& entry);
    bool addEniAddrMapEntry(const std::string& eni, const EniEntry& entry);
    bool addEni(const std::string& eni, EniEntry &entry);
    bool removeEniObject(const std::string& eni);
    bool removeEniAddrMapEntry(const std::string& eni);
    bool removeEni(const std::string& eni);
    bool setEniAdminState(const std::string& eni, const EniEntry& entry);
    bool addQosEntry(const std::string& qos_name, const dash::qos::Qos &entry);
    bool removeQosEntry(const std::string& qos_name);
};<|MERGE_RESOLUTION|>--- conflicted
+++ resolved
@@ -53,21 +53,12 @@
     RoutingTypeTable routing_type_entries_;
     EniTable eni_entries_;
     QosTable qos_entries_;
-<<<<<<< HEAD
-    void doTask(Consumer &consumer);
-    void doTaskApplianceTable(Consumer &consumer);
-    void doTaskRoutingTypeTable(Consumer &consumer);
-    void doTaskEniTable(Consumer &consumer);
-    void doTaskQosTable(Consumer &consumer);
-    bool addApplianceEntry(const std::string& appliance_id, const dash::appliance::Appliance &entry);
-=======
     void doTask(ConsumerBase &consumer);
     void doTaskApplianceTable(ConsumerBase &consumer);
     void doTaskRoutingTypeTable(ConsumerBase &consumer);
     void doTaskEniTable(ConsumerBase &consumer);
     void doTaskQosTable(ConsumerBase &consumer);
-    bool addApplianceEntry(const std::string& appliance_id, const ApplianceEntry &entry);
->>>>>>> 982a341e
+    bool addApplianceEntry(const std::string& appliance_id, const dash::appliance::Appliance &entry);
     bool removeApplianceEntry(const std::string& appliance_id);
     bool addRoutingTypeEntry(const std::string& routing_type, const dash::route_type::RouteType &entry);
     bool removeRoutingTypeEntry(const std::string& routing_type);
