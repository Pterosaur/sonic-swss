#include "portsorch.h"
#include "intfsorch.h"
#include "bufferorch.h"
#include "neighorch.h"
#include "gearboxutils.h"
#include "vxlanorch.h"
#include "directory.h"
#include "subintf.h"

#include <inttypes.h>
#include <cassert>
#include <fstream>
#include <sstream>
#include <set>
#include <algorithm>
#include <tuple>
#include <sstream>
#include <unordered_set>

#include <netinet/if_ether.h>
#include "net/if.h"

#include "logger.h"
#include "schema.h"
#include "redisapi.h"
#include "converter.h"
#include "sai_serialize.h"
#include "crmorch.h"
#include "countercheckorch.h"
#include "notifier.h"
#include "fdborch.h"
#include "switchorch.h"
#include "stringutility.h"
#include "subscriberstatetable.h"

extern sai_switch_api_t *sai_switch_api;
extern sai_bridge_api_t *sai_bridge_api;
extern sai_port_api_t *sai_port_api;
extern sai_vlan_api_t *sai_vlan_api;
extern sai_lag_api_t *sai_lag_api;
extern sai_hostif_api_t* sai_hostif_api;
extern sai_acl_api_t* sai_acl_api;
extern sai_queue_api_t *sai_queue_api;
extern sai_object_id_t gSwitchId;
extern sai_fdb_api_t *sai_fdb_api;
extern sai_l2mc_group_api_t *sai_l2mc_group_api;
extern IntfsOrch *gIntfsOrch;
extern NeighOrch *gNeighOrch;
extern CrmOrch *gCrmOrch;
extern BufferOrch *gBufferOrch;
extern FdbOrch *gFdbOrch;
extern SwitchOrch *gSwitchOrch;
extern Directory<Orch*> gDirectory;
extern sai_system_port_api_t *sai_system_port_api;
extern string gMySwitchType;
extern int32_t gVoqMySwitchId;
extern string gMyHostName;
extern string gMyAsicName;
extern event_handle_t g_events_handle;

// defines ------------------------------------------------------------------------------------------------------------

#define DEFAULT_SYSTEM_PORT_MTU 9100
#define VLAN_PREFIX         "Vlan"
#define DEFAULT_VLAN_ID     1
#define MAX_VALID_VLAN_ID   4094
#define DEFAULT_HOSTIF_TX_QUEUE 7

#define PORT_SPEED_LIST_DEFAULT_SIZE                     16
#define PORT_STATE_POLLING_SEC                            5
#define PORT_STAT_FLEX_COUNTER_POLLING_INTERVAL_MS     1000
#define PORT_BUFFER_DROP_STAT_POLLING_INTERVAL_MS     60000
#define QUEUE_STAT_FLEX_COUNTER_POLLING_INTERVAL_MS   10000
#define QUEUE_WATERMARK_FLEX_STAT_COUNTER_POLL_MSECS "60000"
#define PG_WATERMARK_FLEX_STAT_COUNTER_POLL_MSECS    "60000"
#define PG_DROP_FLEX_STAT_COUNTER_POLL_MSECS         "10000"
#define PORT_RATE_FLEX_COUNTER_POLLING_INTERVAL_MS   "1000"

// types --------------------------------------------------------------------------------------------------------------

struct PortAttrValue
{
    std::vector<std::uint32_t> lanes;
};

typedef PortAttrValue PortAttrValue_t;
typedef std::map<sai_port_serdes_attr_t, std::vector<std::uint32_t>> PortSerdesAttrMap_t;

// constants ----------------------------------------------------------------------------------------------------------

static map<string, sai_port_fec_mode_t> fec_mode_map =
{
    { "none",  SAI_PORT_FEC_MODE_NONE },
    { "rs", SAI_PORT_FEC_MODE_RS },
    { "fc", SAI_PORT_FEC_MODE_FC }
};

static map<sai_port_fec_mode_t, string> fec_mode_reverse_map =
{
    { SAI_PORT_FEC_MODE_NONE, "none" },
    { SAI_PORT_FEC_MODE_RS, "rs"  },
    { SAI_PORT_FEC_MODE_FC, "fc"  }
};

static map<string, sai_bridge_port_fdb_learning_mode_t> learn_mode_map =
{
    { "drop",  SAI_BRIDGE_PORT_FDB_LEARNING_MODE_DROP },
    { "disable", SAI_BRIDGE_PORT_FDB_LEARNING_MODE_DISABLE },
    { "hardware", SAI_BRIDGE_PORT_FDB_LEARNING_MODE_HW },
    { "cpu_trap", SAI_BRIDGE_PORT_FDB_LEARNING_MODE_CPU_TRAP},
    { "cpu_log", SAI_BRIDGE_PORT_FDB_LEARNING_MODE_CPU_LOG},
    { "notification", SAI_BRIDGE_PORT_FDB_LEARNING_MODE_FDB_NOTIFICATION}
};

static map<string, sai_port_media_type_t> media_type_map =
{
    { "fiber", SAI_PORT_MEDIA_TYPE_FIBER },
    { "copper", SAI_PORT_MEDIA_TYPE_COPPER }
};

static map<string, sai_port_internal_loopback_mode_t> loopback_mode_map =
{
    { "none",  SAI_PORT_INTERNAL_LOOPBACK_MODE_NONE },
    { "phy", SAI_PORT_INTERNAL_LOOPBACK_MODE_PHY },
    { "mac", SAI_PORT_INTERNAL_LOOPBACK_MODE_MAC }
};

static map<string, int> autoneg_mode_map =
{
    { "on", 1 },
    { "off", 0 }
};

static map<sai_port_link_training_failure_status_t, string> link_training_failure_map =
{
    { SAI_PORT_LINK_TRAINING_FAILURE_STATUS_NO_ERROR, "none" },
    { SAI_PORT_LINK_TRAINING_FAILURE_STATUS_FRAME_LOCK_ERROR, "frame_lock"},
    { SAI_PORT_LINK_TRAINING_FAILURE_STATUS_SNR_LOWER_THRESHOLD, "snr_low"},
    { SAI_PORT_LINK_TRAINING_FAILURE_STATUS_TIME_OUT, "timeout"}
};

static map<sai_port_link_training_rx_status_t, string> link_training_rx_status_map =
{
    { SAI_PORT_LINK_TRAINING_RX_STATUS_NOT_TRAINED, "not_trained" },
    { SAI_PORT_LINK_TRAINING_RX_STATUS_TRAINED, "trained"}
};

// Interface type map used for gearbox
static map<string, sai_port_interface_type_t> interface_type_map =
{
 { "none", SAI_PORT_INTERFACE_TYPE_NONE },
 { "cr", SAI_PORT_INTERFACE_TYPE_CR },
 { "cr4", SAI_PORT_INTERFACE_TYPE_CR4 },
 { "cr8", SAI_PORT_INTERFACE_TYPE_CR8 },
 { "sr", SAI_PORT_INTERFACE_TYPE_SR },
 { "sr4", SAI_PORT_INTERFACE_TYPE_SR4 },
 { "sr8", SAI_PORT_INTERFACE_TYPE_SR8 },
 { "lr", SAI_PORT_INTERFACE_TYPE_LR },
 { "lr4", SAI_PORT_INTERFACE_TYPE_LR4 },
 { "lr8", SAI_PORT_INTERFACE_TYPE_LR8 },
 { "kr", SAI_PORT_INTERFACE_TYPE_KR },
 { "kr4", SAI_PORT_INTERFACE_TYPE_KR4 },
 { "kr8", SAI_PORT_INTERFACE_TYPE_KR8 }
};

const vector<sai_port_stat_t> port_stat_ids =
{
    SAI_PORT_STAT_IF_IN_OCTETS,
    SAI_PORT_STAT_IF_IN_UCAST_PKTS,
    SAI_PORT_STAT_IF_IN_NON_UCAST_PKTS,
    SAI_PORT_STAT_IF_IN_DISCARDS,
    SAI_PORT_STAT_IF_IN_ERRORS,
    SAI_PORT_STAT_IF_IN_UNKNOWN_PROTOS,
    SAI_PORT_STAT_IF_OUT_OCTETS,
    SAI_PORT_STAT_IF_OUT_UCAST_PKTS,
    SAI_PORT_STAT_IF_OUT_NON_UCAST_PKTS,
    SAI_PORT_STAT_IF_OUT_DISCARDS,
    SAI_PORT_STAT_IF_OUT_ERRORS,
    SAI_PORT_STAT_IF_OUT_QLEN,
    SAI_PORT_STAT_IF_IN_MULTICAST_PKTS,
    SAI_PORT_STAT_IF_IN_BROADCAST_PKTS,
    SAI_PORT_STAT_IF_OUT_MULTICAST_PKTS,
    SAI_PORT_STAT_IF_OUT_BROADCAST_PKTS,
    SAI_PORT_STAT_ETHER_RX_OVERSIZE_PKTS,
    SAI_PORT_STAT_ETHER_TX_OVERSIZE_PKTS,
    SAI_PORT_STAT_ETHER_IN_PKTS_64_OCTETS,
    SAI_PORT_STAT_ETHER_IN_PKTS_65_TO_127_OCTETS,
    SAI_PORT_STAT_ETHER_IN_PKTS_128_TO_255_OCTETS,
    SAI_PORT_STAT_ETHER_IN_PKTS_256_TO_511_OCTETS,
    SAI_PORT_STAT_ETHER_IN_PKTS_512_TO_1023_OCTETS,
    SAI_PORT_STAT_ETHER_IN_PKTS_1024_TO_1518_OCTETS,
    SAI_PORT_STAT_ETHER_IN_PKTS_1519_TO_2047_OCTETS,
    SAI_PORT_STAT_ETHER_IN_PKTS_2048_TO_4095_OCTETS,
    SAI_PORT_STAT_ETHER_IN_PKTS_4096_TO_9216_OCTETS,
    SAI_PORT_STAT_ETHER_IN_PKTS_9217_TO_16383_OCTETS,
    SAI_PORT_STAT_ETHER_OUT_PKTS_64_OCTETS,
    SAI_PORT_STAT_ETHER_OUT_PKTS_65_TO_127_OCTETS,
    SAI_PORT_STAT_ETHER_OUT_PKTS_128_TO_255_OCTETS,
    SAI_PORT_STAT_ETHER_OUT_PKTS_256_TO_511_OCTETS,
    SAI_PORT_STAT_ETHER_OUT_PKTS_512_TO_1023_OCTETS,
    SAI_PORT_STAT_ETHER_OUT_PKTS_1024_TO_1518_OCTETS,
    SAI_PORT_STAT_ETHER_OUT_PKTS_1519_TO_2047_OCTETS,
    SAI_PORT_STAT_ETHER_OUT_PKTS_2048_TO_4095_OCTETS,
    SAI_PORT_STAT_ETHER_OUT_PKTS_4096_TO_9216_OCTETS,
    SAI_PORT_STAT_ETHER_OUT_PKTS_9217_TO_16383_OCTETS,
    SAI_PORT_STAT_PFC_0_TX_PKTS,
    SAI_PORT_STAT_PFC_1_TX_PKTS,
    SAI_PORT_STAT_PFC_2_TX_PKTS,
    SAI_PORT_STAT_PFC_3_TX_PKTS,
    SAI_PORT_STAT_PFC_4_TX_PKTS,
    SAI_PORT_STAT_PFC_5_TX_PKTS,
    SAI_PORT_STAT_PFC_6_TX_PKTS,
    SAI_PORT_STAT_PFC_7_TX_PKTS,
    SAI_PORT_STAT_PFC_0_RX_PKTS,
    SAI_PORT_STAT_PFC_1_RX_PKTS,
    SAI_PORT_STAT_PFC_2_RX_PKTS,
    SAI_PORT_STAT_PFC_3_RX_PKTS,
    SAI_PORT_STAT_PFC_4_RX_PKTS,
    SAI_PORT_STAT_PFC_5_RX_PKTS,
    SAI_PORT_STAT_PFC_6_RX_PKTS,
    SAI_PORT_STAT_PFC_7_RX_PKTS,
    SAI_PORT_STAT_PAUSE_RX_PKTS,
    SAI_PORT_STAT_PAUSE_TX_PKTS,
    SAI_PORT_STAT_ETHER_STATS_TX_NO_ERRORS,
    SAI_PORT_STAT_IP_IN_UCAST_PKTS,
    SAI_PORT_STAT_ETHER_STATS_JABBERS,
    SAI_PORT_STAT_ETHER_STATS_FRAGMENTS,
    SAI_PORT_STAT_ETHER_STATS_UNDERSIZE_PKTS,
    SAI_PORT_STAT_IP_IN_RECEIVES,
    SAI_PORT_STAT_IF_IN_FEC_CORRECTABLE_FRAMES,
    SAI_PORT_STAT_IF_IN_FEC_NOT_CORRECTABLE_FRAMES,
    SAI_PORT_STAT_IF_IN_FEC_SYMBOL_ERRORS
};

const vector<sai_port_stat_t> gbport_stat_ids =
{
    SAI_PORT_STAT_IF_IN_OCTETS,
    SAI_PORT_STAT_IF_IN_UCAST_PKTS,
    SAI_PORT_STAT_IF_IN_NON_UCAST_PKTS,
    SAI_PORT_STAT_IF_OUT_OCTETS,
    SAI_PORT_STAT_IF_OUT_UCAST_PKTS,
    SAI_PORT_STAT_IF_OUT_NON_UCAST_PKTS,
    SAI_PORT_STAT_IF_IN_DISCARDS,
    SAI_PORT_STAT_IF_OUT_DISCARDS,
    SAI_PORT_STAT_IF_IN_ERRORS,
    SAI_PORT_STAT_IF_OUT_ERRORS,
    SAI_PORT_STAT_ETHER_RX_OVERSIZE_PKTS,
    SAI_PORT_STAT_ETHER_TX_OVERSIZE_PKTS,
    SAI_PORT_STAT_ETHER_STATS_UNDERSIZE_PKTS,
    SAI_PORT_STAT_ETHER_STATS_JABBERS,
    SAI_PORT_STAT_ETHER_STATS_FRAGMENTS,
    SAI_PORT_STAT_IF_IN_FEC_CORRECTABLE_FRAMES,
    SAI_PORT_STAT_IF_IN_FEC_NOT_CORRECTABLE_FRAMES,
    SAI_PORT_STAT_IF_IN_FEC_SYMBOL_ERRORS
};

const vector<sai_port_stat_t> port_buffer_drop_stat_ids =
{
    SAI_PORT_STAT_IN_DROPPED_PKTS,
    SAI_PORT_STAT_OUT_DROPPED_PKTS
};

static const vector<sai_queue_stat_t> queue_stat_ids =
{
    SAI_QUEUE_STAT_PACKETS,
    SAI_QUEUE_STAT_BYTES,
    SAI_QUEUE_STAT_DROPPED_PACKETS,
    SAI_QUEUE_STAT_DROPPED_BYTES,
};

static const vector<sai_queue_stat_t> queueWatermarkStatIds =
{
    SAI_QUEUE_STAT_SHARED_WATERMARK_BYTES,
};

static const vector<sai_ingress_priority_group_stat_t> ingressPriorityGroupWatermarkStatIds =
{
    SAI_INGRESS_PRIORITY_GROUP_STAT_XOFF_ROOM_WATERMARK_BYTES,
    SAI_INGRESS_PRIORITY_GROUP_STAT_SHARED_WATERMARK_BYTES,
};

static const vector<sai_ingress_priority_group_stat_t> ingressPriorityGroupDropStatIds =
{
    SAI_INGRESS_PRIORITY_GROUP_STAT_DROPPED_PACKETS
};

static char* hostif_vlan_tag[] = {
    [SAI_HOSTIF_VLAN_TAG_STRIP]     = "SAI_HOSTIF_VLAN_TAG_STRIP",
    [SAI_HOSTIF_VLAN_TAG_KEEP]      = "SAI_HOSTIF_VLAN_TAG_KEEP",
    [SAI_HOSTIF_VLAN_TAG_ORIGINAL]  = "SAI_HOSTIF_VLAN_TAG_ORIGINAL"
};

// functions ----------------------------------------------------------------------------------------------------------

static bool isValidPortTypeForLagMember(const Port& port)
{
    return (port.m_type == Port::Type::PHY || port.m_type == Port::Type::SYSTEM);
}

static void getPortSerdesAttr(PortSerdesAttrMap_t &map, const PortConfig &port)
{
    if (port.serdes.preemphasis.is_set)
    {
        map[SAI_PORT_SERDES_ATTR_PREEMPHASIS] = port.serdes.preemphasis.value;
    }

    if (port.serdes.idriver.is_set)
    {
        map[SAI_PORT_SERDES_ATTR_IDRIVER] = port.serdes.idriver.value;
    }

    if (port.serdes.ipredriver.is_set)
    {
        map[SAI_PORT_SERDES_ATTR_IPREDRIVER] = port.serdes.ipredriver.value;
    }

    if (port.serdes.pre1.is_set)
    {
        map[SAI_PORT_SERDES_ATTR_TX_FIR_PRE1] = port.serdes.pre1.value;
    }

    if (port.serdes.pre2.is_set)
    {
        map[SAI_PORT_SERDES_ATTR_TX_FIR_PRE2] = port.serdes.pre2.value;
    }

    if (port.serdes.pre3.is_set)
    {
        map[SAI_PORT_SERDES_ATTR_TX_FIR_PRE3] = port.serdes.pre3.value;
    }

    if (port.serdes.main.is_set)
    {
        map[SAI_PORT_SERDES_ATTR_TX_FIR_MAIN] = port.serdes.main.value;
    }

    if (port.serdes.post1.is_set)
    {
        map[SAI_PORT_SERDES_ATTR_TX_FIR_POST1] = port.serdes.post1.value;
    }

    if (port.serdes.post2.is_set)
    {
        map[SAI_PORT_SERDES_ATTR_TX_FIR_POST2] = port.serdes.post2.value;
    }

    if (port.serdes.post3.is_set)
    {
        map[SAI_PORT_SERDES_ATTR_TX_FIR_POST3] = port.serdes.post3.value;
    }

    if (port.serdes.attn.is_set)
    {
        map[SAI_PORT_SERDES_ATTR_TX_FIR_ATTN] = port.serdes.attn.value;
    }
}

// Port OA ------------------------------------------------------------------------------------------------------------

/*
 * Initialize PortsOrch
 * 0) If Gearbox is enabled, then initialize the external PHYs as defined in
 *    the GEARBOX_TABLE.
 * 1) By default, a switch has one CPU port, one 802.1Q bridge, and one default
 *    VLAN. All ports are in .1Q bridge as bridge ports, and all bridge ports
 *    are in default VLAN as VLAN members.
 * 2) Query switch CPU port.
 * 3) Query ports associated with lane mappings
 * 4) Query switch .1Q bridge and all its bridge ports.
 * 5) Query switch default VLAN and all its VLAN members.
 * 6) Remove each VLAN member from default VLAN and each bridge port from .1Q
 *    bridge. By design, SONiC switch starts with all bridge ports removed from
 *    default VLAN and all ports removed from .1Q bridge.
 */
PortsOrch::PortsOrch(DBConnector *db, DBConnector *stateDb, vector<table_name_with_pri_t> &tableNames, DBConnector *chassisAppDb) :
        Orch(db, tableNames),
        m_portStateTable(stateDb, STATE_PORT_TABLE_NAME),
        port_stat_manager(PORT_STAT_COUNTER_FLEX_COUNTER_GROUP, StatsMode::READ, PORT_STAT_FLEX_COUNTER_POLLING_INTERVAL_MS, false),
        gb_port_stat_manager("GB_FLEX_COUNTER_DB",
                PORT_STAT_COUNTER_FLEX_COUNTER_GROUP, StatsMode::READ,
                PORT_STAT_FLEX_COUNTER_POLLING_INTERVAL_MS, false),
        port_buffer_drop_stat_manager(PORT_BUFFER_DROP_STAT_FLEX_COUNTER_GROUP, StatsMode::READ, PORT_BUFFER_DROP_STAT_POLLING_INTERVAL_MS, false),
        queue_stat_manager(QUEUE_STAT_COUNTER_FLEX_COUNTER_GROUP, StatsMode::READ, QUEUE_STAT_FLEX_COUNTER_POLLING_INTERVAL_MS, false),
        m_port_state_poller(new SelectableTimer(timespec { .tv_sec = PORT_STATE_POLLING_SEC, .tv_nsec = 0 }))
{
    SWSS_LOG_ENTER();

    /* Initialize counter table */
    m_counter_db = shared_ptr<DBConnector>(new DBConnector("COUNTERS_DB", 0));
    m_counterTable = unique_ptr<Table>(new Table(m_counter_db.get(), COUNTERS_PORT_NAME_MAP));
    m_counterSysPortTable = unique_ptr<Table>(
                    new Table(m_counter_db.get(), COUNTERS_SYSTEM_PORT_NAME_MAP));
    m_counterLagTable = unique_ptr<Table>(new Table(m_counter_db.get(), COUNTERS_LAG_NAME_MAP));
    FieldValueTuple tuple("", "");
    vector<FieldValueTuple> defaultLagFv;
    defaultLagFv.push_back(tuple);
    m_counterLagTable->set("", defaultLagFv);

    /* Initialize port and vlan table */
    m_portTable = unique_ptr<Table>(new Table(db, APP_PORT_TABLE_NAME));

    /* Initialize gearbox */
    m_gearboxTable = unique_ptr<Table>(new Table(db, "_GEARBOX_TABLE"));

    /* Initialize queue tables */
    m_queueTable = unique_ptr<Table>(new Table(m_counter_db.get(), COUNTERS_QUEUE_NAME_MAP));
    m_voqTable = unique_ptr<Table>(new Table(m_counter_db.get(), COUNTERS_VOQ_NAME_MAP));
    m_queuePortTable = unique_ptr<Table>(new Table(m_counter_db.get(), COUNTERS_QUEUE_PORT_MAP));
    m_queueIndexTable = unique_ptr<Table>(new Table(m_counter_db.get(), COUNTERS_QUEUE_INDEX_MAP));
    m_queueTypeTable = unique_ptr<Table>(new Table(m_counter_db.get(), COUNTERS_QUEUE_TYPE_MAP));

    /* Initialize ingress priority group tables */
    m_pgTable = unique_ptr<Table>(new Table(m_counter_db.get(), COUNTERS_PG_NAME_MAP));
    m_pgPortTable = unique_ptr<Table>(new Table(m_counter_db.get(), COUNTERS_PG_PORT_MAP));
    m_pgIndexTable = unique_ptr<Table>(new Table(m_counter_db.get(), COUNTERS_PG_INDEX_MAP));

    m_flex_db = shared_ptr<DBConnector>(new DBConnector("FLEX_COUNTER_DB", 0));
    m_flexCounterTable = unique_ptr<ProducerTable>(new ProducerTable(m_flex_db.get(), FLEX_COUNTER_TABLE));
    m_flexCounterGroupTable = unique_ptr<ProducerTable>(new ProducerTable(m_flex_db.get(), FLEX_COUNTER_GROUP_TABLE));

    m_state_db = shared_ptr<DBConnector>(new DBConnector("STATE_DB", 0));
    m_stateBufferMaximumValueTable = unique_ptr<Table>(new Table(m_state_db.get(), STATE_BUFFER_MAXIMUM_VALUE_TABLE));

    initGearbox();

    string queueWmSha, pgWmSha;
    string queueWmPluginName = "watermark_queue.lua";
    string pgWmPluginName = "watermark_pg.lua";
    string portRatePluginName = "port_rates.lua";

    try
    {
        string queueLuaScript = swss::loadLuaScript(queueWmPluginName);
        queueWmSha = swss::loadRedisScript(m_counter_db.get(), queueLuaScript);

        string pgLuaScript = swss::loadLuaScript(pgWmPluginName);
        pgWmSha = swss::loadRedisScript(m_counter_db.get(), pgLuaScript);

        string portRateLuaScript = swss::loadLuaScript(portRatePluginName);
        string portRateSha = swss::loadRedisScript(m_counter_db.get(), portRateLuaScript);

        vector<FieldValueTuple> fieldValues;
        fieldValues.emplace_back(QUEUE_PLUGIN_FIELD, queueWmSha);
        fieldValues.emplace_back(POLL_INTERVAL_FIELD, QUEUE_WATERMARK_FLEX_STAT_COUNTER_POLL_MSECS);
        fieldValues.emplace_back(STATS_MODE_FIELD, STATS_MODE_READ_AND_CLEAR);
        m_flexCounterGroupTable->set(QUEUE_WATERMARK_STAT_COUNTER_FLEX_COUNTER_GROUP, fieldValues);

        fieldValues.clear();
        fieldValues.emplace_back(PG_PLUGIN_FIELD, pgWmSha);
        fieldValues.emplace_back(POLL_INTERVAL_FIELD, PG_WATERMARK_FLEX_STAT_COUNTER_POLL_MSECS);
        fieldValues.emplace_back(STATS_MODE_FIELD, STATS_MODE_READ_AND_CLEAR);
        m_flexCounterGroupTable->set(PG_WATERMARK_STAT_COUNTER_FLEX_COUNTER_GROUP, fieldValues);

        fieldValues.clear();
        fieldValues.emplace_back(PORT_PLUGIN_FIELD, portRateSha);
        fieldValues.emplace_back(POLL_INTERVAL_FIELD, PORT_RATE_FLEX_COUNTER_POLLING_INTERVAL_MS);
        fieldValues.emplace_back(STATS_MODE_FIELD, STATS_MODE_READ);
        m_flexCounterGroupTable->set(PORT_STAT_COUNTER_FLEX_COUNTER_GROUP, fieldValues);

        fieldValues.clear();
        fieldValues.emplace_back(POLL_INTERVAL_FIELD, PG_DROP_FLEX_STAT_COUNTER_POLL_MSECS);
        fieldValues.emplace_back(STATS_MODE_FIELD, STATS_MODE_READ);
        m_flexCounterGroupTable->set(PG_DROP_STAT_COUNTER_FLEX_COUNTER_GROUP, fieldValues);
    }
    catch (const runtime_error &e)
    {
        SWSS_LOG_ERROR("Port flex counter groups were not set successfully: %s", e.what());
    }

    /* Get CPU port */
    this->initializeCpuPort();

    /* Get ports */
    this->initializePorts();

    /* Get the flood control types and check if combined mode is supported */
    vector<int32_t> supported_flood_control_types(max_flood_control_types, 0);
    sai_s32_list_t values;
    values.count = max_flood_control_types;
    values.list = supported_flood_control_types.data();

    if (sai_query_attribute_enum_values_capability(gSwitchId, SAI_OBJECT_TYPE_VLAN,
                                                   SAI_VLAN_ATTR_UNKNOWN_UNICAST_FLOOD_CONTROL_TYPE,
                                                   &values) != SAI_STATUS_SUCCESS)
    {
        SWSS_LOG_NOTICE("This device does not support unknown unicast flood control types");
    }
    else
    {
        for (uint32_t idx = 0; idx < values.count; idx++)
        {
            uuc_sup_flood_control_type.insert(static_cast<sai_vlan_flood_control_type_t>(values.list[idx]));
        }
    }


    supported_flood_control_types.assign(max_flood_control_types, 0);
    values.count = max_flood_control_types;
    values.list = supported_flood_control_types.data();

    if (sai_query_attribute_enum_values_capability(gSwitchId, SAI_OBJECT_TYPE_VLAN,
                                                   SAI_VLAN_ATTR_BROADCAST_FLOOD_CONTROL_TYPE,
                                                   &values) != SAI_STATUS_SUCCESS)
    {
        SWSS_LOG_NOTICE("This device does not support broadcast flood control types");
    }
    else
    {
        for (uint32_t idx = 0; idx < values.count; idx++)
        {
            bc_sup_flood_control_type.insert(static_cast<sai_vlan_flood_control_type_t>(values.list[idx]));
        }
    }

<<<<<<< HEAD
    if (gMySwitchType != "dpu")
=======
    sai_attr_capability_t attr_cap;
    if (sai_query_attribute_capability(gSwitchId, SAI_OBJECT_TYPE_PORT,
                                       SAI_PORT_ATTR_AUTO_NEG_FEC_MODE_OVERRIDE,
                                       &attr_cap) != SAI_STATUS_SUCCESS)
    {
        SWSS_LOG_NOTICE("Unable to query autoneg fec mode override");
    }
    else if (attr_cap.set_implemented && attr_cap.create_implemented)
    {
        fec_override_sup = true;
    }

    /* Get default 1Q bridge and default VLAN */
    sai_status_t status;
    sai_attribute_t attr;
    vector<sai_attribute_t> attrs;
    attr.id = SAI_SWITCH_ATTR_DEFAULT_1Q_BRIDGE_ID;
    attrs.push_back(attr);
    attr.id = SAI_SWITCH_ATTR_DEFAULT_VLAN_ID;
    attrs.push_back(attr);

    status = sai_switch_api->get_switch_attribute(gSwitchId, (uint32_t)attrs.size(), attrs.data());
    if (status != SAI_STATUS_SUCCESS)
>>>>>>> ca728200
    {
        /* Get default 1Q bridge and default VLAN */
        sai_status_t status;
        sai_attribute_t attr;
        vector<sai_attribute_t> attrs;
        attr.id = SAI_SWITCH_ATTR_DEFAULT_1Q_BRIDGE_ID;
        attrs.push_back(attr);
        attr.id = SAI_SWITCH_ATTR_DEFAULT_VLAN_ID;
        attrs.push_back(attr);

        status = sai_switch_api->get_switch_attribute(gSwitchId, (uint32_t)attrs.size(), attrs.data());
        if (status != SAI_STATUS_SUCCESS)
        {
            SWSS_LOG_ERROR("Failed to get default 1Q bridge and/or default VLAN, rv:%d", status);
            task_process_status handle_status = handleSaiGetStatus(SAI_API_SWITCH, status);
            if (handle_status != task_process_status::task_success)
            {
                throw runtime_error("PortsOrch initialization failure");
            }
        }

        m_default1QBridge = attrs[0].value.oid;
        m_defaultVlan = attrs[1].value.oid;
    }

    /* Get System ports */
    getSystemPorts();

    if (gMySwitchType != "dpu")
    {
        removeDefaultVlanMembers();
        removeDefaultBridgePorts();
    }

    /* Add port oper status notification support */
    DBConnector *notificationsDb = new DBConnector("ASIC_DB", 0);
    m_portStatusNotificationConsumer = new swss::NotificationConsumer(notificationsDb, "NOTIFICATIONS");
    auto portStatusNotificatier = new Notifier(m_portStatusNotificationConsumer, this, "PORT_STATUS_NOTIFICATIONS");
    Orch::addExecutor(portStatusNotificatier);

    if (gMySwitchType == "voq")
    {
        string tableName;
        //Add subscriber to process system LAG (System PortChannel) table
        tableName = CHASSIS_APP_LAG_TABLE_NAME;
        Orch::addExecutor(new Consumer(new SubscriberStateTable(chassisAppDb, tableName, TableConsumable::DEFAULT_POP_BATCH_SIZE, 0), this, tableName));
        m_tableVoqSystemLagTable = unique_ptr<Table>(new Table(chassisAppDb, CHASSIS_APP_LAG_TABLE_NAME));

        //Add subscriber to process system LAG member (System PortChannelMember) table
        tableName = CHASSIS_APP_LAG_MEMBER_TABLE_NAME;
        Orch::addExecutor(new Consumer(new SubscriberStateTable(chassisAppDb, tableName, TableConsumable::DEFAULT_POP_BATCH_SIZE, 0), this, tableName));
        m_tableVoqSystemLagMemberTable = unique_ptr<Table>(new Table(chassisAppDb, CHASSIS_APP_LAG_MEMBER_TABLE_NAME));

        m_lagIdAllocator = unique_ptr<LagIdAllocator> (new LagIdAllocator(chassisAppDb));
    }

    auto executor = new ExecutableTimer(m_port_state_poller, this, "PORT_STATE_POLLER");
    Orch::addExecutor(executor);
}

void PortsOrch::initializeCpuPort()
{
    SWSS_LOG_ENTER();

    sai_attribute_t attr;
    attr.id = SAI_SWITCH_ATTR_CPU_PORT;

    auto status = sai_switch_api->get_switch_attribute(gSwitchId, 1, &attr);
    if (status != SAI_STATUS_SUCCESS)
    {
        SWSS_LOG_ERROR("Failed to get CPU port, rv:%d", status);
        auto handle_status = handleSaiGetStatus(SAI_API_SWITCH, status);
        if (handle_status != task_process_status::task_success)
        {
            SWSS_LOG_THROW("PortsOrch initialization failure");
        }
    }

    this->m_cpuPort = Port("CPU", Port::CPU);
    this->m_cpuPort.m_port_id = attr.value.oid;
    this->m_portList[m_cpuPort.m_alias] = m_cpuPort;
    this->m_port_ref_count[m_cpuPort.m_alias] = 0;

    SWSS_LOG_NOTICE("Get CPU port pid:%" PRIx64, this->m_cpuPort.m_port_id);
}

void PortsOrch::initializePorts()
{
    SWSS_LOG_ENTER();

    sai_status_t status;
    sai_attribute_t attr;

    // Get port number
    attr.id = SAI_SWITCH_ATTR_PORT_NUMBER;

    status = sai_switch_api->get_switch_attribute(gSwitchId, 1, &attr);
    if (status != SAI_STATUS_SUCCESS)
    {
        SWSS_LOG_ERROR("Failed to get port number, rv:%d", status);
        auto handle_status = handleSaiGetStatus(SAI_API_SWITCH, status);
        if (handle_status != task_process_status::task_success)
        {
            SWSS_LOG_THROW("PortsOrch initialization failure");
        }
    }

    this->m_portCount = attr.value.u32;

    SWSS_LOG_NOTICE("Get %d ports", this->m_portCount);

    // Get port list
    std::vector<sai_object_id_t> portList(this->m_portCount, SAI_NULL_OBJECT_ID);

    attr.id = SAI_SWITCH_ATTR_PORT_LIST;
    attr.value.objlist.count = static_cast<sai_uint32_t>(portList.size());
    attr.value.objlist.list = portList.data();

    status = sai_switch_api->get_switch_attribute(gSwitchId, 1, &attr);
    if (status != SAI_STATUS_SUCCESS)
    {
        SWSS_LOG_ERROR("Failed to get port list, rv:%d", status);
        auto handle_status = handleSaiGetStatus(SAI_API_SWITCH, status);
        if (handle_status != task_process_status::task_success)
        {
            SWSS_LOG_THROW("PortsOrch initialization failure");
        }
    }

    // Get port hardware lane info
    for (const auto &portId : portList)
    {
        std::vector<sai_uint32_t> laneList(Port::max_lanes, 0);

        attr.id = SAI_PORT_ATTR_HW_LANE_LIST;
        attr.value.u32list.count = static_cast<sai_uint32_t>(laneList.size());
        attr.value.u32list.list = laneList.data();

        status = sai_port_api->get_port_attribute(portId, 1, &attr);
        if (status != SAI_STATUS_SUCCESS)
        {
            SWSS_LOG_ERROR("Failed to get hardware lane list pid:%" PRIx64, portId);
            auto handle_status = handleSaiGetStatus(SAI_API_PORT, status);
            if (handle_status != task_process_status::task_success)
            {
                SWSS_LOG_THROW("PortsOrch initialization failure");
            }
        }

        std::set<std::uint32_t> laneSet;
        for (sai_uint32_t i = 0; i < attr.value.u32list.count; i++)
        {
            laneSet.insert(attr.value.u32list.list[i]);
        }

        this->m_portListLaneMap[laneSet] = portId;

        SWSS_LOG_NOTICE(
            "Get port with lanes pid:%" PRIx64 " lanes:%s",
            portId, swss::join(" ", laneSet.cbegin(), laneSet.cend()).c_str()
        );
    }
}

auto PortsOrch::getPortConfigState() const -> port_config_state_t
{
    return this->m_portConfigState;
}

void PortsOrch::setPortConfigState(port_config_state_t value)
{
    this->m_portConfigState = value;
}

bool PortsOrch::addPortBulk(const std::vector<PortConfig> &portList)
{
    // The method is used to create ports in a bulk mode.
    // The action takes place when:
    // 1. Ports are being initialized at system start
    // 2. Ports are being added/removed by a user at runtime

    SWSS_LOG_ENTER();

    if (portList.empty())
    {
        return true;
    }

    std::vector<PortAttrValue_t> attrValueList;
    std::vector<std::vector<sai_attribute_t>> attrDataList;
    std::vector<std::uint32_t> attrCountList;
    std::vector<const sai_attribute_t*> attrPtrList;

    auto portCount = static_cast<std::uint32_t>(portList.size());
    std::vector<sai_object_id_t> oidList(portCount, SAI_NULL_OBJECT_ID);
    std::vector<sai_status_t> statusList(portCount, SAI_STATUS_SUCCESS);

    for (const auto &cit : portList)
    {
        sai_attribute_t attr;
        std::vector<sai_attribute_t> attrList;

        if (cit.lanes.is_set)
        {
            PortAttrValue_t attrValue;
            auto &outList = attrValue.lanes;
            auto &inList = cit.lanes.value;
            outList.insert(outList.begin(), inList.begin(), inList.end());
            attrValueList.push_back(attrValue);

            attr.id = SAI_PORT_ATTR_HW_LANE_LIST;
            attr.value.u32list.count = static_cast<std::uint32_t>(attrValueList.back().lanes.size());
            attr.value.u32list.list = attrValueList.back().lanes.data();
            attrList.push_back(attr);
        }

        if (cit.speed.is_set)
        {
            attr.id = SAI_PORT_ATTR_SPEED;
            attr.value.u32 = cit.speed.value;
            attrList.push_back(attr);
        }

        if (cit.autoneg.is_set)
        {
            attr.id = SAI_PORT_ATTR_AUTO_NEG_MODE;
            attr.value.booldata = cit.autoneg.value;
            attrList.push_back(attr);
        }

        if (cit.fec.is_set)
        {
            attr.id = SAI_PORT_ATTR_FEC_MODE;
            attr.value.s32 = cit.fec.value;
            attrList.push_back(attr);
        }

        attrDataList.push_back(attrList);
        attrCountList.push_back(static_cast<std::uint32_t>(attrDataList.back().size()));
        attrPtrList.push_back(attrDataList.back().data());
    }

    auto status = sai_port_api->create_ports(
        gSwitchId, portCount, attrCountList.data(), attrPtrList.data(),
        SAI_BULK_OP_ERROR_MODE_IGNORE_ERROR,
        oidList.data(), statusList.data()
    );
    if (status != SAI_STATUS_SUCCESS)
    {
        SWSS_LOG_ERROR("Failed to create ports with bulk operation, rv:%d", status);

        auto handle_status = handleSaiCreateStatus(SAI_API_PORT, status);
        if (handle_status != task_process_status::task_success)
        {
            SWSS_LOG_THROW("PortsOrch bulk create failure");
        }

        return false;
    }

    for (std::uint32_t i = 0; i < portCount; i++)
    {
        if (statusList.at(i) != SAI_STATUS_SUCCESS)
        {
            SWSS_LOG_ERROR(
                "Failed to create port %s with bulk operation, rv:%d",
                portList.at(i).key.c_str(), statusList.at(i)
            );

            auto handle_status = handleSaiCreateStatus(SAI_API_PORT, statusList.at(i));
            if (handle_status != task_process_status::task_success)
            {
                SWSS_LOG_THROW("PortsOrch bulk create failure");
            }

            return false;
        }

        m_portListLaneMap[portList.at(i).lanes.value] = oidList.at(i);
        m_portCount++;
    }

    // newly created ports might be put in the default vlan so remove all ports from
    // the default vlan.
    if (gMySwitchType == "voq") {
        removeDefaultVlanMembers();
        removeDefaultBridgePorts();
    }

    SWSS_LOG_NOTICE("Created ports: %s", swss::join(',', oidList.begin(), oidList.end()).c_str());

    return true;
}

bool PortsOrch::removePortBulk(const std::vector<sai_object_id_t> &portList)
{
    SWSS_LOG_ENTER();

    if (portList.empty())
    {
        return true;
    }

    for (const auto &cit : portList)
    {
        Port p;

        // Make sure to bring down admin state
        if (getPort(cit, p))
        {
            setPortAdminStatus(p, false);
        }
        // else : port is in default state or not yet created

        // Remove port serdes (if exists) before removing port since this reference is dependency
        removePortSerdesAttribute(cit);
    }

    auto portCount = static_cast<std::uint32_t>(portList.size());
    std::vector<sai_status_t> statusList(portCount, SAI_STATUS_SUCCESS);

    auto status = sai_port_api->remove_ports(
        portCount, portList.data(),
        SAI_BULK_OP_ERROR_MODE_IGNORE_ERROR,
        statusList.data()
    );
    if (status != SAI_STATUS_SUCCESS)
    {
        SWSS_LOG_ERROR("Failed to remove ports with bulk operation, rv:%d", status);

        auto handle_status = handleSaiRemoveStatus(SAI_API_PORT, status);
        if (handle_status != task_process_status::task_success)
        {
            SWSS_LOG_THROW("PortsOrch bulk remove failure");
        }

        return false;
    }

    for (std::uint32_t i = 0; i < portCount; i++)
    {
        if (statusList.at(i) != SAI_STATUS_SUCCESS)
        {
            SWSS_LOG_ERROR(
                "Failed to remove port %" PRIx64 " with bulk operation, rv:%d",
                portList.at(i), statusList.at(i)
            );

            auto handle_status = handleSaiRemoveStatus(SAI_API_PORT, statusList.at(i));
            if (handle_status != task_process_status::task_success)
            {
                SWSS_LOG_THROW("PortsOrch bulk remove failure");
            }

            return false;
        }

        m_portSupportedSpeeds.erase(portList.at(i));
        m_portCount--;
    }

    SWSS_LOG_NOTICE("Removed ports: %s", swss::join(',', portList.begin(), portList.end()).c_str());

    return true;
}

void PortsOrch::removeDefaultVlanMembers()
{
    /* Get VLAN members in default VLAN */
    vector<sai_object_id_t> vlan_member_list(m_portCount + m_systemPortCount);

    sai_attribute_t attr;
    attr.id = SAI_VLAN_ATTR_MEMBER_LIST;
    attr.value.objlist.count = (uint32_t)vlan_member_list.size();
    attr.value.objlist.list = vlan_member_list.data();

    sai_status_t status = sai_vlan_api->get_vlan_attribute(m_defaultVlan, 1, &attr);
    if (status != SAI_STATUS_SUCCESS)
    {
        SWSS_LOG_ERROR("Failed to get VLAN member list in default VLAN, rv:%d", status);
        task_process_status handle_status = handleSaiGetStatus(SAI_API_VLAN, status);
        if (handle_status != task_process_status::task_success)
        {
            throw runtime_error("PortsOrch initialization failure");
        }
    }

    /* Remove VLAN members in default VLAN */
    for (uint32_t i = 0; i < attr.value.objlist.count; i++)
    {
        status = sai_vlan_api->remove_vlan_member(vlan_member_list[i]);
        if (status != SAI_STATUS_SUCCESS)
        {
            SWSS_LOG_ERROR("Failed to remove VLAN member, rv:%d", status);
            throw runtime_error("PortsOrch initialization failure");
        }
    }

    SWSS_LOG_NOTICE("Remove %d VLAN members from default VLAN", attr.value.objlist.count);
}

void PortsOrch::removeDefaultBridgePorts()
{
    /* Get bridge ports in default 1Q bridge
     * By default, there will be (m_portCount + m_systemPortCount) number of SAI_BRIDGE_PORT_TYPE_PORT
     * ports and one SAI_BRIDGE_PORT_TYPE_1Q_ROUTER port. The former type of
     * ports will be removed. */
    vector<sai_object_id_t> bridge_port_list(m_portCount + m_systemPortCount + 1);

    sai_attribute_t attr;
    attr.id = SAI_BRIDGE_ATTR_PORT_LIST;
    attr.value.objlist.count = (uint32_t)bridge_port_list.size();
    attr.value.objlist.list = bridge_port_list.data();

    sai_status_t status = sai_bridge_api->get_bridge_attribute(m_default1QBridge, 1, &attr);
    if (status != SAI_STATUS_SUCCESS)
    {
        SWSS_LOG_ERROR("Failed to get bridge port list in default 1Q bridge, rv:%d", status);
        task_process_status handle_status = handleSaiGetStatus(SAI_API_BRIDGE, status);
        if (handle_status != task_process_status::task_success)
        {
            throw runtime_error("PortsOrch initialization failure");
        }
    }

    auto bridge_port_count = attr.value.objlist.count;

    /* Remove SAI_BRIDGE_PORT_TYPE_PORT bridge ports in default 1Q bridge */
    for (uint32_t i = 0; i < bridge_port_count; i++)
    {
        attr.id = SAI_BRIDGE_PORT_ATTR_TYPE;
        attr.value.s32 = SAI_NULL_OBJECT_ID;

        status = sai_bridge_api->get_bridge_port_attribute(bridge_port_list[i], 1, &attr);
        if (status != SAI_STATUS_SUCCESS)
        {
            SWSS_LOG_ERROR("Failed to get bridge port type, rv:%d", status);
            task_process_status handle_status = handleSaiGetStatus(SAI_API_BRIDGE, status);
            if (handle_status != task_process_status::task_success)
            {
                throw runtime_error("PortsOrch initialization failure");
            }
        }
        if (attr.value.s32 == SAI_BRIDGE_PORT_TYPE_PORT)
        {
            status = sai_bridge_api->remove_bridge_port(bridge_port_list[i]);
            if (status != SAI_STATUS_SUCCESS)
            {
                SWSS_LOG_ERROR("Failed to remove bridge port, rv:%d", status);
                throw runtime_error("PortsOrch initialization failure");
            }
        }
    }

    SWSS_LOG_NOTICE("Remove bridge ports from default 1Q bridge");
}

bool PortsOrch::allPortsReady()
{
    return m_initDone && m_pendingPortSet.empty();
}

/* Upon receiving PortInitDone, all the configured ports have been created in both hardware and kernel*/
bool PortsOrch::isInitDone()
{
    return m_initDone;
}

// Upon m_portConfigState transiting to PORT_CONFIG_DONE state, all physical ports have been "created" in hardware.
// Because of the asynchronous nature of sairedis calls, "create" in the strict sense means that the SAI create_port()
// function is called and the create port event has been pushed to the sairedis pipeline. Because sairedis pipeline
// preserves the order of the events received, any event that depends on the physical port being created first, e.g.,
// buffer profile apply, will be popped in the FIFO fashion, processed in the right order after the physical port is
// physically created in the ASIC, and thus can be issued safely when this function call returns true.
bool PortsOrch::isConfigDone()
{
    return m_portConfigState == PORT_CONFIG_DONE;
}

bool PortsOrch::isGearboxEnabled()
{
    return m_gearboxEnabled;
}

/* Use this method to retrieve the desired port if the destination port is a Gearbox port.
 * For example, if Gearbox is enabled on a specific physical interface,
 * the destination port may be the PHY or LINE side of the external PHY.
 * The original port id is returned if it's not a Gearbox configured port.
 */
bool PortsOrch::getDestPortId(sai_object_id_t src_port_id, dest_port_type_t port_type, sai_object_id_t &des_port_id)
{
    bool status = false;
    des_port_id = src_port_id;

    if (m_gearboxEnabled)
    {
        if (m_gearboxPortListLaneMap.find(src_port_id) != m_gearboxPortListLaneMap.end())
        {
            if (PHY_PORT_TYPE == port_type)
            {
                des_port_id = get<0>(m_gearboxPortListLaneMap[src_port_id]);
                SWSS_LOG_DEBUG("BOX: port id:%" PRIx64 " has a phy-side port id:%" PRIx64, src_port_id, des_port_id);
                status = true;
            }
            else if (LINE_PORT_TYPE == port_type)
            {
                des_port_id = get<1>(m_gearboxPortListLaneMap[src_port_id]);
                SWSS_LOG_DEBUG("BOX: port id:%" PRIx64 " has a line-side port id:%" PRIx64, src_port_id, des_port_id);
                status = true;
            }
        }
    }

    return status;
}

bool PortsOrch::isPortAdminUp(const string &alias)
{
    auto it = m_portList.find(alias);
    if (it == m_portList.end())
    {
        SWSS_LOG_ERROR("Failed to get Port object by port alias: %s", alias.c_str());
        return false;
    }

    return it->second.m_admin_state_up;
}

map<string, Port>& PortsOrch::getAllPorts()
{
    return m_portList;
}

bool PortsOrch::getPort(string alias, Port &p)
{
    SWSS_LOG_ENTER();

    if (m_portList.find(alias) == m_portList.end())
    {
        return false;
    }
    else
    {
        p = m_portList[alias];
        return true;
    }
}

bool PortsOrch::getPort(sai_object_id_t id, Port &port)
{
    SWSS_LOG_ENTER();

    auto itr = saiOidToAlias.find(id);
    if (itr == saiOidToAlias.end())
    {
        return false;
    }
    else
    {
        if (!getPort(itr->second, port))
        {
            SWSS_LOG_THROW("Inconsistent saiOidToAlias map and m_portList map: oid=%" PRIx64, id);
        }
        return true;
    }

    return false;
}

void PortsOrch::increasePortRefCount(const string &alias)
{
    assert (m_port_ref_count.find(alias) != m_port_ref_count.end());
    m_port_ref_count[alias]++;
}

void PortsOrch::decreasePortRefCount(const string &alias)
{
    assert (m_port_ref_count.find(alias) != m_port_ref_count.end());
    m_port_ref_count[alias]--;
}

void PortsOrch::increaseBridgePortRefCount(Port &port)
{
    assert (m_bridge_port_ref_count.find(port.m_alias) != m_bridge_port_ref_count.end());
    m_bridge_port_ref_count[port.m_alias]++;
}

void PortsOrch::decreaseBridgePortRefCount(Port &port)
{
    assert (m_bridge_port_ref_count.find(port.m_alias) != m_bridge_port_ref_count.end());
    m_bridge_port_ref_count[port.m_alias]--;
}

bool PortsOrch::getBridgePortReferenceCount(Port &port)
{
    assert (m_bridge_port_ref_count.find(port.m_alias) != m_bridge_port_ref_count.end());
    return m_bridge_port_ref_count[port.m_alias];
}

bool PortsOrch::getPortByBridgePortId(sai_object_id_t bridge_port_id, Port &port)
{
    SWSS_LOG_ENTER();

    auto itr = saiOidToAlias.find(bridge_port_id);
    if (itr == saiOidToAlias.end())
    {
        return false;
    }
    else
    {
        getPort(itr->second, port);
        return true;
    }

    return false;
}

bool PortsOrch::addSubPort(Port &port, const string &alias, const string &vlan, const bool &adminUp, const uint32_t &mtu)
{
    SWSS_LOG_ENTER();

    size_t found = alias.find(VLAN_SUB_INTERFACE_SEPARATOR);
    if (found == string::npos)
    {
        SWSS_LOG_ERROR("%s is not a sub interface", alias.c_str());
        return false;
    }
    subIntf subIf(alias);
    string parentAlias = subIf.parentIntf();
    sai_vlan_id_t vlan_id;
    try
    {
        vlan_id = static_cast<sai_vlan_id_t>(stoul(vlan));
    }
    catch (const std::invalid_argument &e)
    {
        SWSS_LOG_ERROR("Invalid argument %s to %s()", vlan.c_str(), e.what());
        return false;
    }
    catch (const std::out_of_range &e)
    {
        SWSS_LOG_ERROR("Out of range argument %s to %s()", vlan.c_str(), e.what());
        return false;
    }
    if (vlan_id > MAX_VALID_VLAN_ID)
    {
        SWSS_LOG_ERROR("Sub interface %s Port object creation failed: invalid VLAN id %u", alias.c_str(), vlan_id);
        return false;
    }

    auto it = m_portList.find(parentAlias);
    if (it == m_portList.end())
    {
        SWSS_LOG_NOTICE("Sub interface %s Port object creation: parent port %s is not ready", alias.c_str(), parentAlias.c_str());
        return false;
    }
    Port &parentPort = it->second;

    Port p(alias, Port::SUBPORT);

    p.m_admin_state_up = adminUp;

    if (mtu)
    {
        p.m_mtu = mtu;
    }
    else
    {
        SWSS_LOG_NOTICE("Sub interface %s inherits mtu size %u from parent port %s", alias.c_str(), parentPort.m_mtu, parentAlias.c_str());
        p.m_mtu = parentPort.m_mtu;
    }

    switch (parentPort.m_type)
    {
        case Port::PHY:
            p.m_parent_port_id = parentPort.m_port_id;
            break;
        case Port::LAG:
            p.m_parent_port_id = parentPort.m_lag_id;
            break;
        default:
            SWSS_LOG_ERROR("Sub interface %s Port object creation failed: \
                    parent port %s of invalid type (must be physical port or LAG)", alias.c_str(), parentAlias.c_str());
            return false;
    }
    p.m_vlan_info.vlan_id = vlan_id;

    // Change hostif vlan tag for the parent port only when a first subport is created
    if (parentPort.m_child_ports.empty())
    {
        if (!setHostIntfsStripTag(parentPort, SAI_HOSTIF_VLAN_TAG_KEEP))
        {
            SWSS_LOG_ERROR("Failed to set %s for hostif of port %s",
                    hostif_vlan_tag[SAI_HOSTIF_VLAN_TAG_KEEP], parentPort.m_alias.c_str());
            return false;
        }
    }

    parentPort.m_child_ports.insert(alias);
    increasePortRefCount(parentPort.m_alias);

    m_portList[alias] = p;
    m_port_ref_count[alias] = 0;
    port = p;
    return true;
}

bool PortsOrch::removeSubPort(const string &alias)
{
    SWSS_LOG_ENTER();

    auto it = m_portList.find(alias);
    if (it == m_portList.end())
    {
        SWSS_LOG_WARN("Sub interface %s Port object not found", alias.c_str());
        return false;
    }
    Port &port = it->second;

    if (port.m_type != Port::SUBPORT)
    {
        SWSS_LOG_ERROR("Sub interface %s not of type sub port", alias.c_str());
        return false;
    }

    if (m_port_ref_count[alias] > 0)
    {
        SWSS_LOG_ERROR("Unable to remove sub interface %s: ref count %u", alias.c_str(), m_port_ref_count[alias]);
        return false;
    }

    Port parentPort;
    if (!getPort(port.m_parent_port_id, parentPort))
    {
        SWSS_LOG_WARN("Sub interface %s: parent Port object not found", alias.c_str());
    }

    if (!parentPort.m_child_ports.erase(alias))
    {
        SWSS_LOG_WARN("Sub interface %s not associated to parent port %s", alias.c_str(), parentPort.m_alias.c_str());
    }
    else
    {
        decreasePortRefCount(parentPort.m_alias);
    }
    m_portList[parentPort.m_alias] = parentPort;

    m_portList.erase(it);

    // Restore hostif vlan tag for the parent port when the last subport is removed
    if (parentPort.m_child_ports.empty())
    {
        if (parentPort.m_bridge_port_id == SAI_NULL_OBJECT_ID)
        {
            if (!setHostIntfsStripTag(parentPort, SAI_HOSTIF_VLAN_TAG_STRIP))
            {
                SWSS_LOG_ERROR("Failed to set %s for hostif of port %s",
                        hostif_vlan_tag[SAI_HOSTIF_VLAN_TAG_STRIP], parentPort.m_alias.c_str());
                return false;
            }
        }
    }

    return true;
}

void PortsOrch::updateChildPortsMtu(const Port &p, const uint32_t mtu)
{
    if (p.m_type != Port::PHY && p.m_type != Port::LAG)
    {
        return;
    }

    for (const auto &child_port : p.m_child_ports)
    {
        Port subp;
        if (!getPort(child_port, subp))
        {
            SWSS_LOG_WARN("Sub interface %s Port object not found", child_port.c_str());
            continue;
        }

        subp.m_mtu = mtu;
        m_portList[child_port] = subp;
        SWSS_LOG_NOTICE("Sub interface %s inherits mtu change %u from parent port %s", child_port.c_str(), mtu, p.m_alias.c_str());

        if (subp.m_rif_id)
        {
            gIntfsOrch->setRouterIntfsMtu(subp);
        }
    }
}

void PortsOrch::setPort(string alias, Port p)
{
    m_portList[alias] = p;
}

void PortsOrch::getCpuPort(Port &port)
{
    port = m_cpuPort;
}

/*
 * Create host_tx_ready field in PORT_TABLE of STATE-DB
 * and set the field to false by default for the
 * front<Ethernet> port.
 */
void PortsOrch::initHostTxReadyState(Port &port)
{
    SWSS_LOG_ENTER();

    vector<FieldValueTuple> tuples;
    bool exist = m_portStateTable.get(port.m_alias, tuples);
    string hostTxReady;

    if (exist)
    {
        for (auto i : tuples)
        {
            if (fvField(i) == "host_tx_ready")
            {
                hostTxReady = fvValue(i);
            }
        }
    }

    if (hostTxReady.empty())
    {
        m_portStateTable.hset(port.m_alias, "host_tx_ready", "false");
        SWSS_LOG_NOTICE("initialize host_tx_ready as false for port %s",
                        port.m_alias.c_str());
    }
}

bool PortsOrch::setPortAdminStatus(Port &port, bool state)
{
    SWSS_LOG_ENTER();

    sai_attribute_t attr;
    attr.id = SAI_PORT_ATTR_ADMIN_STATE;
    attr.value.booldata = state;

    /* Update the host_tx_ready to false before setting admin_state, when admin state is false */
    if (!state)
    {
        m_portStateTable.hset(port.m_alias, "host_tx_ready", "false");
        SWSS_LOG_NOTICE("Set admin status DOWN host_tx_ready to false for port %s",
                port.m_alias.c_str());
    }

    sai_status_t status = sai_port_api->set_port_attribute(port.m_port_id, &attr);
    if (status != SAI_STATUS_SUCCESS)
    {
        SWSS_LOG_ERROR("Failed to set admin status %s for port %s."
                       " Setting host_tx_ready as false",
                       state ? "UP" : "DOWN", port.m_alias.c_str());
        m_portStateTable.hset(port.m_alias, "host_tx_ready", "false");
        task_process_status handle_status = handleSaiSetStatus(SAI_API_PORT, status);
        if (handle_status != task_success)
        {
            return parseHandleSaiStatusFailure(handle_status);
        }
    }

    bool gbstatus = setGearboxPortsAttr(port, SAI_PORT_ATTR_ADMIN_STATE, &state);
    if (gbstatus != true)
    {
        m_portStateTable.hset(port.m_alias, "host_tx_ready", "false");
        SWSS_LOG_NOTICE("Set host_tx_ready to false as gbstatus is false "
                        "for port %s", port.m_alias.c_str());
    }

    /* Update the state table for host_tx_ready*/
    if (state && (gbstatus == true) && (status == SAI_STATUS_SUCCESS) )
    {
        m_portStateTable.hset(port.m_alias, "host_tx_ready", "true");
        SWSS_LOG_NOTICE("Set admin status UP host_tx_ready to true for port %s",
                port.m_alias.c_str());
    }

    return true;
}

bool PortsOrch::getPortAdminStatus(sai_object_id_t id, bool &up)
{
    SWSS_LOG_ENTER();

    getDestPortId(id, LINE_PORT_TYPE, id);

    sai_attribute_t attr;
    attr.id = SAI_PORT_ATTR_ADMIN_STATE;

    sai_status_t status = sai_port_api->get_port_attribute(id, 1, &attr);
    if (status != SAI_STATUS_SUCCESS)
    {
        SWSS_LOG_ERROR("Failed to get admin status for port pid:%" PRIx64, id);
        task_process_status handle_status = handleSaiGetStatus(SAI_API_PORT, status);
        if (handle_status != task_process_status::task_success)
        {
            return false;
        }
    }

    up = attr.value.booldata;

    return true;
}

bool PortsOrch::getPortMtu(const Port& port, sai_uint32_t &mtu)
{
    SWSS_LOG_ENTER();

    sai_attribute_t attr;
    attr.id = SAI_PORT_ATTR_MTU;

    sai_status_t status = sai_port_api->get_port_attribute(port.m_port_id, 1, &attr);

    if (status != SAI_STATUS_SUCCESS)
    {
        return false;
    }

    mtu = attr.value.u32 - (uint32_t)(sizeof(struct ether_header) + FCS_LEN + VLAN_TAG_LEN);

    /* Reduce the default MTU got from ASIC by MAX_MACSEC_SECTAG_SIZE */
    if (mtu > MAX_MACSEC_SECTAG_SIZE)
    {
        mtu -= MAX_MACSEC_SECTAG_SIZE;
    }

    return true;
}

bool PortsOrch::setPortMtu(const Port& port, sai_uint32_t mtu)
{
    SWSS_LOG_ENTER();

    sai_attribute_t attr;
    attr.id = SAI_PORT_ATTR_MTU;
    /* mtu + 14 + 4 + 4 = 22 bytes */
    mtu += (uint32_t)(sizeof(struct ether_header) + FCS_LEN + VLAN_TAG_LEN);
    attr.value.u32 = mtu;

    if (isMACsecPort(port.m_port_id))
    {
        attr.value.u32 += MAX_MACSEC_SECTAG_SIZE;
    }

    sai_status_t status = sai_port_api->set_port_attribute(port.m_port_id, &attr);
    if (status != SAI_STATUS_SUCCESS)
    {
        SWSS_LOG_ERROR("Failed to set MTU %u to port pid:%" PRIx64 ", rv:%d",
                attr.value.u32, port.m_port_id, status);
        task_process_status handle_status = handleSaiSetStatus(SAI_API_PORT, status);
        if (handle_status != task_success)
        {
            return parseHandleSaiStatusFailure(handle_status);
        }
    }

    if (m_gearboxEnabled)
    {
        setGearboxPortsAttr(port, SAI_PORT_ATTR_MTU, &mtu);
    }
    SWSS_LOG_INFO("Set MTU %u to port pid:%" PRIx64, attr.value.u32, port.m_port_id);
    return true;
}


bool PortsOrch::setPortTpid(Port &port, sai_uint16_t tpid)
{
    SWSS_LOG_ENTER();

    sai_attribute_t attr;
    attr.id = SAI_PORT_ATTR_TPID;
    attr.value.u16 = tpid;

    auto status = sai_port_api->set_port_attribute(port.m_port_id, &attr);
    if (status != SAI_STATUS_SUCCESS)
    {
        SWSS_LOG_ERROR("Failed to set TPID 0x%x to port %s, rv:%d",
                attr.value.u16, port.m_alias.c_str(), status);
        task_process_status handle_status = handleSaiSetStatus(SAI_API_PORT, status);
        if (handle_status != task_success)
        {
            return parseHandleSaiStatusFailure(handle_status);
        }
    }

    SWSS_LOG_NOTICE("Set TPID 0x%x to port %s", attr.value.u16, port.m_alias.c_str());

    return true;
}

bool PortsOrch::setPortFecOverride(sai_object_id_t port_obj, bool fec_override)
{
    sai_attribute_t attr;
    sai_status_t status;

    attr.id = SAI_PORT_ATTR_AUTO_NEG_FEC_MODE_OVERRIDE;
    attr.value.booldata = fec_override;

    status = sai_port_api->set_port_attribute(port_obj, &attr);
    if (status != SAI_STATUS_SUCCESS)
    {
        SWSS_LOG_ERROR("Failed to set fec override %d to port pid:%" PRIx64, attr.value.booldata, port_obj);
        task_process_status handle_status = handleSaiSetStatus(SAI_API_PORT, status);
        if (handle_status != task_success)
        {
            return parseHandleSaiStatusFailure(handle_status);
        }
    }
    SWSS_LOG_INFO("Set fec override %d to port pid:%" PRIx64, attr.value.booldata, port_obj);
    return true;
}

bool PortsOrch::setPortFec(Port &port, sai_port_fec_mode_t fec_mode)
{
    SWSS_LOG_ENTER();

    sai_attribute_t attr;
    attr.id = SAI_PORT_ATTR_FEC_MODE;
    attr.value.s32 = fec_mode;

    sai_status_t status = sai_port_api->set_port_attribute(port.m_port_id, &attr);
    if (status != SAI_STATUS_SUCCESS)
    {
        SWSS_LOG_ERROR("Failed to set FEC mode %d to port %s", fec_mode, port.m_alias.c_str());
        task_process_status handle_status = handleSaiSetStatus(SAI_API_PORT, status);
        if (handle_status != task_success)
        {
            return parseHandleSaiStatusFailure(handle_status);
        }
    }

    if (fec_override_sup && !setPortFecOverride(port.m_port_id, true))
    {
        return false;
    }
    setGearboxPortsAttr(port, SAI_PORT_ATTR_FEC_MODE, &fec_mode);

    SWSS_LOG_NOTICE("Set port %s FEC mode %d", port.m_alias.c_str(), fec_mode);

    return true;
}

bool PortsOrch::getPortPfc(sai_object_id_t portId, uint8_t *pfc_bitmask)
{
    SWSS_LOG_ENTER();

    Port p;

    if (!getPort(portId, p))
    {
        SWSS_LOG_ERROR("Failed to get port object for port id 0x%" PRIx64, portId);
        return false;
    }

    *pfc_bitmask = p.m_pfc_bitmask;

    return true;
}

bool PortsOrch::setPortPfc(sai_object_id_t portId, uint8_t pfc_bitmask)
{
    SWSS_LOG_ENTER();

    sai_attribute_t attr;
    Port p;

    if (!getPort(portId, p))
    {
        SWSS_LOG_ERROR("Failed to get port object for port id 0x%" PRIx64, portId);
        return false;
    }

    if (p.m_pfc_asym == SAI_PORT_PRIORITY_FLOW_CONTROL_MODE_COMBINED)
    {
        attr.id = SAI_PORT_ATTR_PRIORITY_FLOW_CONTROL;
    }
    else if (p.m_pfc_asym == SAI_PORT_PRIORITY_FLOW_CONTROL_MODE_SEPARATE)
    {
        attr.id = SAI_PORT_ATTR_PRIORITY_FLOW_CONTROL_TX;
    }
    else
    {
        SWSS_LOG_ERROR("Incorrect asymmetric PFC mode: %u", p.m_pfc_asym);
        return false;
    }

    attr.value.u8 = pfc_bitmask;

    sai_status_t status = sai_port_api->set_port_attribute(portId, &attr);
    if (status != SAI_STATUS_SUCCESS)
    {
        SWSS_LOG_ERROR("Failed to set PFC 0x%x to port id 0x%" PRIx64 " (rc:%d)", attr.value.u8, portId, status);
        task_process_status handle_status = handleSaiSetStatus(SAI_API_PORT, status);
        if (handle_status != task_success)
        {
            return parseHandleSaiStatusFailure(handle_status);
        }
    }

    if (p.m_pfc_bitmask != pfc_bitmask)
    {
        p.m_pfc_bitmask = pfc_bitmask;
        m_portList[p.m_alias] = p;
    }

    return true;
}

bool PortsOrch::setPortPfcWatchdogStatus(sai_object_id_t portId, uint8_t pfcwd_bitmask)
{
    SWSS_LOG_ENTER();

    Port p;

    if (!getPort(portId, p))
    {
        SWSS_LOG_ERROR("Failed to get port object for port id 0x%" PRIx64, portId);
        return false;
    }

    p.m_pfcwd_sw_bitmask = pfcwd_bitmask;

    m_portList[p.m_alias] = p;

    SWSS_LOG_INFO("Set PFC watchdog port id=0x%" PRIx64 ", bitmast=0x%x", portId, pfcwd_bitmask);
    return true;
}

bool PortsOrch::getPortPfcWatchdogStatus(sai_object_id_t portId, uint8_t *pfcwd_bitmask)
{
    SWSS_LOG_ENTER();

    Port p;

    if (!pfcwd_bitmask || !getPort(portId, p))
    {
        SWSS_LOG_ERROR("Failed to get port object for port id 0x%" PRIx64, portId);
        return false;
    }

    *pfcwd_bitmask = p.m_pfcwd_sw_bitmask;

    return true;
}

bool PortsOrch::setPortPfcAsym(Port &port, sai_port_priority_flow_control_mode_t pfc_asym)
{
    SWSS_LOG_ENTER();

    uint8_t pfc = 0;
    if (!getPortPfc(port.m_port_id, &pfc))
    {
        return false;
    }

    port.m_pfc_asym = pfc_asym;
    m_portList[port.m_alias] = port;

    sai_attribute_t attr;
    attr.id = SAI_PORT_ATTR_PRIORITY_FLOW_CONTROL_MODE;
    attr.value.s32 = pfc_asym;

    sai_status_t status = sai_port_api->set_port_attribute(port.m_port_id, &attr);
    if (status != SAI_STATUS_SUCCESS)
    {
        SWSS_LOG_ERROR("Failed to set PFC mode %d to port id 0x%" PRIx64 " (rc:%d)", pfc_asym, port.m_port_id, status);
        task_process_status handle_status = handleSaiSetStatus(SAI_API_PORT, status);
        if (handle_status != task_success)
        {
            return parseHandleSaiStatusFailure(handle_status);
        }
    }

    if (!setPortPfc(port.m_port_id, pfc))
    {
        return false;
    }

    if (pfc_asym == SAI_PORT_PRIORITY_FLOW_CONTROL_MODE_SEPARATE)
    {
        attr.id = SAI_PORT_ATTR_PRIORITY_FLOW_CONTROL_RX;
        attr.value.u8 = static_cast<uint8_t>(0xff);

        sai_status_t status = sai_port_api->set_port_attribute(port.m_port_id, &attr);
        if (status != SAI_STATUS_SUCCESS)
        {
            SWSS_LOG_ERROR("Failed to set RX PFC 0x%x to port id 0x%" PRIx64 " (rc:%d)", attr.value.u8, port.m_port_id, status);
            task_process_status handle_status = handleSaiSetStatus(SAI_API_PORT, status);
            if (handle_status != task_success)
            {
                return parseHandleSaiStatusFailure(handle_status);
            }
        }
    }

    SWSS_LOG_INFO("Set asymmetric PFC %d to port id 0x%" PRIx64, pfc_asym, port.m_port_id);

    return true;
}

/*
 * Name: bindUnbindAclTableGroup
 *
 * Description:
 *     To bind a port to ACL table we need to do two things.
 *     1. Create ACL table member, which maps
 *        ACL table group OID --> ACL table OID
 *     2. Set ACL table group OID as value port attribute.
 *
 *      This function performs the second step of binding.
 *
 *      Also, while unbinding we use this function to
 *      set port attribute value to SAI_NULL_OBJECT_ID
 *
 *      Port attribute name is derived from port type
 *
 * Return: true on success, false on failure
 */
bool PortsOrch::bindUnbindAclTableGroup(Port &port,
                                        bool ingress,
                                        bool bind)
{

    sai_attribute_t    attr;
    sai_status_t       status = SAI_STATUS_SUCCESS;
    string             bind_str = bind ? "bind" : "unbind";

    attr.value.oid = bind ? (ingress ? port.m_ingress_acl_table_group_id :
                                       port.m_egress_acl_table_group_id):
                            SAI_NULL_OBJECT_ID;
    switch (port.m_type)
    {
        case Port::PHY:
        {
            attr.id = ingress ?
                    SAI_PORT_ATTR_INGRESS_ACL : SAI_PORT_ATTR_EGRESS_ACL;
            status = sai_port_api->set_port_attribute(port.m_port_id, &attr);
            if (SAI_STATUS_SUCCESS != status)
            {
                SWSS_LOG_ERROR("Failed to %s %s to ACL table group %" PRIx64 ", rv:%d",
                            bind_str.c_str(), port.m_alias.c_str(), attr.value.oid, status);
                task_process_status handle_status = handleSaiSetStatus(SAI_API_PORT, status);
                if (handle_status != task_success)
                {
                    return parseHandleSaiStatusFailure(handle_status);
                }
            }
            break;
        }
        case Port::LAG:
        {
            attr.id = ingress ?
                    SAI_LAG_ATTR_INGRESS_ACL : SAI_LAG_ATTR_EGRESS_ACL;
            status = sai_lag_api->set_lag_attribute(port.m_lag_id, &attr);
            if (SAI_STATUS_SUCCESS != status)
            {
                SWSS_LOG_ERROR("Failed to %s %s to ACL table group %" PRIx64 ", rv:%d",
                            bind_str.c_str(), port.m_alias.c_str(), attr.value.oid, status);
                task_process_status handle_status = handleSaiSetStatus(SAI_API_LAG, status);
                if (handle_status != task_success)
                {
                    return parseHandleSaiStatusFailure(handle_status);
                }
            }
            break;
        }
        case Port::VLAN:
        {
            attr.id = ingress ?
                    SAI_VLAN_ATTR_INGRESS_ACL : SAI_VLAN_ATTR_EGRESS_ACL;
            status =
                sai_vlan_api->set_vlan_attribute(port.m_vlan_info.vlan_oid,
                                                 &attr);
            if (SAI_STATUS_SUCCESS != status)
            {
                SWSS_LOG_ERROR("Failed to %s %s to ACL table group %" PRIx64 ", rv:%d",
                            bind_str.c_str(), port.m_alias.c_str(), attr.value.oid, status);
                task_process_status handle_status = handleSaiSetStatus(SAI_API_VLAN, status);
                if (handle_status != task_success)
                {
                    return parseHandleSaiStatusFailure(handle_status);
                }
            }
            break;
        }
        default:
        {
            SWSS_LOG_ERROR("Failed to %s %s port with type %d",
                           bind_str.c_str(), port.m_alias.c_str(), port.m_type);
            return false;
        }
    }

    return true;
}

bool PortsOrch::unbindRemoveAclTableGroup(sai_object_id_t  port_oid,
                                          sai_object_id_t  acl_table_oid,
                                          acl_stage_type_t acl_stage)
{
    SWSS_LOG_ENTER();

    sai_status_t       status;
    bool               ingress = (acl_stage == ACL_STAGE_INGRESS);
    Port               port;

    if (!getPort(port_oid, port))
    {
        SWSS_LOG_ERROR("Failed to get port by port OID %" PRIx64, port_oid);
        return false;
    }


    sai_object_id_t &group_oid_ref =
            ingress? port.m_ingress_acl_table_group_id :
                     port.m_egress_acl_table_group_id;
    unordered_set<sai_object_id_t> &acl_list_ref =
            ingress ? port.m_ingress_acl_tables_uset :
                      port.m_egress_acl_tables_uset;

    if (SAI_NULL_OBJECT_ID == group_oid_ref)
    {
        assert(acl_list_ref.find(acl_table_oid) == acl_list_ref.end());
        return true;
    }
    assert(acl_list_ref.find(acl_table_oid) != acl_list_ref.end());
    acl_list_ref.erase(acl_table_oid);
    if (!acl_list_ref.empty())
    {
        // This port is in more than one acl table's port list
        // So, we need to preserve group OID
        SWSS_LOG_NOTICE("Preserving port OID %" PRIx64" ACL table grop ID", port_oid);
        setPort(port.m_alias, port);
        return true;
    }

    SWSS_LOG_NOTICE("Removing port OID %" PRIx64" ACL table group ID", port_oid);

    // Unbind ACL group
    if (!bindUnbindAclTableGroup(port, ingress, false))
    {
        SWSS_LOG_ERROR("Failed to remove ACL group ID from port");
        return false;
    }

    // Remove ACL group
    status = sai_acl_api->remove_acl_table_group(group_oid_ref);
    if (SAI_STATUS_SUCCESS != status)
    {
        SWSS_LOG_ERROR("Failed to remove ACL table group, rv:%d", status);
        task_process_status handle_status = handleSaiRemoveStatus(SAI_API_ACL, status);
        if (handle_status != task_success)
        {
            return parseHandleSaiStatusFailure(handle_status);
        }
    }
    sai_acl_bind_point_type_t bind_type;
    if (!getSaiAclBindPointType(port.m_type, bind_type))
    {
        SWSS_LOG_ERROR("Unknown SAI ACL bind point type");
        return false;
    }
    gCrmOrch->decCrmAclUsedCounter(CrmResourceType::CRM_ACL_GROUP,
                                   ingress ? SAI_ACL_STAGE_INGRESS : SAI_ACL_STAGE_EGRESS,
                                   bind_type, group_oid_ref);

    group_oid_ref = SAI_NULL_OBJECT_ID;
    setPort(port.m_alias, port);
    return true;
}

bool PortsOrch::createBindAclTableGroup(sai_object_id_t  port_oid,
                                        sai_object_id_t  acl_table_oid,
                                        sai_object_id_t  &group_oid,
                                        acl_stage_type_t acl_stage)
{
    SWSS_LOG_ENTER();

    if (ACL_STAGE_UNKNOWN == acl_stage)
    {
        SWSS_LOG_ERROR("unknown ACL stage for table group creation");
        return false;
    }
    assert(ACL_STAGE_INGRESS == acl_stage || ACL_STAGE_EGRESS == acl_stage);

    sai_status_t    status;
    Port            port;
    bool            ingress = (ACL_STAGE_INGRESS == acl_stage) ?
                              true : false;
    if (!getPort(port_oid, port))
    {
        SWSS_LOG_ERROR("Failed to get port by port ID %" PRIx64, port_oid);
        return false;
    }

    unordered_set<sai_object_id_t> &acl_list_ref =
            ingress ? port.m_ingress_acl_tables_uset :
                      port.m_egress_acl_tables_uset;
    sai_object_id_t &group_oid_ref =
            ingress ? port.m_ingress_acl_table_group_id :
                      port.m_egress_acl_table_group_id;

    if (acl_list_ref.empty())
    {
        // Port ACL table group does not exist, create one
        assert(group_oid_ref == SAI_NULL_OBJECT_ID);
        sai_acl_bind_point_type_t bind_type;
        if (!getSaiAclBindPointType(port.m_type, bind_type))
        {
            SWSS_LOG_ERROR("Failed to bind ACL table to port %s with unknown type %d",
                        port.m_alias.c_str(), port.m_type);
            return false;
        }
        sai_object_id_t bp_list[] = { bind_type };

        vector<sai_attribute_t> group_attrs;
        sai_attribute_t group_attr;

        group_attr.id = SAI_ACL_TABLE_GROUP_ATTR_ACL_STAGE;
        group_attr.value.s32 = ingress ? SAI_ACL_STAGE_INGRESS :
                                         SAI_ACL_STAGE_EGRESS;
        group_attrs.push_back(group_attr);

        group_attr.id = SAI_ACL_TABLE_GROUP_ATTR_ACL_BIND_POINT_TYPE_LIST;
        group_attr.value.objlist.count = 1;
        group_attr.value.objlist.list = bp_list;
        group_attrs.push_back(group_attr);

        group_attr.id = SAI_ACL_TABLE_GROUP_ATTR_TYPE;
        group_attr.value.s32 = SAI_ACL_TABLE_GROUP_TYPE_PARALLEL;
        group_attrs.push_back(group_attr);

        status = sai_acl_api->create_acl_table_group(&group_oid_ref, gSwitchId,
                        (uint32_t)group_attrs.size(), group_attrs.data());
        if (status != SAI_STATUS_SUCCESS)
        {
            SWSS_LOG_ERROR("Failed to create ACL table group, rv:%d", status);
            task_process_status handle_status = handleSaiCreateStatus(SAI_API_ACL, status);
            if (handle_status != task_success)
            {
                return parseHandleSaiStatusFailure(handle_status);
            }
        }
        assert(group_oid_ref != SAI_NULL_OBJECT_ID);

        gCrmOrch->incCrmAclUsedCounter(CrmResourceType::CRM_ACL_GROUP,
                        ingress ? SAI_ACL_STAGE_INGRESS :
                                  SAI_ACL_STAGE_EGRESS, bind_type);

        // Bind ACL table group
        if (!bindUnbindAclTableGroup(port, ingress, true))
        {
            return false;
        }

        SWSS_LOG_NOTICE("Create %s ACL table group and bind port %s to it",
                        ingress ? "ingress" : "egress", port.m_alias.c_str());
    }

    assert(group_oid_ref != SAI_NULL_OBJECT_ID);
    group_oid = group_oid_ref;
    acl_list_ref.insert(acl_table_oid);
    setPort(port.m_alias, port);

    return true;
}

bool PortsOrch::unbindAclTable(sai_object_id_t  port_oid,
                               sai_object_id_t  acl_table_oid,
                               sai_object_id_t  acl_group_member_oid,
                               acl_stage_type_t acl_stage)
{

    /*
     * Do the following in-order
     * 1. Delete ACL table group member
     * 2. Unbind ACL table group
     * 3. Delete ACL table group
     */
    sai_status_t status =
            sai_acl_api->remove_acl_table_group_member(acl_group_member_oid);
    if (status != SAI_STATUS_SUCCESS) {
        SWSS_LOG_ERROR("Failed to remove ACL group member: %" PRIu64 " ",
                       acl_group_member_oid);
        task_process_status handle_status = handleSaiRemoveStatus(SAI_API_ACL, status);
        if (handle_status != task_success)
        {
            return parseHandleSaiStatusFailure(handle_status);
        }
    }


    Port port;
    if (getPort(port_oid, port))
    {
        decreasePortRefCount(port.m_alias);
    }

    if (!unbindRemoveAclTableGroup(port_oid, acl_table_oid, acl_stage)) {
        return false;
    }

    return true;
}

bool PortsOrch::bindAclTable(sai_object_id_t  port_oid,
                             sai_object_id_t  table_oid,
                             sai_object_id_t  &group_member_oid,
                             acl_stage_type_t acl_stage)
{
    SWSS_LOG_ENTER();
    /*
     * Do the following in-order
     * 1. Create ACL table group
     * 2. Bind ACL table group (set ACL table group ID on port)
     * 3. Create ACL table group member
     */

    if (table_oid == SAI_NULL_OBJECT_ID)
    {
        SWSS_LOG_ERROR("Invalid ACL table %" PRIx64, table_oid);
        return false;
    }

    sai_object_id_t    group_oid;
    sai_status_t       status;

    // Create an ACL table group and bind to port
    if (!createBindAclTableGroup(port_oid, table_oid, group_oid, acl_stage))
    {
        SWSS_LOG_ERROR("Fail to create or bind to port %" PRIx64 " ACL table group", port_oid);
        return false;
    }

    // Create an ACL group member with table_oid and group_oid
    vector<sai_attribute_t> member_attrs;

    sai_attribute_t member_attr;
    member_attr.id = SAI_ACL_TABLE_GROUP_MEMBER_ATTR_ACL_TABLE_GROUP_ID;
    member_attr.value.oid = group_oid;
    member_attrs.push_back(member_attr);

    member_attr.id = SAI_ACL_TABLE_GROUP_MEMBER_ATTR_ACL_TABLE_ID;
    member_attr.value.oid = table_oid;
    member_attrs.push_back(member_attr);

    member_attr.id = SAI_ACL_TABLE_GROUP_MEMBER_ATTR_PRIORITY;
    member_attr.value.u32 = 100;
    member_attrs.push_back(member_attr);

    status = sai_acl_api->create_acl_table_group_member(&group_member_oid, gSwitchId, (uint32_t)member_attrs.size(), member_attrs.data());
    if (status != SAI_STATUS_SUCCESS)
    {
        SWSS_LOG_ERROR("Failed to create member in ACL table group %" PRIx64 " for ACL table %" PRIx64 ", rv:%d",
                group_oid, table_oid, status);
        task_process_status handle_status = handleSaiCreateStatus(SAI_API_ACL, status);
        if (handle_status != task_success)
        {
            return parseHandleSaiStatusFailure(handle_status);
        }
    }

    Port port;
    if (getPort(port_oid, port))
    {
        increasePortRefCount(port.m_alias);
    }

    return true;
}

bool PortsOrch::setPortPvid(Port &port, sai_uint32_t pvid)
{
    SWSS_LOG_ENTER();

    if(port.m_type == Port::TUNNEL)
    {
        SWSS_LOG_ERROR("pvid setting for tunnel %s is not allowed", port.m_alias.c_str());
        return true;
    }

    if(port.m_type == Port::SYSTEM)
    {
        SWSS_LOG_INFO("pvid setting for system port %s is not applicable", port.m_alias.c_str());
        return true;
    }

    if (port.m_rif_id)
    {
        SWSS_LOG_ERROR("pvid setting for router interface %s is not allowed", port.m_alias.c_str());
        return false;
    }

    vector<Port> portv;
    if (port.m_type == Port::PHY)
    {
        sai_attribute_t attr;
        attr.id = SAI_PORT_ATTR_PORT_VLAN_ID;
        attr.value.u32 = pvid;

        sai_status_t status = sai_port_api->set_port_attribute(port.m_port_id, &attr);
        if (status != SAI_STATUS_SUCCESS)
        {
            SWSS_LOG_ERROR("Failed to set pvid %u to port: %s", attr.value.u32, port.m_alias.c_str());
            task_process_status handle_status = handleSaiSetStatus(SAI_API_PORT, status);
            if (handle_status != task_success)
            {
                return parseHandleSaiStatusFailure(handle_status);
            }
        }
        SWSS_LOG_NOTICE("Set pvid %u to port: %s", attr.value.u32, port.m_alias.c_str());
    }
    else if (port.m_type == Port::LAG)
    {
        sai_attribute_t attr;
        attr.id = SAI_LAG_ATTR_PORT_VLAN_ID;
        attr.value.u32 = pvid;

        sai_status_t status = sai_lag_api->set_lag_attribute(port.m_lag_id, &attr);
        if (status != SAI_STATUS_SUCCESS)
        {
            SWSS_LOG_ERROR("Failed to set pvid %u to lag: %s", attr.value.u32, port.m_alias.c_str());
            task_process_status handle_status = handleSaiSetStatus(SAI_API_LAG, status);
            if (handle_status != task_success)
            {
                return parseHandleSaiStatusFailure(handle_status);
            }
        }
        SWSS_LOG_NOTICE("Set pvid %u to lag: %s", attr.value.u32, port.m_alias.c_str());
    }
    else
    {
        SWSS_LOG_ERROR("PortsOrch::setPortPvid port type %d not supported", port.m_type);
        return false;
    }

    port.m_port_vlan_id = (sai_vlan_id_t)pvid;
    return true;
}

bool PortsOrch::getPortPvid(Port &port, sai_uint32_t &pvid)
{
    /* Just return false if the router interface exists */
    if (port.m_rif_id)
    {
        SWSS_LOG_DEBUG("Router interface exists on %s, don't set pvid",
                      port.m_alias.c_str());
        return false;
    }

    pvid = port.m_port_vlan_id;
    return true;
}

bool PortsOrch::setHostIntfsStripTag(Port &port, sai_hostif_vlan_tag_t strip)
{
    SWSS_LOG_ENTER();
    vector<Port> portv;

    if(port.m_type == Port::TUNNEL)
    {
        return true;
    }

    /*
     * Before SAI_HOSTIF_VLAN_TAG_ORIGINAL is supported by libsai from all asic vendors,
     * the VLAN tag on hostif is explicitly controlled with SAI_HOSTIF_VLAN_TAG_STRIP &
     * SAI_HOSTIF_VLAN_TAG_KEEP attributes.
     */
    if (port.m_type == Port::PHY)
    {
        portv.push_back(port);
    }
    else if (port.m_type == Port::LAG)
    {
        getLagMember(port, portv);
    }
    else
    {
        SWSS_LOG_ERROR("port type %d not supported", port.m_type);
        return false;
    }

    for (const auto p: portv)
    {
        sai_attribute_t attr;
        attr.id = SAI_HOSTIF_ATTR_VLAN_TAG;
        attr.value.s32 = strip;

        sai_status_t status = sai_hostif_api->set_hostif_attribute(p.m_hif_id, &attr);
        if (status != SAI_STATUS_SUCCESS)
        {
            SWSS_LOG_ERROR("Failed to set %s to host interface %s",
                        hostif_vlan_tag[strip], p.m_alias.c_str());
            task_process_status handle_status = handleSaiSetStatus(SAI_API_HOSTIF, status);
            if (handle_status != task_success)
            {
                return parseHandleSaiStatusFailure(handle_status);
            }
        }
        SWSS_LOG_NOTICE("Set %s to host interface: %s",
                        hostif_vlan_tag[strip], p.m_alias.c_str());
    }

    return true;
}

bool PortsOrch::isSpeedSupported(const std::string& alias, sai_object_id_t port_id, sai_uint32_t speed)
{
    // This method will return false iff we get a list of supported speeds and the requested speed
    // is not supported
    // Otherwise the method will return true (even if we received errors)
    initPortSupportedSpeeds(alias, port_id);

    const auto &supp_speeds = m_portSupportedSpeeds[port_id];
    if (supp_speeds.empty())
    {
        // we don't have the list for this port, so return true to change speed anyway
        return true;
    }

    return std::find(supp_speeds.begin(), supp_speeds.end(), speed) != supp_speeds.end();
}

void PortsOrch::getPortSupportedSpeeds(const std::string& alias, sai_object_id_t port_id, PortSupportedSpeeds &supported_speeds)
{
    sai_attribute_t attr;
    sai_status_t status;
    const auto size_guess = 25; // Guess the size which could be enough

    PortSupportedSpeeds speeds(size_guess);

    // two attempts to get our value, first with the guess, other with the returned value
    for (int attempt = 0; attempt < 2; ++attempt)
    {
        attr.id = SAI_PORT_ATTR_SUPPORTED_SPEED;
        attr.value.u32list.count = static_cast<uint32_t>(speeds.size());
        attr.value.u32list.list = speeds.data();

        status = sai_port_api->get_port_attribute(port_id, 1, &attr);
        if (status != SAI_STATUS_BUFFER_OVERFLOW)
        {
            break;
        }

        // if our guess was wrong, retry with the correct value
        speeds.resize(attr.value.u32list.count);
    }

    if (status == SAI_STATUS_SUCCESS)
    {
        speeds.resize(attr.value.u32list.count);
        supported_speeds.swap(speeds);
    }
    else
    {
        if (status == SAI_STATUS_BUFFER_OVERFLOW)
        {
            // something went wrong in SAI implementation
            SWSS_LOG_ERROR("Failed to get supported speed list for port %s id=%" PRIx64 ". Not enough container size",
                           alias.c_str(), port_id);
        }
        else if (SAI_STATUS_IS_ATTR_NOT_SUPPORTED(status) ||
                 SAI_STATUS_IS_ATTR_NOT_IMPLEMENTED(status) ||
                 status == SAI_STATUS_NOT_IMPLEMENTED)
        {
            // unable to validate speed if attribute is not supported on platform
            // assuming input value is correct
            SWSS_LOG_WARN("Unable to validate speed for port %s id=%" PRIx64 ". Not supported by platform",
                          alias.c_str(), port_id);
        }
        else
        {
            SWSS_LOG_ERROR("Failed to get a list of supported speeds for port %s id=%" PRIx64 ". Error=%d",
                           alias.c_str(), port_id, status);
        }

        supported_speeds.clear(); // return empty
    }
}

void PortsOrch::initPortSupportedSpeeds(const std::string& alias, sai_object_id_t port_id)
{
    // If port supported speeds map already contains the information, save the SAI call
    if (m_portSupportedSpeeds.count(port_id))
    {
        return;
    }
    PortSupportedSpeeds supported_speeds;
    getPortSupportedSpeeds(alias, port_id, supported_speeds);
    m_portSupportedSpeeds[port_id] = supported_speeds;
    vector<FieldValueTuple> v;
    std::string supported_speeds_str = swss::join(',', supported_speeds.begin(), supported_speeds.end());
    v.emplace_back(std::make_pair("supported_speeds", supported_speeds_str));
    m_portStateTable.set(alias, v);
}


void PortsOrch::initPortCapAutoNeg(Port &port)
{
    sai_status_t status;
    sai_attribute_t attr;

    attr.id = SAI_PORT_ATTR_SUPPORTED_AUTO_NEG_MODE;
    status = sai_port_api->get_port_attribute(port.m_port_id, 1, &attr);
    if (status == SAI_STATUS_SUCCESS)
    {
        port.m_cap_an = attr.value.booldata ? 1 : 0;
    }
    else
    {
        // To avoid breakage on the existing platforms, AN should be 1 by default
        port.m_cap_an = 1;
        SWSS_LOG_WARN("Unable to get %s AN support capability",
                      port.m_alias.c_str());
    }
}

void PortsOrch::initPortCapLinkTraining(Port &port)
{
    // TODO:
    // Add SAI_PORT_ATTR_SUPPORTED_LINK_TRAINING_MODE query when it is
    // available in the saiport.h of SAI.
    port.m_cap_lt = 1;
    SWSS_LOG_WARN("Unable to get %s LT support capability", port.m_alias.c_str());
}

bool PortsOrch::isFecModeSupported(const Port &port, sai_port_fec_mode_t fec_mode)
{
    initPortSupportedFecModes(port.m_alias, port.m_port_id);

    const auto &obj = m_portSupportedFecModes.at(port.m_port_id);

    if (!obj.supported)
    {
        return true;
    }

    if (obj.data.empty())
    {
        return false;
    }

    return std::find(obj.data.cbegin(), obj.data.cend(), fec_mode) != obj.data.cend();
}

sai_status_t PortsOrch::getPortSupportedFecModes(PortSupportedFecModes &supported_fecmodes, sai_object_id_t port_id)
{
    SWSS_LOG_ENTER();

    sai_attribute_t attr;
    std::vector<sai_int32_t> fecModes(Port::max_fec_modes);
    attr.id = SAI_PORT_ATTR_SUPPORTED_FEC_MODE;
    attr.value.s32list.count = static_cast<uint32_t>(fecModes.size());
    attr.value.s32list.list = fecModes.data();

    auto status = sai_port_api->get_port_attribute(port_id, 1, &attr);
    if (status == SAI_STATUS_SUCCESS)
    {
        for (std::uint32_t i = 0; i < attr.value.s32list.count; i++)
        {
            supported_fecmodes.insert(static_cast<sai_port_fec_mode_t>(attr.value.s32list.list[i]));
        }
    }
    else
    {
        if (SAI_STATUS_IS_ATTR_NOT_SUPPORTED(status) ||
            SAI_STATUS_IS_ATTR_NOT_IMPLEMENTED(status) ||
            (status == SAI_STATUS_NOT_SUPPORTED) ||
            (status == SAI_STATUS_NOT_IMPLEMENTED))
        {
            // unable to validate FEC mode if attribute is not supported on platform
            SWSS_LOG_NOTICE(
                "Unable to validate FEC mode for port id=%" PRIx64 " due to unsupported by platform", port_id
            );
        }
        else
        {
            SWSS_LOG_ERROR(
                "Failed to get a list of supported FEC modes for port id=%" PRIx64 ". Error=%d", port_id, status
            );
        }
    }

    return status;
}

void PortsOrch::initPortSupportedFecModes(const std::string& alias, sai_object_id_t port_id)
{
    SWSS_LOG_ENTER();

    // If port supported speeds map already contains the information, save the SAI call
    if (m_portSupportedFecModes.count(port_id) > 0)
    {
        return;
    }

    auto &obj = m_portSupportedFecModes[port_id];
    auto &supported_fec_modes = obj.data;

    auto status = getPortSupportedFecModes(supported_fec_modes, port_id);
    if (status != SAI_STATUS_SUCCESS)
    {
        // Do not expose "supported_fecs" in case fetching FEC modes is not supported by the vendor
        SWSS_LOG_INFO("No supported_fecs exposed to STATE_DB for port %s since fetching supported FEC modes is not supported by the vendor",
                      alias.c_str());
        return;
    }

    obj.supported = true;

    std::vector<std::string> fecModeList;
    if (supported_fec_modes.empty())
    {
        fecModeList.push_back("N/A");
    }
    else
    {
        for (const auto &cit : supported_fec_modes)
        {
            std::string fecMode;
            if (!m_portHlpr.fecToStr(fecMode, cit))
            {
                SWSS_LOG_ERROR(
                    "Failed to convert FEC mode for port %s: unknown value %d",
                    alias.c_str(), static_cast<std::int32_t>(cit)
                );
                continue;
            }

            fecModeList.push_back(fecMode);
        }
    }

    std::vector<FieldValueTuple> v;
    std::string supported_fec_modes_str = swss::join(',', fecModeList.begin(), fecModeList.end());
    v.emplace_back(std::make_pair("supported_fecs", supported_fec_modes_str));

    m_portStateTable.set(alias, v);
}

/*
 * If Gearbox is enabled and this is a Gearbox port then set the attributes accordingly.
 */
bool PortsOrch::setGearboxPortsAttr(const Port &port, sai_port_attr_t id, void *value)
{
    bool status = false;

    status = setGearboxPortAttr(port, PHY_PORT_TYPE, id, value);

    if (status == true)
    {
        status = setGearboxPortAttr(port, LINE_PORT_TYPE, id, value);
    }

    return status;
}

/*
 * If Gearbox is enabled and this is a Gearbox port then set the specific lane attribute.
 * Note: the appl_db is also updated (Gearbox config_db tables are TBA).
 */
bool PortsOrch::setGearboxPortAttr(const Port &port, dest_port_type_t port_type, sai_port_attr_t id, void *value)
{
    sai_status_t status = SAI_STATUS_SUCCESS;
    sai_object_id_t dest_port_id;
    sai_attribute_t attr;
    string speed_attr;
    sai_uint32_t speed = 0;

    SWSS_LOG_ENTER();

    if (m_gearboxEnabled)
    {
        if (getDestPortId(port.m_port_id, port_type, dest_port_id) == true)
        {
            switch (id)
            {
                case SAI_PORT_ATTR_FEC_MODE:
                    attr.id = id;
                    attr.value.s32 = *static_cast<sai_int32_t*>(value);
                    SWSS_LOG_NOTICE("BOX: Set %s FEC_MODE %d", port.m_alias.c_str(), attr.value.s32);
                    break;
                case SAI_PORT_ATTR_ADMIN_STATE:
                    attr.id = id;
                    attr.value.booldata = *static_cast<bool*>(value);
                    SWSS_LOG_NOTICE("BOX: Set %s ADMIN_STATE %d", port.m_alias.c_str(), attr.value.booldata);
                    break;
                case SAI_PORT_ATTR_SPEED:
                    switch (port_type)
                    {
                        case PHY_PORT_TYPE:
                            speed_attr = "system_speed";
                            break;
                        case LINE_PORT_TYPE:
                            speed_attr = "line_speed";
                            break;
                        default:
                            return false;
                    }

                    speed = *static_cast<sai_int32_t*>(value);
                    if (isSpeedSupported(port.m_alias, dest_port_id, speed))
                    {
                        // Gearbox may not implement speed check, so
                        // invalidate speed if it doesn't make sense.
                        if (to_string(speed).size() < 5)
                        {
                            speed = 0;
                        }

                        attr.id = SAI_PORT_ATTR_SPEED;
                        attr.value.u32 = speed;
                    }
                    SWSS_LOG_NOTICE("BOX: Set %s lane %s %d", port.m_alias.c_str(), speed_attr.c_str(), speed);
                    break;
                case SAI_PORT_ATTR_MTU:
                    attr.id = id;
                    attr.value.u32 = *static_cast<sai_uint32_t*>(value);
                    if (LINE_PORT_TYPE == port_type && isMACsecPort(dest_port_id))
                    {
                        attr.value.u32 += MAX_MACSEC_SECTAG_SIZE;
                    }
                    SWSS_LOG_NOTICE("BOX: Set %s MTU %d", port.m_alias.c_str(), attr.value.u32);
                    break;
                default:
                    return false;
            }

            status = sai_port_api->set_port_attribute(dest_port_id, &attr);
            if (status == SAI_STATUS_SUCCESS)
            {
                if (id == SAI_PORT_ATTR_SPEED)
                {
                    string key = "phy:"+to_string(m_gearboxInterfaceMap[port.m_index].phy_id)+":ports:"+to_string(port.m_index);
                    m_gearboxTable->hset(key, speed_attr, to_string(speed));
                    SWSS_LOG_NOTICE("BOX: Updated APPL_DB key:%s %s %d", key.c_str(), speed_attr.c_str(), speed);
                }
                else if (id == SAI_PORT_ATTR_FEC_MODE && fec_override_sup && !setPortFecOverride(dest_port_id, true))
                {
                    return false;
                }
            }
            else
            {
                SWSS_LOG_ERROR("BOX: Failed to set %s port attribute %d", port.m_alias.c_str(), id);
                task_process_status handle_status = handleSaiSetStatus(SAI_API_PORT, status);
                if (handle_status != task_success)
                {
                    return parseHandleSaiStatusFailure(handle_status);
                }
            }
        }
    }

    return true;
}

task_process_status PortsOrch::setPortSpeed(Port &port, sai_uint32_t speed)
{
    sai_attribute_t attr;
    sai_status_t status;

    SWSS_LOG_ENTER();

    attr.id = SAI_PORT_ATTR_SPEED;
    attr.value.u32 = speed;

    status = sai_port_api->set_port_attribute(port.m_port_id, &attr);
    if (status != SAI_STATUS_SUCCESS)
    {
        return handleSaiSetStatus(SAI_API_PORT, status);
    }

    setGearboxPortsAttr(port, SAI_PORT_ATTR_SPEED, &speed);
    return task_success;
}

bool PortsOrch::getPortSpeed(sai_object_id_t id, sai_uint32_t &speed)
{
    SWSS_LOG_ENTER();

    getDestPortId(id, LINE_PORT_TYPE, id);

    sai_attribute_t attr;
    sai_status_t status;

    attr.id = SAI_PORT_ATTR_SPEED;
    attr.value.u32 = 0;

    status = sai_port_api->get_port_attribute(id, 1, &attr);

    if (status == SAI_STATUS_SUCCESS)
    {
        speed = attr.value.u32;
    }
    else
    {
        task_process_status handle_status = handleSaiGetStatus(SAI_API_PORT, status);
        if (handle_status != task_process_status::task_success)
        {
            return false;
        }
    }

    return true;
}

bool PortsOrch::getPortAdvSpeeds(const Port& port, bool remote, std::vector<sai_uint32_t>& speed_list)
{
    sai_object_id_t port_id = port.m_port_id;
    sai_object_id_t line_port_id;
    sai_attribute_t attr;
    sai_status_t status;
    std::vector<sai_uint32_t> speeds(PORT_SPEED_LIST_DEFAULT_SIZE);

    attr.id = remote ? SAI_PORT_ATTR_REMOTE_ADVERTISED_SPEED : SAI_PORT_ATTR_ADVERTISED_SPEED;
    attr.value.u32list.count = static_cast<uint32_t>(speeds.size());
    attr.value.u32list.list = speeds.data();

    if (getDestPortId(port_id, LINE_PORT_TYPE, line_port_id))
    {
        status = sai_port_api->get_port_attribute(line_port_id, 1, &attr);
    }
    else
    {
        status = sai_port_api->get_port_attribute(port_id, 1, &attr);
    }
    if (status != SAI_STATUS_SUCCESS)
    {
        SWSS_LOG_WARN("Unable to get advertised speed for %s", port.m_alias.c_str());
        return false;
    }
    speeds.resize(attr.value.u32list.count);
    speed_list.swap(speeds);
    return true;
}

bool PortsOrch::getPortAdvSpeeds(const Port& port, bool remote, string& adv_speeds)
{
    std::vector<sai_uint32_t> speed_list;
    bool rc = getPortAdvSpeeds(port, remote, speed_list);

    adv_speeds = rc ? swss::join(',', speed_list.begin(), speed_list.end()) : "";
    return rc;
}

task_process_status PortsOrch::setPortAdvSpeeds(Port &port, std::set<sai_uint32_t> &speed_list)
{
    SWSS_LOG_ENTER();

    sai_attribute_t attr;
    std::vector<std::uint32_t> speedList(speed_list.begin(), speed_list.end());
    attr.id = SAI_PORT_ATTR_ADVERTISED_SPEED;
    attr.value.u32list.list  = speedList.data();
    attr.value.u32list.count = static_cast<std::uint32_t>(speedList.size());

    auto status = sai_port_api->set_port_attribute(port.m_port_id, &attr);
    if (status != SAI_STATUS_SUCCESS)
    {
        return handleSaiSetStatus(SAI_API_PORT, status);
    }

    return task_success;
}

task_process_status PortsOrch::setPortInterfaceType(Port &port, sai_port_interface_type_t interface_type)
{
    SWSS_LOG_ENTER();

    sai_attribute_t attr;
    attr.id = SAI_PORT_ATTR_INTERFACE_TYPE;
    attr.value.s32 = interface_type;

    auto status = sai_port_api->set_port_attribute(port.m_port_id, &attr);
    if (status != SAI_STATUS_SUCCESS)
    {
        return handleSaiSetStatus(SAI_API_PORT, status);
    }

    return task_success;
}

task_process_status PortsOrch::setPortAdvInterfaceTypes(Port &port, std::set<sai_port_interface_type_t> &interface_types)
{
    SWSS_LOG_ENTER();

    sai_attribute_t attr;
    std::vector<std::int32_t> interfaceTypeList(interface_types.begin(), interface_types.end());
    attr.id = SAI_PORT_ATTR_ADVERTISED_INTERFACE_TYPE;
    attr.value.s32list.list  = interfaceTypeList.data();
    attr.value.s32list.count = static_cast<std::uint32_t>(interfaceTypeList.size());

    auto status = sai_port_api->set_port_attribute(port.m_port_id, &attr);
    if (status != SAI_STATUS_SUCCESS)
    {
        return handleSaiSetStatus(SAI_API_PORT, status);
    }

    return task_success;
}

bool PortsOrch::getQueueTypeAndIndex(sai_object_id_t queue_id, string &type, uint8_t &index)
{
    SWSS_LOG_ENTER();

    auto const &queueInfoRef = m_queueInfo.find(queue_id);

    sai_attribute_t attr[2];
    if (queueInfoRef == m_queueInfo.end())
    {
        attr[0].id = SAI_QUEUE_ATTR_TYPE;
        attr[1].id = SAI_QUEUE_ATTR_INDEX;

        sai_status_t status = sai_queue_api->get_queue_attribute(queue_id, 2, attr);
        if (status != SAI_STATUS_SUCCESS)
        {
            SWSS_LOG_ERROR("Failed to get queue type and index for queue %" PRIu64 " rv:%d", queue_id, status);
            task_process_status handle_status = handleSaiGetStatus(SAI_API_QUEUE, status);
            if (handle_status != task_process_status::task_success)
            {
                return false;
            }
        }

        SWSS_LOG_INFO("Caching information (index %d type %d) for queue %" PRIx64, attr[1].value.u8, attr[0].value.s32, queue_id);

        m_queueInfo[queue_id].type = static_cast<sai_queue_type_t>(attr[0].value.s32);
        m_queueInfo[queue_id].index = attr[1].value.u8;
    }
    else
    {
        attr[0].value.s32 = m_queueInfo[queue_id].type;
        attr[1].value.u8 = m_queueInfo[queue_id].index;

        SWSS_LOG_INFO("Fetched cached information (index %d type %d) for queue %" PRIx64, attr[1].value.u8, attr[0].value.s32, queue_id);
    }

    switch (attr[0].value.s32)
    {
    case SAI_QUEUE_TYPE_ALL:
        type = "SAI_QUEUE_TYPE_ALL";
        break;
    case SAI_QUEUE_TYPE_UNICAST:
        type = "SAI_QUEUE_TYPE_UNICAST";
        break;
    case SAI_QUEUE_TYPE_MULTICAST:
        type = "SAI_QUEUE_TYPE_MULTICAST";
        break;
    case SAI_QUEUE_TYPE_UNICAST_VOQ:
        type = "SAI_QUEUE_TYPE_UNICAST_VOQ";
        break;
    default:
        SWSS_LOG_ERROR("Got unsupported queue type %d for %" PRIx64 " queue", attr[0].value.s32, queue_id);
        throw runtime_error("Got unsupported queue type");
    }

    index = attr[1].value.u8;

    return true;
}

bool PortsOrch::isAutoNegEnabled(sai_object_id_t id)
{
    SWSS_LOG_ENTER();

    sai_attribute_t attr;
    attr.id = SAI_PORT_ATTR_AUTO_NEG_MODE;

    sai_status_t status = sai_port_api->get_port_attribute(id, 1, &attr);
    if (status != SAI_STATUS_SUCCESS)
    {
        SWSS_LOG_ERROR("Failed to get port AutoNeg status for port pid:%" PRIx64, id);
        return false;
    }

    return attr.value.booldata;
}

task_process_status PortsOrch::setPortAutoNeg(Port &port, bool autoneg)
{
    SWSS_LOG_ENTER();

    sai_attribute_t attr;
    attr.id = SAI_PORT_ATTR_AUTO_NEG_MODE;
    attr.value.booldata = autoneg;

    sai_status_t status = sai_port_api->set_port_attribute(port.m_port_id, &attr);
    if (status != SAI_STATUS_SUCCESS)
    {
        SWSS_LOG_ERROR("Failed to set AutoNeg %u to port %s", attr.value.booldata, port.m_alias.c_str());
        return handleSaiSetStatus(SAI_API_PORT, status);
    }
    SWSS_LOG_INFO("Set AutoNeg %u to port %s", attr.value.booldata, port.m_alias.c_str());
    return task_success;
}

task_process_status PortsOrch::setPortLinkTraining(const Port &port, bool state)
{
    SWSS_LOG_ENTER();

    if (port.m_type != Port::PHY)
    {
        return task_failed;
    }

    sai_attribute_t attr;
    attr.id = SAI_PORT_ATTR_LINK_TRAINING_ENABLE;
    attr.value.booldata = state;

    string op = state ? "on" : "off";
    sai_status_t status = sai_port_api->set_port_attribute(port.m_port_id, &attr);
    if (status != SAI_STATUS_SUCCESS)
    {
        SWSS_LOG_ERROR("Failed to set LT %s to port %s", op.c_str(), port.m_alias.c_str());
        return handleSaiSetStatus(SAI_API_PORT, status);
    }

    SWSS_LOG_INFO("Set LT %s to port %s", op.c_str(), port.m_alias.c_str());

    return task_success;
}

bool PortsOrch::setHostIntfsOperStatus(const Port& port, bool isUp) const
{
    SWSS_LOG_ENTER();

    sai_attribute_t attr;
    attr.id = SAI_HOSTIF_ATTR_OPER_STATUS;
    attr.value.booldata = isUp;

    sai_status_t status = sai_hostif_api->set_hostif_attribute(port.m_hif_id, &attr);
    if (status != SAI_STATUS_SUCCESS)
    {
        SWSS_LOG_WARN("Failed to set operation status %s to host interface %s",
                isUp ? "UP" : "DOWN", port.m_alias.c_str());
        return false;
    }

    SWSS_LOG_NOTICE("Set operation status %s to host interface %s",
            isUp ? "UP" : "DOWN", port.m_alias.c_str());

    event_params_t params = {{"ifname",port.m_alias},{"status",isUp ? "up" : "down"}};
    event_publish(g_events_handle, "if-state", &params);
    return true;
}

bool PortsOrch::createVlanHostIntf(Port& vl, string hostif_name)
{
    SWSS_LOG_ENTER();

    if (vl.m_vlan_info.host_intf_id != SAI_NULL_OBJECT_ID)
    {
        SWSS_LOG_ERROR("Host interface already assigned to VLAN %d", vl.m_vlan_info.vlan_id);
        return false;
    }

    vector<sai_attribute_t> attrs;
    sai_attribute_t attr;

    attr.id = SAI_HOSTIF_ATTR_TYPE;
    attr.value.s32 = SAI_HOSTIF_TYPE_NETDEV;
    attrs.push_back(attr);

    attr.id = SAI_HOSTIF_ATTR_OBJ_ID;
    attr.value.oid = vl.m_vlan_info.vlan_oid;
    attrs.push_back(attr);

    attr.id = SAI_HOSTIF_ATTR_NAME;
    if (hostif_name.length() >= SAI_HOSTIF_NAME_SIZE)
    {
        SWSS_LOG_WARN("Host interface name %s is too long and will be truncated to %d bytes", hostif_name.c_str(), SAI_HOSTIF_NAME_SIZE - 1);
    }
    strncpy(attr.value.chardata, hostif_name.c_str(), SAI_HOSTIF_NAME_SIZE);
    attr.value.chardata[SAI_HOSTIF_NAME_SIZE - 1] = '\0';
    attrs.push_back(attr);

    bool set_hostif_tx_queue = false;
    if (gSwitchOrch->querySwitchCapability(SAI_OBJECT_TYPE_HOSTIF, SAI_HOSTIF_ATTR_QUEUE))
    {
        set_hostif_tx_queue = true;
    }
    else
    {
        SWSS_LOG_WARN("Hostif queue attribute not supported");
    }

    if (set_hostif_tx_queue)
    {
        attr.id = SAI_HOSTIF_ATTR_QUEUE;
        attr.value.u32 = DEFAULT_HOSTIF_TX_QUEUE;
        attrs.push_back(attr);
    }

    sai_status_t status = sai_hostif_api->create_hostif(&vl.m_vlan_info.host_intf_id, gSwitchId, (uint32_t)attrs.size(), attrs.data());
    if (status != SAI_STATUS_SUCCESS)
    {
        SWSS_LOG_ERROR("Failed to create host interface %s for VLAN %d", hostif_name.c_str(), vl.m_vlan_info.vlan_id);
        return false;
    }

    m_portList[vl.m_alias] = vl;

    return true;
}

bool PortsOrch::removeVlanHostIntf(Port vl)
{
    sai_status_t status = sai_hostif_api->remove_hostif(vl.m_vlan_info.host_intf_id);
    if (status != SAI_STATUS_SUCCESS)
    {
        SWSS_LOG_ERROR("Failed to remove VLAN %d host interface", vl.m_vlan_info.vlan_id);
        return false;
    }

    return true;
}

void PortsOrch::updateDbPortOperStatus(const Port& port, sai_port_oper_status_t status) const
{
    SWSS_LOG_ENTER();

    if(port.m_type == Port::TUNNEL)
    {
        VxlanTunnelOrch* tunnel_orch = gDirectory.get<VxlanTunnelOrch*>();
        tunnel_orch->updateDbTunnelOperStatus(port.m_alias, status);
        return;
    }

    vector<FieldValueTuple> tuples;
    FieldValueTuple tuple("oper_status", oper_status_strings.at(status));
    tuples.push_back(tuple);
    m_portTable->set(port.m_alias, tuples);
}

sai_status_t PortsOrch::removePort(sai_object_id_t port_id)
{
    SWSS_LOG_ENTER();

    Port port;

    /*
     * Make sure to bring down admin state.
     * SET would have replaced with DEL
     */
    if (getPort(port_id, port))
    {
        /* Bring port down before removing port */
        if (!setPortAdminStatus(port, false))
        {
            SWSS_LOG_ERROR("Failed to set admin status to DOWN to remove port %" PRIx64, port_id);
        }
    }
    /* else : port is in default state or not yet created */

    /*
     * Remove port serdes (if exists) before removing port since this
     * reference is dependency.
     */

    removePortSerdesAttribute(port_id);

    for (auto queue_id : port.m_queue_ids)
    {
        SWSS_LOG_INFO("Removing cached information for queue %" PRIx64, queue_id);
        m_queueInfo.erase(queue_id);
    }

    sai_status_t status = sai_port_api->remove_port(port_id);
    if (status != SAI_STATUS_SUCCESS)
    {
        return status;
    }

    m_portCount--;
    m_portSupportedSpeeds.erase(port_id);
    SWSS_LOG_NOTICE("Remove port %" PRIx64, port_id);

    return status;
}

string PortsOrch::getQueueWatermarkFlexCounterTableKey(string key)
{
    return string(QUEUE_WATERMARK_STAT_COUNTER_FLEX_COUNTER_GROUP) + ":" + key;
}

string PortsOrch::getPriorityGroupWatermarkFlexCounterTableKey(string key)
{
    return string(PG_WATERMARK_STAT_COUNTER_FLEX_COUNTER_GROUP) + ":" + key;
}

string PortsOrch::getPriorityGroupDropPacketsFlexCounterTableKey(string key)
{
    return string(PG_DROP_STAT_COUNTER_FLEX_COUNTER_GROUP) + ":" + key;
}

bool PortsOrch::initPort(const PortConfig &port)
{
    SWSS_LOG_ENTER();

    const auto &alias = port.key;
    const auto &role = port.role.value;
    const auto &index = port.index.value;
    const auto &lane_set = port.lanes.value;

    /* Determine if the lane combination exists in switch */
    if (m_portListLaneMap.find(lane_set) != m_portListLaneMap.end())
    {
        sai_object_id_t id = m_portListLaneMap[lane_set];

        /* Determine if the port has already been initialized before */
        if (m_portList.find(alias) != m_portList.end() && m_portList[alias].m_port_id == id)
        {
            SWSS_LOG_DEBUG("Port has already been initialized before alias:%s", alias.c_str());
        }
        else
        {
            Port p(alias, Port::PHY);

            p.m_index = index;
            p.m_port_id = id;

            /* Initialize the port and create corresponding host interface */
            if (initializePort(p))
            {
                /* Create associated Gearbox lane mapping */
                initGearboxPort(p);

                /* Add port to port list */
                m_portList[alias] = p;
                saiOidToAlias[id] = alias;
                m_port_ref_count[alias] = 0;
                m_portOidToIndex[id] = index;

                /* Add port name map to counter table */
                FieldValueTuple tuple(p.m_alias, sai_serialize_object_id(p.m_port_id));
                vector<FieldValueTuple> fields;
                fields.push_back(tuple);
                m_counterTable->set("", fields);

                // Install a flex counter for this port to track stats
                auto flex_counters_orch = gDirectory.get<FlexCounterOrch*>();
                /* Delay installing the counters if they are yet enabled
                If they are enabled, install the counters immediately */
                if (flex_counters_orch->getPortCountersState())
                {
                    auto port_counter_stats = generateCounterStats(PORT_STAT_COUNTER_FLEX_COUNTER_GROUP);
                    port_stat_manager.setCounterIdList(p.m_port_id,
                            CounterType::PORT, port_counter_stats);
                    auto gbport_counter_stats = generateCounterStats(PORT_STAT_COUNTER_FLEX_COUNTER_GROUP, true);
                    if (p.m_system_side_id)
                        gb_port_stat_manager.setCounterIdList(p.m_system_side_id,
                                CounterType::PORT, gbport_counter_stats);
                    if (p.m_line_side_id)
                        gb_port_stat_manager.setCounterIdList(p.m_line_side_id,
                                CounterType::PORT, gbport_counter_stats);
                }
                if (flex_counters_orch->getPortBufferDropCountersState())
                {
                    auto port_buffer_drop_stats = generateCounterStats(PORT_BUFFER_DROP_STAT_FLEX_COUNTER_GROUP);
                    port_buffer_drop_stat_manager.setCounterIdList(p.m_port_id, CounterType::PORT, port_buffer_drop_stats);
                }

                PortUpdate update = { p, true };
                notify(SUBJECT_TYPE_PORT_CHANGE, static_cast<void *>(&update));

                m_portList[alias].m_init = true;

                if (role == Port::Role::Rec || role == Port::Role::Inb)
                {
                    m_recircPortRole[alias] = role;
                }

                SWSS_LOG_NOTICE("Initialized port %s", alias.c_str());
            }
            else
            {
                SWSS_LOG_ERROR("Failed to initialize port %s", alias.c_str());
                return false;
            }
        }
    }
    else
    {
        SWSS_LOG_ERROR("Failed to locate port lane combination alias:%s", alias.c_str());
        return false;
    }

    return true;
}

void PortsOrch::deInitPort(string alias, sai_object_id_t port_id)
{
    SWSS_LOG_ENTER();

    Port p;

    if (!getPort(port_id, p))
    {
        SWSS_LOG_ERROR("Failed to get port object for port id 0x%" PRIx64, port_id);
        return;
    }

    /* remove port from flex_counter_table for updating counters  */
    auto flex_counters_orch = gDirectory.get<FlexCounterOrch*>();
    if ((flex_counters_orch->getPortCountersState()))
    {
        port_stat_manager.clearCounterIdList(p.m_port_id);
    }

    if (flex_counters_orch->getPortBufferDropCountersState())
    {
        port_buffer_drop_stat_manager.clearCounterIdList(p.m_port_id);
    }

    /* remove port name map from counter table */
    m_counterTable->hdel("", alias);

    /* Remove the associated port serdes attribute */
    removePortSerdesAttribute(p.m_port_id);

    m_portList[alias].m_init = false;
    SWSS_LOG_NOTICE("De-Initialized port %s", alias.c_str());
}

bool PortsOrch::bake()
{
    SWSS_LOG_ENTER();

    // Check the APP_DB port table for warm reboot
    vector<FieldValueTuple> tuples;
    string value;
    bool foundPortConfigDone = m_portTable->hget("PortConfigDone", "count", value);
    uintmax_t portCount;
    char* endPtr = NULL;
    SWSS_LOG_NOTICE("foundPortConfigDone = %d", foundPortConfigDone);

    bool foundPortInitDone = m_portTable->get("PortInitDone", tuples);
    SWSS_LOG_NOTICE("foundPortInitDone = %d", foundPortInitDone);

    vector<string> keys;
    m_portTable->getKeys(keys);
    SWSS_LOG_NOTICE("m_portTable->getKeys %zd", keys.size());

    if (!foundPortConfigDone || !foundPortInitDone)
    {
        SWSS_LOG_NOTICE("No port table, fallback to cold start");
        cleanPortTable(keys);
        return false;
    }

    portCount = strtoumax(value.c_str(), &endPtr, 0);
    SWSS_LOG_NOTICE("portCount = %" PRIuMAX ", m_portCount = %u", portCount, m_portCount);
    if (portCount != keys.size() - 2)
    {
        // Invalid port table
        SWSS_LOG_ERROR("Invalid port table: portCount, expecting %" PRIuMAX ", got %zu",
                portCount, keys.size() - 2);

        cleanPortTable(keys);
        return false;
    }

    for (const auto& alias: keys)
    {
        if (alias == "PortConfigDone" || alias == "PortInitDone")
        {
            continue;
        }

        m_pendingPortSet.emplace(alias);
    }

    addExistingData(m_portTable.get());
    addExistingData(APP_LAG_TABLE_NAME);
    addExistingData(APP_LAG_MEMBER_TABLE_NAME);
    addExistingData(APP_VLAN_TABLE_NAME);
    addExistingData(APP_VLAN_MEMBER_TABLE_NAME);

    return true;
}

// Clean up port table
void PortsOrch::cleanPortTable(const vector<string>& keys)
{
    for (auto& key : keys)
    {
        m_portTable->del(key);
    }
}

void PortsOrch::removePortFromLanesMap(string alias)
{
    for (auto it = m_lanesAliasSpeedMap.begin(); it != m_lanesAliasSpeedMap.end(); it++)
    {
        if (it->second.key == alias)
        {
            SWSS_LOG_NOTICE("Removing port %s from lanes map", alias.c_str());
            it = m_lanesAliasSpeedMap.erase(it);
            break;
        }
    }
}

void PortsOrch::removePortFromPortListMap(sai_object_id_t port_id)
{

    for (auto it = m_portListLaneMap.begin(); it != m_portListLaneMap.end(); it++)
    {
        if (it->second == port_id)
        {
            SWSS_LOG_NOTICE("Removing port-id %" PRIx64 " from port list map", port_id);
            it = m_portListLaneMap.erase(it);
            break;
        }
    }
}


void PortsOrch::doPortTask(Consumer &consumer)
{
    SWSS_LOG_ENTER();

    auto &taskMap = consumer.m_toSync;
    auto it = taskMap.begin();

    while (it != taskMap.end())
    {
        auto keyOpFieldsValues = it->second;
        auto key = kfvKey(keyOpFieldsValues);
        auto op = kfvOp(keyOpFieldsValues);

        SWSS_LOG_INFO("KEY: %s, OP: %s", key.c_str(), op.c_str());

        if (key.empty())
        {
            SWSS_LOG_ERROR("Failed to parse port key: empty string");
            it = taskMap.erase(it);
            continue;
        }

        /* Got notification from portsyncd application:
         *
         * When portsorch receives 'PortConfigDone' message, it indicates port configuration
         * procedure is done. Port configuration assumes all data has been read from config db
         * and pushed to application db.
         *
         * Before port configuration procedure, none of other tasks are executed.
         */
        if (key == "PortConfigDone")
        {
            it = taskMap.erase(it);

            /* portsyncd restarting case:
             * When portsyncd restarts, duplicate notifications may be received.
             */
            if (getPortConfigState() != PORT_CONFIG_MISSING)
            {
                // Already received, ignore this task
                continue;
            }

            setPortConfigState(PORT_CONFIG_RECEIVED);

            for (const auto &cit : kfvFieldsValues(keyOpFieldsValues))
            {
                if (fvField(cit) == "count")
                {
                    m_portCount = to_uint<uint32_t>(fvValue(cit));
                }
            }

            SWSS_LOG_INFO("Got PortConfigDone notification from portsyncd");

            it = taskMap.begin();
            continue;
        }

        /* Got notification from portsyncd application:
         *
         * When portsorch receives 'PortInitDone' message, it indicates port initialization
         * procedure is done. Port initialization assumes all netdevs have been created.
         *
         * Before port initialization procedure, none of other tasks are executed.
         */
        if (key == "PortInitDone")
        {
            /* portsyncd restarting case:
             * When portsyncd restarts, duplicate notifications may be received.
             */
            if (!m_initDone)
            {
                addSystemPorts();
                m_initDone = true;
                SWSS_LOG_INFO("Got PortInitDone notification from portsyncd");
            }

            it = taskMap.erase(it);
            continue;
        }

        PortConfig pCfg(key, op);

        if (op == SET_COMMAND)
        {
            auto &fvMap = m_portConfigMap[key];

            for (const auto &cit : kfvFieldsValues(keyOpFieldsValues))
            {
                auto fieldName = fvField(cit);
                auto fieldValue = fvValue(cit);

                SWSS_LOG_INFO("FIELD: %s, VALUE: %s", fieldName.c_str(), fieldValue.c_str());

                fvMap[fieldName] = fieldValue;
            }

            pCfg.fieldValueMap = fvMap;

            if (!m_portHlpr.parsePortConfig(pCfg))
            {
                it = taskMap.erase(it);
                continue;
            }

            /* Collect information about all received ports */
            m_lanesAliasSpeedMap[pCfg.lanes.value] = pCfg;

            // TODO:
            // Fix the issue below
            // After PortConfigDone, while waiting for "PortInitDone" and the first gBufferOrch->isPortReady(alias),
            // the complete m_lanesAliasSpeedMap may be populated again, so initPort() will be called more than once
            // for the same port.

            /* Once all ports received, go through the each port and perform appropriate actions:
             * 1. Remove ports which don't exist anymore
             * 2. Create new ports
             * 3. Initialize all ports
             */
            if (getPortConfigState() != PORT_CONFIG_MISSING)
            {
                std::vector<PortConfig> portsToAddList;
                std::vector<sai_object_id_t> portsToRemoveList;

                // Port remove comparison logic
                for (auto it = m_portListLaneMap.begin(); it != m_portListLaneMap.end();)
                {
                    if (m_lanesAliasSpeedMap.find(it->first) == m_lanesAliasSpeedMap.end())
                    {
                        portsToRemoveList.push_back(it->second);
                        it = m_portListLaneMap.erase(it);
                        continue;
                    }

                    it++;
                }

                // Bulk port remove
                if (!portsToRemoveList.empty())
                {
                    if (!removePortBulk(portsToRemoveList))
                    {
                        SWSS_LOG_THROW("PortsOrch initialization failure");
                    }
                }

                // Port add comparison logic
                for (auto it = m_lanesAliasSpeedMap.begin(); it != m_lanesAliasSpeedMap.end();)
                {
                    if (m_portListLaneMap.find(it->first) == m_portListLaneMap.end())
                    {
                        portsToAddList.push_back(it->second);
                        it++;
                        continue;
                    }

                    if (!initPort(it->second))
                    {
                        // Failure has been recorded in initPort
                        it++;
                        continue;
                    }

                    initPortSupportedSpeeds(it->second.key, m_portListLaneMap[it->first]);
                    initPortSupportedFecModes(it->second.key, m_portListLaneMap[it->first]);

                    it++;
                }

                // Bulk port add
                if (!portsToAddList.empty())
                {
                    if (!addPortBulk(portsToAddList))
                    {
                        SWSS_LOG_THROW("PortsOrch initialization failure");
                    }

                    for (const auto &cit : portsToAddList)
                    {
                        if (!initPort(cit))
                        {
                            // Failure has been recorded in initPort
                            continue;
                        }

                        initPortSupportedSpeeds(cit.key, m_portListLaneMap[cit.lanes.value]);
                        initPortSupportedFecModes(cit.key, m_portListLaneMap[cit.lanes.value]);
                    }
                }

                setPortConfigState(PORT_CONFIG_DONE);
            }

            if (getPortConfigState() != PORT_CONFIG_DONE)
            {
                // Not yet receive PortConfigDone. Save it for future retry
                it++;
                continue;
            }

            if (!gBufferOrch->isPortReady(pCfg.key))
            {
                // buffer configuration hasn't been applied yet. save it for future retry
                m_pendingPortSet.emplace(pCfg.key);
                it++;
                continue;
            }
            else
            {
                m_pendingPortSet.erase(pCfg.key);
            }

            Port p;
            if (!getPort(pCfg.key, p))
            {
                SWSS_LOG_ERROR("Failed to get port id by alias: %s", pCfg.key.c_str());
            }
            else
            {
                PortSerdesAttrMap_t serdes_attr;
                getPortSerdesAttr(serdes_attr, pCfg);

                if (pCfg.autoneg.is_set)
                {
                    if (!p.m_an_cfg || p.m_autoneg != pCfg.autoneg.value)
                    {
                        if (p.m_cap_an < 0)
                        {
                            initPortCapAutoNeg(p);
                            m_portList[p.m_alias] = p;
                        }
                        if (p.m_cap_an < 1)
                        {
                            SWSS_LOG_ERROR("%s: autoneg is not supported (cap=%d)", p.m_alias.c_str(), p.m_cap_an);
                            // autoneg is not supported, don't retry
                            it = taskMap.erase(it);
                            continue;
                        }
                        if (p.m_admin_state_up)
                        {
                            /* Bring port down before applying speed */
                            if (!setPortAdminStatus(p, false))
                            {
                                SWSS_LOG_ERROR(
                                    "Failed to set port %s admin status DOWN to set port autoneg mode",
                                    p.m_alias.c_str()
                                );
                                it++;
                                continue;
                            }

                            p.m_admin_state_up = false;
                            m_portList[p.m_alias] = p;
                        }

                        auto status = setPortAutoNeg(p, pCfg.autoneg.value);
                        if (status != task_success)
                        {
                            SWSS_LOG_ERROR(
                                "Failed to set port %s AN from %d to %d",
                                p.m_alias.c_str(), p.m_autoneg, pCfg.autoneg.value
                            );
                            if (status == task_need_retry)
                            {
                                it++;
                            }
                            else
                            {
                                it = taskMap.erase(it);
                            }
                            continue;
                        }

                        p.m_autoneg = pCfg.autoneg.value;
                        p.m_an_cfg = true;
                        m_portList[p.m_alias] = p;
                        m_portStateTable.hdel(p.m_alias, "rmt_adv_speeds");
                        updatePortStatePoll(p, PORT_STATE_POLL_AN, pCfg.autoneg.value);

                        SWSS_LOG_NOTICE(
                            "Set port %s autoneg to %s",
                            p.m_alias.c_str(), m_portHlpr.getAutonegStr(pCfg).c_str()
                        );
                    }
                }

                if (pCfg.link_training.is_set)
                {
                    if (!p.m_lt_cfg || ((p.m_link_training != pCfg.link_training.value) && (p.m_type == Port::PHY)))
                    {
                        if (p.m_cap_lt < 0)
                        {
                            initPortCapLinkTraining(p);
                            m_portList[p.m_alias] = p;
                        }
                        if (p.m_cap_lt < 1)
                        {
                            SWSS_LOG_WARN("%s: LT is not supported(cap=%d)", p.m_alias.c_str(), p.m_cap_lt);
                            // Don't retry
                            it = taskMap.erase(it);
                            continue;
                        }

                        auto status = setPortLinkTraining(p, pCfg.link_training.value);
                        if (status != task_success)
                        {
                            SWSS_LOG_ERROR(
                                "Failed to set port %s LT from %d to %d",
                                p.m_alias.c_str(), p.m_link_training, pCfg.link_training.value
                            );
                            if (status == task_need_retry)
                            {
                                it++;
                            }
                            else
                            {
                                it = taskMap.erase(it);
                            }
                            continue;
                        }

                        m_portStateTable.hset(p.m_alias, "link_training_status", m_portHlpr.getLinkTrainingStr(pCfg));
                        p.m_link_training = pCfg.link_training.value;
                        p.m_lt_cfg = true;
                        m_portList[p.m_alias] = p;
                        updatePortStatePoll(p, PORT_STATE_POLL_LT, pCfg.link_training.value);

                        // Restore pre-emphasis when LT is transitioned from ON to OFF
                        if (!p.m_link_training && serdes_attr.empty())
                        {
                            serdes_attr = p.m_preemphasis;
                        }

                        SWSS_LOG_NOTICE(
                            "Set port %s link training to %s",
                            p.m_alias.c_str(), m_portHlpr.getLinkTrainingStr(pCfg).c_str()
                        );
                    }
                }

                if (pCfg.speed.is_set)
                {
                    if (p.m_speed != pCfg.speed.value)
                    {
                        if (!isSpeedSupported(p.m_alias, p.m_port_id, pCfg.speed.value))
                        {
                            SWSS_LOG_ERROR(
                                "Unsupported port %s speed %u",
                                p.m_alias.c_str(), pCfg.speed.value
                            );
                            // Speed not supported, dont retry
                            it = taskMap.erase(it);
                            continue;
                        }

                        // for backward compatible, if autoneg is off, toggle admin status
                        if (p.m_admin_state_up && !p.m_autoneg)
                        {
                            /* Bring port down before applying speed */
                            if (!setPortAdminStatus(p, false))
                            {
                                SWSS_LOG_ERROR(
                                    "Failed to set port %s admin status DOWN to set speed",
                                    p.m_alias.c_str()
                                );
                                it++;
                                continue;
                            }

                            p.m_admin_state_up = false;
                            m_portList[p.m_alias] = p;
                        }

                        auto status = setPortSpeed(p, pCfg.speed.value);
                        if (status != task_success)
                        {
                            SWSS_LOG_ERROR(
                                "Failed to set port %s speed from %u to %u",
                                p.m_alias.c_str(), p.m_speed, pCfg.speed.value
                            );
                            if (status == task_need_retry)
                            {
                                it++;
                            }
                            else
                            {
                                it = taskMap.erase(it);
                            }
                            continue;
                        }

                        p.m_speed = pCfg.speed.value;
                        m_portList[p.m_alias] = p;

                        SWSS_LOG_NOTICE(
                            "Set port %s speed to %u",
                            p.m_alias.c_str(), pCfg.speed.value
                        );
                    }
                    else
                    {
                        /* Always update Gearbox speed on Gearbox ports */
                        setGearboxPortsAttr(p, SAI_PORT_ATTR_SPEED, &pCfg.speed.value);
                    }
                }

                if (pCfg.adv_speeds.is_set)
                {
                    if (!p.m_adv_speed_cfg || p.m_adv_speeds != pCfg.adv_speeds.value)
                    {
                        if (p.m_admin_state_up && p.m_autoneg)
                        {
                            /* Bring port down before applying speed */
                            if (!setPortAdminStatus(p, false))
                            {
                                SWSS_LOG_ERROR(
                                    "Failed to set port %s admin status DOWN to set interface type",
                                    p.m_alias.c_str()
                                );
                                it++;
                                continue;
                            }

                            p.m_admin_state_up = false;
                            m_portList[p.m_alias] = p;
                        }

                        auto adv_speeds = swss::join(',', pCfg.adv_speeds.value.begin(), pCfg.adv_speeds.value.end());
                        auto ori_adv_speeds = swss::join(',', p.m_adv_speeds.begin(), p.m_adv_speeds.end());
                        auto status = setPortAdvSpeeds(p, pCfg.adv_speeds.value);
                        if (status != task_success)
                        {
                            SWSS_LOG_ERROR(
                                "Failed to set port %s advertised speed from %s to %s",
                                p.m_alias.c_str(), ori_adv_speeds.c_str(), adv_speeds.c_str()
                            );
                            if (status == task_need_retry)
                            {
                                it++;
                            }
                            else
                            {
                                it = taskMap.erase(it);
                            }
                            continue;
                        }

                        p.m_adv_speeds = pCfg.adv_speeds.value;
                        p.m_adv_speed_cfg = true;
                        m_portList[p.m_alias] = p;

                        SWSS_LOG_NOTICE(
                            "Set port %s advertised speed from %s to %s",
                            p.m_alias.c_str(), ori_adv_speeds.c_str(), adv_speeds.c_str()
                        );
                    }
                }

                if (pCfg.interface_type.is_set)
                {
                    if (!p.m_intf_cfg || p.m_interface_type != pCfg.interface_type.value)
                    {
                        if (p.m_admin_state_up && !p.m_autoneg)
                        {
                            /* Bring port down before applying speed */
                            if (!setPortAdminStatus(p, false))
                            {
                                SWSS_LOG_ERROR(
                                    "Failed to set port %s admin status DOWN to set interface type",
                                    p.m_alias.c_str()
                                );
                                it++;
                                continue;
                            }

                            p.m_admin_state_up = false;
                            m_portList[p.m_alias] = p;
                        }

                        auto status = setPortInterfaceType(p, pCfg.interface_type.value);
                        if (status != task_success)
                        {
                            SWSS_LOG_ERROR(
                                "Failed to set port %s interface type to %s",
                                p.m_alias.c_str(), m_portHlpr.getPortInterfaceTypeStr(pCfg).c_str()
                            );
                            if (status == task_need_retry)
                            {
                                it++;
                            }
                            else
                            {
                                it = taskMap.erase(it);
                            }
                            continue;
                        }

                        p.m_interface_type = pCfg.interface_type.value;
                        p.m_intf_cfg = true;
                        m_portList[p.m_alias] = p;

                        SWSS_LOG_NOTICE(
                            "Set port %s interface type to %s",
                            p.m_alias.c_str(), m_portHlpr.getPortInterfaceTypeStr(pCfg).c_str()
                        );
                    }
                }

                if (pCfg.adv_interface_types.is_set)
                {
                    if (!p.m_adv_intf_cfg || p.m_adv_interface_types != pCfg.adv_interface_types.value)
                    {
                        if (p.m_admin_state_up && p.m_autoneg)
                        {
                            /* Bring port down before applying speed */
                            if (!setPortAdminStatus(p, false))
                            {
                                SWSS_LOG_ERROR(
                                    "Failed to set port %s admin status DOWN to set interface type",
                                    p.m_alias.c_str()
                                );
                                it++;
                                continue;
                            }

                            p.m_admin_state_up = false;
                            m_portList[p.m_alias] = p;
                        }

                        auto status = setPortAdvInterfaceTypes(p, pCfg.adv_interface_types.value);
                        if (status != task_success)
                        {
                            SWSS_LOG_ERROR(
                                "Failed to set port %s advertised interface types to %s",
                                p.m_alias.c_str(), m_portHlpr.getAdvInterfaceTypesStr(pCfg).c_str()
                            );
                            if (status == task_need_retry)
                            {
                                it++;
                            }
                            else
                            {
                                it = taskMap.erase(it);
                            }
                            continue;
                        }

                        p.m_adv_interface_types = pCfg.adv_interface_types.value;
                        p.m_adv_intf_cfg = true;
                        m_portList[p.m_alias] = p;

                        SWSS_LOG_NOTICE(
                            "Set port %s advertised interface type to %s",
                            p.m_alias.c_str(), m_portHlpr.getAdvInterfaceTypesStr(pCfg).c_str()
                        );
                    }
                }

                if (pCfg.mtu.is_set)
                {
                    if (p.m_mtu != pCfg.mtu.value)
                    {
                        if (!setPortMtu(p, pCfg.mtu.value))
                        {
                            SWSS_LOG_ERROR(
                                "Failed to set port %s MTU to %u",
                                p.m_alias.c_str(), pCfg.mtu.value
                            );
                            it++;
                            continue;
                        }

                        p.m_mtu = pCfg.mtu.value;
                        m_portList[p.m_alias] = p;

                        if (p.m_rif_id)
                        {
                            gIntfsOrch->setRouterIntfsMtu(p);
                        }

                        // Sub interfaces inherit parent physical port mtu
                        updateChildPortsMtu(p, pCfg.mtu.value);

                        SWSS_LOG_NOTICE(
                            "Set port %s MTU to %u",
                            p.m_alias.c_str(), pCfg.mtu.value
                        );
                    }
                }

                if (pCfg.tpid.is_set)
                {
                    if (p.m_tpid != pCfg.tpid.value)
                    {
                        if (!setPortTpid(p, pCfg.tpid.value))
                        {
                            SWSS_LOG_ERROR(
                                "Failed to set port %s TPID to 0x%x",
                                p.m_alias.c_str(), pCfg.tpid.value
                            );
                            it++;
                            continue;
                        }

                        p.m_tpid = pCfg.tpid.value;
                        m_portList[p.m_alias] = p;

                        SWSS_LOG_NOTICE(
                            "Set port %s TPID to 0x%x",
                            p.m_alias.c_str(), pCfg.tpid.value
                        );
                    }
                }

                if (pCfg.fec.is_set)
                {
                    /* reset fec mode upon mode change */
                    if (!p.m_fec_cfg || p.m_fec_mode != pCfg.fec.value)
                    {
                        if (!isFecModeSupported(p, pCfg.fec.value))
                        {
                            SWSS_LOG_ERROR(
                                "Unsupported port %s FEC mode %s",
                                p.m_alias.c_str(), m_portHlpr.getFecStr(pCfg).c_str()
                            );
                            // FEC mode is not supported, don't retry
                            it = taskMap.erase(it);
                            continue;
                        }

                        if (p.m_admin_state_up)
                        {
                            /* Bring port down before applying fec mode*/
                            if (!setPortAdminStatus(p, false))
                            {
                                SWSS_LOG_ERROR(
                                    "Failed to set port %s admin status DOWN to set fec mode",
                                    p.m_alias.c_str()
                                );
                                it++;
                                continue;
                            }

                            p.m_admin_state_up = false;
                            m_portList[p.m_alias] = p;
                        }

                        if (!setPortFec(p, pCfg.fec.value))
                        {
                            SWSS_LOG_ERROR(
                                "Failed to set port %s FEC mode %s",
                                p.m_alias.c_str(), m_portHlpr.getFecStr(pCfg).c_str()
                            );
                            it++;
                            continue;
                        }

                        p.m_fec_mode = pCfg.fec.value;
                        p.m_fec_cfg = true;
                        m_portList[p.m_alias] = p;

                        SWSS_LOG_NOTICE(
                            "Set port %s FEC mode to %s",
                            p.m_alias.c_str(), m_portHlpr.getFecStr(pCfg).c_str()
                        );
                    }
                }

                if (pCfg.learn_mode.is_set)
                {
                    if (!p.m_lm_cfg || p.m_learn_mode != pCfg.learn_mode.value)
                    {
                        if(!setBridgePortLearnMode(p, pCfg.learn_mode.value))
                        {
                            SWSS_LOG_ERROR(
                                "Failed to set port %s learn mode to %s",
                                p.m_alias.c_str(), m_portHlpr.getLearnModeStr(pCfg).c_str()
                            );
                            it++;
                            continue;
                        }

                        p.m_learn_mode = pCfg.learn_mode.value;
                        p.m_lm_cfg = true;
                        m_portList[p.m_alias] = p;

                        SWSS_LOG_NOTICE(
                            "Set port %s learn mode to %s",
                            p.m_alias.c_str(), m_portHlpr.getLearnModeStr(pCfg).c_str()
                        );
                    }
                }

                if (pCfg.pfc_asym.is_set)
                {
                    if (!p.m_pfc_asym_cfg || p.m_pfc_asym != pCfg.pfc_asym.value)
                    {
                        if (!setPortPfcAsym(p, pCfg.pfc_asym.value))
                        {
                            SWSS_LOG_ERROR(
                                "Failed to set port %s asymmetric PFC to %s",
                                p.m_alias.c_str(), m_portHlpr.getPfcAsymStr(pCfg).c_str()
                            );
                            it++;
                            continue;
                        }

                        p.m_pfc_asym = pCfg.pfc_asym.value;
                        p.m_pfc_asym_cfg = true;
                        m_portList[p.m_alias] = p;

                        SWSS_LOG_NOTICE(
                            "Set port %s asymmetric PFC to %s",
                            p.m_alias.c_str(), m_portHlpr.getPfcAsymStr(pCfg).c_str()
                        );
                    }
                }

                if (!serdes_attr.empty())
                {
                    if (p.m_link_training)
                    {
                        SWSS_LOG_NOTICE("Save port %s preemphasis for LT", p.m_alias.c_str());
                        p.m_preemphasis = serdes_attr;
                        m_portList[p.m_alias] = p;
                    }
                    else if (setPortSerdesAttribute(p.m_port_id, gSwitchId, serdes_attr))
                    {
                        SWSS_LOG_NOTICE("Set port %s preemphasis is success", p.m_alias.c_str());
                        p.m_preemphasis = serdes_attr;
                        m_portList[p.m_alias] = p;
                    }
                    else
                    {
                        SWSS_LOG_ERROR("Failed to set port %s pre-emphasis", p.m_alias.c_str());
                        it++;
                        continue;
                    }
                }

                /* create host_tx_ready field in state-db */
                initHostTxReadyState(p);

                /* Last step set port admin status */
                if (pCfg.admin_status.is_set)
                {
                    if (p.m_admin_state_up != pCfg.admin_status.value)
                    {
                        if (!setPortAdminStatus(p, pCfg.admin_status.value))
                        {
                            SWSS_LOG_ERROR(
                                "Failed to set port %s admin status to %s",
                                p.m_alias.c_str(), m_portHlpr.getAdminStatusStr(pCfg).c_str()
                            );
                            it++;
                            continue;
                        }

                        p.m_admin_state_up = pCfg.admin_status.value;
                        m_portList[p.m_alias] = p;

                        SWSS_LOG_NOTICE(
                            "Set port %s admin status to %s",
                            p.m_alias.c_str(), m_portHlpr.getAdminStatusStr(pCfg).c_str()
                        );
                    }
                }
            }
        }
        else if (op == DEL_COMMAND)
        {
            Port p;
            if (!getPort(pCfg.key, p))
            {
                SWSS_LOG_ERROR("Failed to remove port: alias %s doesn't exist", pCfg.key.c_str());
                m_portConfigMap.erase(pCfg.key);
                it = taskMap.erase(it);
                continue;
            }

            const auto &alias = pCfg.key;

            if (m_port_ref_count[alias] > 0)
            {
                SWSS_LOG_WARN("Unable to remove port %s: ref count %u", alias.c_str(), m_port_ref_count[alias]);
                it++;
                continue;
            }

            SWSS_LOG_NOTICE("Deleting Port %s", alias.c_str());
            auto port_id = m_portList[alias].m_port_id;
            auto hif_id = m_portList[alias].m_hif_id;
            auto bridge_port_oid = m_portList[alias].m_bridge_port_id;

            if (bridge_port_oid != SAI_NULL_OBJECT_ID)
            {
                // Bridge port OID is set on a port as long as
                // port is part of at-least one VLAN.
                // Ideally this should be tracked by SAI redis.
                // Until then, let this snippet be here.
                SWSS_LOG_WARN("Cannot remove port as bridge port OID is present %" PRIx64 , bridge_port_oid);
                it++;
                continue;
            }

            if (m_portList[alias].m_init)
            {
                deInitPort(alias, port_id);
                SWSS_LOG_NOTICE("Removing hostif %" PRIx64 " for Port %s", hif_id, alias.c_str());
                sai_status_t status = sai_hostif_api->remove_hostif(hif_id);
                if (status != SAI_STATUS_SUCCESS)
                {
                    throw runtime_error("Remove hostif for the port failed");
                }

                Port p;
                if (getPort(port_id, p))
                {
                    PortUpdate update = {p, false};
                    notify(SUBJECT_TYPE_PORT_CHANGE, static_cast<void *>(&update));
                }
            }

            sai_status_t status = removePort(port_id);
            if (SAI_STATUS_SUCCESS != status)
            {
                if (SAI_STATUS_OBJECT_IN_USE != status)
                {
                    throw runtime_error("Delete port failed");
                }
                SWSS_LOG_WARN("Failed to remove port %" PRIx64 ", as the object is in use", port_id);
                it++;
                continue;
            }
            removePortFromLanesMap(alias);
            removePortFromPortListMap(port_id);

            /* Delete port from port list */
            m_portConfigMap.erase(alias);
            m_portList.erase(alias);
            saiOidToAlias.erase(port_id);

            SWSS_LOG_NOTICE("Removed port %s", alias.c_str());
        }
        else
        {
            SWSS_LOG_ERROR("Unknown operation type %s", op.c_str());
        }

        it = consumer.m_toSync.erase(it);
    }
}

void PortsOrch::doVlanTask(Consumer &consumer)
{
    SWSS_LOG_ENTER();

    auto it = consumer.m_toSync.begin();
    while (it != consumer.m_toSync.end())
    {
        auto &t = it->second;

        string key = kfvKey(t);

        /* Ensure the key starts with "Vlan" otherwise ignore */
        if (strncmp(key.c_str(), VLAN_PREFIX, 4))
        {
            SWSS_LOG_ERROR("Invalid key format. No 'Vlan' prefix: %s", key.c_str());
            it = consumer.m_toSync.erase(it);
            continue;
        }

        int vlan_id;
        vlan_id = stoi(key.substr(4)); // FIXME: might raise exception

        string vlan_alias;
        vlan_alias = VLAN_PREFIX + to_string(vlan_id);
        string op = kfvOp(t);

        if (op == SET_COMMAND)
        {
            // Retrieve attributes
            uint32_t mtu = 0;
            MacAddress mac;
            string hostif_name = "";
            for (auto i : kfvFieldsValues(t))
            {
                if (fvField(i) == "mtu")
                {
                    mtu = (uint32_t)stoul(fvValue(i));
                }
                if (fvField(i) == "mac")
                {
                    mac = MacAddress(fvValue(i));
                }
                if (fvField(i) == "host_ifname")
                {
                    hostif_name = fvValue(i);
                }
            }

            /*
             * Only creation is supported for now.
             * We may add support for VLAN mac learning enable/disable,
             * VLAN flooding control setting and etc. in the future.
             */
            if (m_portList.find(vlan_alias) == m_portList.end())
            {
                if (!addVlan(vlan_alias))
                {
                    it++;
                    continue;
                }
            }

            // Process attributes
            Port vl;
            if (!getPort(vlan_alias, vl))
            {
                SWSS_LOG_ERROR("Failed to get VLAN %s", vlan_alias.c_str());
            }
            else
            {
                if (mtu != 0)
                {
                    vl.m_mtu = mtu;
                    m_portList[vlan_alias] = vl;
                    if (vl.m_rif_id)
                    {
                        gIntfsOrch->setRouterIntfsMtu(vl);
                    }
                }
                if (mac)
                {
                    vl.m_mac = mac;
                    m_portList[vlan_alias] = vl;
                    if (vl.m_rif_id)
                    {
                        gIntfsOrch->setRouterIntfsMac(vl);
                    }
                }
                if (!hostif_name.empty())
                {
                    if (!createVlanHostIntf(vl, hostif_name))
                    {
                        // No need to fail in case of error as this is for monitoring VLAN.
                        // Error message is printed by "createVlanHostIntf" so just handle failure gracefully.
                        it = consumer.m_toSync.erase(it);
                        continue;
                    }
                }
            }

            it = consumer.m_toSync.erase(it);
        }
        else if (op == DEL_COMMAND)
        {
            Port vlan;
            getPort(vlan_alias, vlan);

            if (removeVlan(vlan))
                it = consumer.m_toSync.erase(it);
            else
                it++;
        }
        else
        {
            SWSS_LOG_ERROR("Unknown operation type %s", op.c_str());
            it = consumer.m_toSync.erase(it);
        }
    }
}

void PortsOrch::doVlanMemberTask(Consumer &consumer)
{
    SWSS_LOG_ENTER();

    auto it = consumer.m_toSync.begin();
    while (it != consumer.m_toSync.end())
    {
        auto &t = it->second;

        string key = kfvKey(t);

        /* Ensure the key starts with "Vlan" otherwise ignore */
        if (strncmp(key.c_str(), VLAN_PREFIX, 4))
        {
            SWSS_LOG_ERROR("Invalid key format. No 'Vlan' prefix: %s", key.c_str());
            it = consumer.m_toSync.erase(it);
            continue;
        }

        key = key.substr(4);
        size_t found = key.find(':');
        int vlan_id;
        string vlan_alias, port_alias;
        if (found != string::npos)
        {
            vlan_id = stoi(key.substr(0, found)); // FIXME: might raise exception
            port_alias = key.substr(found+1);
        }
        else
        {
            SWSS_LOG_ERROR("Invalid key format. No member port is presented: %s",
                           kfvKey(t).c_str());
            it = consumer.m_toSync.erase(it);
            continue;
        }

        vlan_alias = VLAN_PREFIX + to_string(vlan_id);
        string op = kfvOp(t);

        assert(m_portList.find(vlan_alias) != m_portList.end());
        Port vlan, port;

        /* When VLAN member is to be created before VLAN is created */
        if (!getPort(vlan_alias, vlan))
        {
            SWSS_LOG_INFO("Failed to locate VLAN %s", vlan_alias.c_str());
            it++;
            continue;
        }

        if (!getPort(port_alias, port))
        {
            SWSS_LOG_DEBUG("%s is not not yet created, delaying", port_alias.c_str());
            it++;
            continue;
        }

        if (op == SET_COMMAND)
        {
            string tagging_mode = "untagged";

            for (auto i : kfvFieldsValues(t))
            {
                if (fvField(i) == "tagging_mode")
                    tagging_mode = fvValue(i);
            }

            if (tagging_mode != "untagged" &&
                tagging_mode != "tagged"   &&
                tagging_mode != "priority_tagged")
            {
                SWSS_LOG_ERROR("Wrong tagging_mode '%s' for key: %s", tagging_mode.c_str(), kfvKey(t).c_str());
                it = consumer.m_toSync.erase(it);
                continue;
            }

            /* Duplicate entry */
            if (vlan.m_members.find(port_alias) != vlan.m_members.end())
            {
                it = consumer.m_toSync.erase(it);
                continue;
            }

            if (addBridgePort(port) && addVlanMember(vlan, port, tagging_mode))
                it = consumer.m_toSync.erase(it);
            else
                it++;
        }
        else if (op == DEL_COMMAND)
        {
            if (vlan.m_members.find(port_alias) != vlan.m_members.end())
            {
                if (removeVlanMember(vlan, port))
                {
                    if (m_portVlanMember[port.m_alias].empty())
                    {
                        removeBridgePort(port);
                    }
                    it = consumer.m_toSync.erase(it);
                }
                else
                {
                    it++;
                }
            }
            else
                /* Cannot locate the VLAN */
                it = consumer.m_toSync.erase(it);
        }
        else
        {
            SWSS_LOG_ERROR("Unknown operation type %s", op.c_str());
            it = consumer.m_toSync.erase(it);
        }
    }
}

void PortsOrch::doLagTask(Consumer &consumer)
{
    SWSS_LOG_ENTER();

    string table_name = consumer.getTableName();

    auto it = consumer.m_toSync.begin();
    while (it != consumer.m_toSync.end())
    {
        auto &t = it->second;

        string alias = kfvKey(t);
        string op = kfvOp(t);

        if (op == SET_COMMAND)
        {
            // Retrieve attributes
            uint32_t mtu = 0;
            string learn_mode_str;
            sai_bridge_port_fdb_learning_mode_t learn_mode = SAI_BRIDGE_PORT_FDB_LEARNING_MODE_HW;
            string operation_status;
            uint32_t lag_id = 0;
            int32_t switch_id = -1;
            string tpid_string;
            uint16_t tpid = 0;

            for (auto i : kfvFieldsValues(t))
            {
                if (fvField(i) == "mtu")
                {
                    mtu = (uint32_t)stoul(fvValue(i));
                }
                else if (fvField(i) == "learn_mode")
                {
                    learn_mode_str = fvValue(i);

                    const auto &cit = learn_mode_map.find(learn_mode_str);
                    if (cit == learn_mode_map.cend())
                    {
                        SWSS_LOG_ERROR("Invalid MAC learn mode: %s", learn_mode_str.c_str());
                        it++;
                        continue;
                    }

                    learn_mode = cit->second;
                }
                else if (fvField(i) == "oper_status")
                {
                    operation_status = fvValue(i);
                    if (!string_oper_status.count(operation_status))
                    {
                        SWSS_LOG_ERROR("Invalid operation status value:%s", operation_status.c_str());
                        it++;
                        continue;
                    }
                }
                else if (fvField(i) == "lag_id")
                {
                    lag_id = (uint32_t)stoul(fvValue(i));
                }
                else if (fvField(i) == "switch_id")
                {
                    switch_id = stoi(fvValue(i));
                }
                else if (fvField(i) == "tpid")
                {
                    tpid_string = fvValue(i);
                    // Need to get rid of the leading 0x
                    tpid_string.erase(0,2);
                    tpid = (uint16_t)stoi(tpid_string, 0, 16);
                    SWSS_LOG_DEBUG("reading TPID string:%s to uint16: 0x%x", tpid_string.c_str(), tpid);
                 }
            }

            if (table_name == CHASSIS_APP_LAG_TABLE_NAME)
            {
                if (switch_id == gVoqMySwitchId)
                {
                    //Already created, syncd local lag from CHASSIS_APP_DB. Skip
                    it = consumer.m_toSync.erase(it);
                    continue;
                }
            }
            else
            {
                // For local portchannel

                lag_id = 0;
                switch_id = -1;
            }

            if (m_portList.find(alias) == m_portList.end())
            {
                if (!addLag(alias, lag_id, switch_id))
                {
                    it++;
                    continue;
                }
            }

            // Process attributes
            Port l;
            if (!getPort(alias, l))
            {
                SWSS_LOG_ERROR("Failed to get LAG %s", alias.c_str());
            }
            else
            {
                if (!operation_status.empty())
                {
                    updatePortOperStatus(l, string_oper_status.at(operation_status));

                    m_portList[alias] = l;
                }

                if (mtu != 0)
                {
                    l.m_mtu = mtu;
                    m_portList[alias] = l;
                    if (l.m_rif_id)
                    {
                        gIntfsOrch->setRouterIntfsMtu(l);
                    }
                    // Sub interfaces inherit parent LAG mtu
                    updateChildPortsMtu(l, mtu);
                }

                if (tpid != 0)
                {
                    if (tpid != l.m_tpid)
                    {
                        if(!setLagTpid(l.m_lag_id, tpid))
                        {
                            SWSS_LOG_ERROR("Failed to set LAG %s TPID 0x%x", alias.c_str(), tpid);
                        }
                        else
                        {
                            SWSS_LOG_DEBUG("Set LAG %s TPID to 0x%x", alias.c_str(), tpid);
                            l.m_tpid = tpid;
                            m_portList[alias] = l;
                        }
                    }
                }

                if (!learn_mode_str.empty() && (l.m_learn_mode != learn_mode))
                {
                    if (l.m_bridge_port_id != SAI_NULL_OBJECT_ID)
                    {
                        if(setBridgePortLearnMode(l, learn_mode))
                        {
                            l.m_learn_mode = learn_mode;
                            m_portList[alias] = l;
                            SWSS_LOG_NOTICE("Set port %s learn mode to %s", alias.c_str(), learn_mode_str.c_str());
                        }
                        else
                        {
                            SWSS_LOG_ERROR("Failed to set port %s learn mode to %s", alias.c_str(), learn_mode_str.c_str());
                            it++;
                            continue;
                        }
                    }
                    else
                    {
                        l.m_learn_mode = learn_mode;
                        m_portList[alias] = l;

                        SWSS_LOG_NOTICE("Saved to set port %s learn mode %s", alias.c_str(), learn_mode_str.c_str());
                    }
                }
            }

            it = consumer.m_toSync.erase(it);
        }
        else if (op == DEL_COMMAND)
        {
            Port lag;
            /* Cannot locate LAG */
            if (!getPort(alias, lag))
            {
                it = consumer.m_toSync.erase(it);
                continue;
            }

            if (removeLag(lag))
                it = consumer.m_toSync.erase(it);
            else
                it++;
        }
        else
        {
            SWSS_LOG_ERROR("Unknown operation type %s", op.c_str());
            it = consumer.m_toSync.erase(it);
        }
    }
}

void PortsOrch::doLagMemberTask(Consumer &consumer)
{
    SWSS_LOG_ENTER();

    string table_name = consumer.getTableName();

    auto it = consumer.m_toSync.begin();
    while (it != consumer.m_toSync.end())
    {
        auto &t = it->second;

        /* Retrieve LAG alias and LAG member alias from key */
        string key = kfvKey(t);
        size_t found = key.find(':');
        /* Return if the format of key is wrong */
        if (found == string::npos)
        {
            SWSS_LOG_ERROR("Failed to parse %s", key.c_str());
            return;
        }
        string lag_alias = key.substr(0, found);
        string port_alias = key.substr(found+1);

        string op = kfvOp(t);

        Port lag, port;
        if (!getPort(lag_alias, lag))
        {
            SWSS_LOG_INFO("Failed to locate LAG %s", lag_alias.c_str());
            it++;
            continue;
        }

        if (!getPort(port_alias, port))
        {
            SWSS_LOG_ERROR("Failed to locate port %s", port_alias.c_str());
            it = consumer.m_toSync.erase(it);
            continue;
        }

        /* Fail if a port type is not a valid type for being a LAG member port.
         * Erase invalid entry, no need to retry in this case. */
        if (!isValidPortTypeForLagMember(port))
        {
            SWSS_LOG_ERROR("LAG member port has to be of type PHY or SYSTEM");
            it = consumer.m_toSync.erase(it);
            continue;
        }

        if (table_name == CHASSIS_APP_LAG_MEMBER_TABLE_NAME)
        {
            int32_t lag_switch_id = lag.m_system_lag_info.switch_id;
            if (lag_switch_id == gVoqMySwitchId)
            {
                //Synced local member addition to local lag. Skip
                it = consumer.m_toSync.erase(it);
                continue;
            }

            //Sanity check: The switch id-s of lag and member must match
            int32_t port_switch_id = port.m_system_port_info.switch_id;
            if (port_switch_id != lag_switch_id)
            {
                SWSS_LOG_ERROR("System lag switch id mismatch. Lag %s switch id: %d, Member %s switch id: %d",
                        lag_alias.c_str(), lag_switch_id, port_alias.c_str(), port_switch_id);
                it = consumer.m_toSync.erase(it);
                continue;
            }
        }

        /* Update a LAG member */
        if (op == SET_COMMAND)
        {
            string status;
            for (auto i : kfvFieldsValues(t))
            {
                if (fvField(i) == "status")
                    status = fvValue(i);
            }

            if (lag.m_members.find(port_alias) == lag.m_members.end())
            {
                if (port.m_lag_member_id != SAI_NULL_OBJECT_ID)
                {
                    SWSS_LOG_INFO("Port %s is already a LAG member", port.m_alias.c_str());
                    it++;
                    continue;
                }

                if (!addLagMember(lag, port, status))
                {
                    it++;
                    continue;
                }
            }

            if ((gMySwitchType == "voq") && (port.m_type != Port::SYSTEM))
            {
               //Sync to SYSTEM_LAG_MEMBER_TABLE of CHASSIS_APP_DB
               voqSyncAddLagMember(lag, port, status);
            }

            /* Sync an enabled member */
            if (status == "enabled")
            {
                /* enable collection first, distribution-only mode
                 * is not supported on Mellanox platform
                 */
                if (setCollectionOnLagMember(port, true) &&
                    setDistributionOnLagMember(port, true))
                {
                    it = consumer.m_toSync.erase(it);
                }
                else
                {
                    it++;
                    continue;
                }
            }
            /* Sync an disabled member */
            else /* status == "disabled" */
            {
                /* disable distribution first, distribution-only mode
                 * is not supported on Mellanox platform
                 */
                if (setDistributionOnLagMember(port, false) &&
                    setCollectionOnLagMember(port, false))
                {
                    it = consumer.m_toSync.erase(it);
                }
                else
                {
                    it++;
                    continue;
                }
            }
        }
        /* Remove a LAG member */
        else if (op == DEL_COMMAND)
        {
            /* Assert the LAG member exists */
            assert(lag.m_members.find(port_alias) != lag.m_members.end());

            if (!port.m_lag_id || !port.m_lag_member_id)
            {
                SWSS_LOG_WARN("Member %s not found in LAG %s lid:%" PRIx64 " lmid:%" PRIx64 ",",
                        port.m_alias.c_str(), lag.m_alias.c_str(), lag.m_lag_id, port.m_lag_member_id);
                it = consumer.m_toSync.erase(it);
                continue;
            }

            if (removeLagMember(lag, port))
            {
                it = consumer.m_toSync.erase(it);
            }
            else
            {
                it++;
            }
        }
        else
        {
            SWSS_LOG_ERROR("Unknown operation type %s", op.c_str());
            it = consumer.m_toSync.erase(it);
        }
    }
}

void PortsOrch::doTask()
{
    auto tableOrder = {
        APP_PORT_TABLE_NAME,
        APP_LAG_TABLE_NAME,
        APP_LAG_MEMBER_TABLE_NAME,
        APP_VLAN_TABLE_NAME,
        APP_VLAN_MEMBER_TABLE_NAME
    };

    for (auto tableName: tableOrder)
    {
        auto consumer = getExecutor(tableName);
        consumer->drain();
    }

    // drain remaining tables
    for (auto& it: m_consumerMap)
    {
        auto tableName = it.first;
        auto consumer = it.second.get();
        if (find(tableOrder.begin(), tableOrder.end(), tableName) == tableOrder.end())
        {
            consumer->drain();
        }
    }
}

void PortsOrch::doTask(Consumer &consumer)
{
    SWSS_LOG_ENTER();

    string table_name = consumer.getTableName();

    if (table_name == APP_PORT_TABLE_NAME)
    {
        doPortTask(consumer);
    }
    else
    {
        /* Wait for all ports to be initialized */
        if (!allPortsReady())
        {
            return;
        }

        if (table_name == APP_VLAN_TABLE_NAME)
        {
            doVlanTask(consumer);
        }
        else if (table_name == APP_VLAN_MEMBER_TABLE_NAME)
        {
            doVlanMemberTask(consumer);
        }
        else if (table_name == APP_LAG_TABLE_NAME || table_name == CHASSIS_APP_LAG_TABLE_NAME)
        {
            doLagTask(consumer);
        }
        else if (table_name == APP_LAG_MEMBER_TABLE_NAME || table_name == CHASSIS_APP_LAG_MEMBER_TABLE_NAME)
        {
            doLagMemberTask(consumer);
        }
    }
}

void PortsOrch::initializeVoqs(Port &port)
{
    SWSS_LOG_ENTER();

    sai_attribute_t attr;
    attr.id = SAI_SYSTEM_PORT_ATTR_QOS_NUMBER_OF_VOQS;
    sai_status_t status = sai_system_port_api->get_system_port_attribute(
		    port.m_system_port_oid, 1, &attr);
    if (status != SAI_STATUS_SUCCESS)
    {
        SWSS_LOG_ERROR("Failed to get number of voqs for port %s rv:%d", port.m_alias.c_str(), status);
        task_process_status handle_status = handleSaiGetStatus(SAI_API_PORT, status);
        if (handle_status != task_process_status::task_success)
        {
            throw runtime_error("PortsOrch initialization failure.");
        }
    }
    SWSS_LOG_INFO("Get %d voq for port %s", attr.value.u32, port.m_alias.c_str());

    m_port_voq_ids[port.m_alias] = std::vector<sai_object_id_t>( attr.value.u32 );

    if (attr.value.u32 == 0)
    {
        return;
    }

    attr.id = SAI_SYSTEM_PORT_ATTR_QOS_VOQ_LIST;
    attr.value.objlist.count = (uint32_t) m_port_voq_ids[port.m_alias].size();
    attr.value.objlist.list = m_port_voq_ids[port.m_alias].data();

    status = sai_system_port_api->get_system_port_attribute(
			port.m_system_port_oid, 1, &attr);
    if (status != SAI_STATUS_SUCCESS)
    {
        SWSS_LOG_ERROR("Failed to get voq list for port %s rv:%d", port.m_alias.c_str(), status);
        task_process_status handle_status = handleSaiGetStatus(SAI_API_PORT, status);
        if (handle_status != task_process_status::task_success)
        {
            throw runtime_error("PortsOrch initialization failure.");
        }
    }

    SWSS_LOG_INFO("Get voqs for port %s", port.m_alias.c_str());
}

void PortsOrch::initializeQueues(Port &port)
{
    SWSS_LOG_ENTER();

    sai_attribute_t attr;
    attr.id = SAI_PORT_ATTR_QOS_NUMBER_OF_QUEUES;
    sai_status_t status = sai_port_api->get_port_attribute(port.m_port_id, 1, &attr);
    if (status != SAI_STATUS_SUCCESS)
    {
        SWSS_LOG_ERROR("Failed to get number of queues for port %s rv:%d", port.m_alias.c_str(), status);
        task_process_status handle_status = handleSaiGetStatus(SAI_API_PORT, status);
        if (handle_status != task_process_status::task_success)
        {
            throw runtime_error("PortsOrch initialization failure.");
        }
    }
    SWSS_LOG_INFO("Get %d queues for port %s", attr.value.u32, port.m_alias.c_str());

    port.m_queue_ids.resize(attr.value.u32);
    port.m_queue_lock.resize(attr.value.u32);

    if (attr.value.u32 == 0)
    {
        return;
    }

    attr.id = SAI_PORT_ATTR_QOS_QUEUE_LIST;
    attr.value.objlist.count = (uint32_t)port.m_queue_ids.size();
    attr.value.objlist.list = port.m_queue_ids.data();

    status = sai_port_api->get_port_attribute(port.m_port_id, 1, &attr);
    if (status != SAI_STATUS_SUCCESS)
    {
        SWSS_LOG_ERROR("Failed to get queue list for port %s rv:%d", port.m_alias.c_str(), status);
        task_process_status handle_status = handleSaiGetStatus(SAI_API_PORT, status);
        if (handle_status != task_process_status::task_success)
        {
            throw runtime_error("PortsOrch initialization failure.");
        }
    }

    SWSS_LOG_INFO("Get queues for port %s", port.m_alias.c_str());
}

void PortsOrch::initializeSchedulerGroups(Port &port)
{
    std::vector<sai_object_id_t> scheduler_group_ids;
    SWSS_LOG_ENTER();

    sai_attribute_t attr;
    attr.id = SAI_PORT_ATTR_QOS_NUMBER_OF_SCHEDULER_GROUPS;
    sai_status_t status = sai_port_api->get_port_attribute(port.m_port_id, 1, &attr);
    if (status != SAI_STATUS_SUCCESS)
    {
        SWSS_LOG_ERROR("Failed to get number of scheduler groups for port:%s", port.m_alias.c_str());
        task_process_status handle_status = handleSaiGetStatus(SAI_API_PORT, status);
        if (handle_status != task_process_status::task_success)
        {
            throw runtime_error("PortsOrch initialization failure.");
        }
    }
    SWSS_LOG_INFO("Got %d number of scheduler groups for port %s", attr.value.u32, port.m_alias.c_str());

    scheduler_group_ids.resize(attr.value.u32);

    if (attr.value.u32 == 0)
    {
        return;
    }

    attr.id = SAI_PORT_ATTR_QOS_SCHEDULER_GROUP_LIST;
    attr.value.objlist.count = (uint32_t)scheduler_group_ids.size();
    attr.value.objlist.list = scheduler_group_ids.data();

    status = sai_port_api->get_port_attribute(port.m_port_id, 1, &attr);
    if (status != SAI_STATUS_SUCCESS)
    {
        SWSS_LOG_ERROR("Failed to get scheduler group list for port %s rv:%d", port.m_alias.c_str(), status);
        task_process_status handle_status = handleSaiGetStatus(SAI_API_PORT, status);
        if (handle_status != task_process_status::task_success)
        {
            throw runtime_error("PortsOrch initialization failure.");
        }
    }

    SWSS_LOG_INFO("Got scheduler groups for port %s", port.m_alias.c_str());
}

void PortsOrch::initializePriorityGroups(Port &port)
{
    SWSS_LOG_ENTER();

    sai_attribute_t attr;
    attr.id = SAI_PORT_ATTR_NUMBER_OF_INGRESS_PRIORITY_GROUPS;
    sai_status_t status = sai_port_api->get_port_attribute(port.m_port_id, 1, &attr);
    if (status != SAI_STATUS_SUCCESS)
    {
        SWSS_LOG_ERROR("Failed to get number of priority groups for port %s rv:%d", port.m_alias.c_str(), status);
        task_process_status handle_status = handleSaiGetStatus(SAI_API_PORT, status);
        if (handle_status != task_process_status::task_success)
        {
            throw runtime_error("PortsOrch initialization failure.");
        }
    }
    SWSS_LOG_INFO("Get %d priority groups for port %s", attr.value.u32, port.m_alias.c_str());

    port.m_priority_group_ids.resize(attr.value.u32);

    if (attr.value.u32 == 0)
    {
        return;
    }

    attr.id = SAI_PORT_ATTR_INGRESS_PRIORITY_GROUP_LIST;
    attr.value.objlist.count = (uint32_t)port.m_priority_group_ids.size();
    attr.value.objlist.list = port.m_priority_group_ids.data();

    status = sai_port_api->get_port_attribute(port.m_port_id, 1, &attr);
    if (status != SAI_STATUS_SUCCESS)
    {
        SWSS_LOG_ERROR("Fail to get priority group list for port %s rv:%d", port.m_alias.c_str(), status);
        task_process_status handle_status = handleSaiGetStatus(SAI_API_PORT, status);
        if (handle_status != task_process_status::task_success)
        {
            throw runtime_error("PortsOrch initialization failure.");
        }
    }
    SWSS_LOG_INFO("Get priority groups for port %s", port.m_alias.c_str());
}

void PortsOrch::initializePortBufferMaximumParameters(Port &port)
{
    sai_attribute_t attr;
    vector<FieldValueTuple> fvVector;

    attr.id = SAI_PORT_ATTR_QOS_MAXIMUM_HEADROOM_SIZE;

    sai_status_t status = sai_port_api->get_port_attribute(port.m_port_id, 1, &attr);
    if (status != SAI_STATUS_SUCCESS)
    {
        SWSS_LOG_NOTICE("Unable to get the maximum headroom for port %s rv:%d, ignored", port.m_alias.c_str(), status);
    }
    else
    {
        port.m_maximum_headroom = attr.value.u32;
        fvVector.emplace_back("max_headroom_size", to_string(port.m_maximum_headroom));
    }

    fvVector.emplace_back("max_priority_groups", to_string(port.m_priority_group_ids.size()));
    fvVector.emplace_back("max_queues", to_string(port.m_queue_ids.size()));

    m_stateBufferMaximumValueTable->set(port.m_alias, fvVector);
}

bool PortsOrch::initializePort(Port &port)
{
    SWSS_LOG_ENTER();

    SWSS_LOG_NOTICE("Initializing port alias:%s pid:%" PRIx64, port.m_alias.c_str(), port.m_port_id);

    if (gMySwitchType != "dpu")
    {
        initializePriorityGroups(port);
        initializeQueues(port);
        initializeSchedulerGroups(port);
        initializePortBufferMaximumParameters(port);
    }

    /* Create host interface */
    if (!addHostIntfs(port, port.m_alias, port.m_hif_id))
    {
        SWSS_LOG_ERROR("Failed to create host interface for port %s", port.m_alias.c_str());
        return false;
    }

    /* Check warm start states */
    vector<FieldValueTuple> tuples;
    bool exist = m_portTable->get(port.m_alias, tuples);
    string operStatus;
    if (exist)
    {
        for (auto i : tuples)
        {
            if (fvField(i) == "oper_status")
            {
                operStatus = fvValue(i);
            }
        }
    }
    SWSS_LOG_DEBUG("initializePort %s with oper %s", port.m_alias.c_str(), operStatus.c_str());

    /**
     * Create database port oper status as DOWN if attr missing
     * This status will be updated upon receiving port_oper_status_notification.
     */
    if (operStatus == "up")
    {
        port.m_oper_status = SAI_PORT_OPER_STATUS_UP;
    }
    else if (operStatus.empty())
    {
        port.m_oper_status = SAI_PORT_OPER_STATUS_DOWN;
        /* Fill oper_status in db with default value "down" */
        m_portTable->hset(port.m_alias, "oper_status", "down");
    }
    else
    {
        port.m_oper_status = SAI_PORT_OPER_STATUS_DOWN;
    }

    /* initialize port admin status */
    if (!getPortAdminStatus(port.m_port_id, port.m_admin_state_up))
    {
        SWSS_LOG_ERROR("Failed to get initial port admin status %s", port.m_alias.c_str());
        return false;
    }

    /* initialize port admin speed */
    if (!isAutoNegEnabled(port.m_port_id) && !getPortSpeed(port.m_port_id, port.m_speed))
    {
        SWSS_LOG_ERROR("Failed to get initial port admin speed %d", port.m_speed);
        return false;
    }

    /* initialize port mtu */
    if (!getPortMtu(port, port.m_mtu))
    {
        SWSS_LOG_ERROR("Failed to get initial port mtu %d", port.m_mtu);
    }

    /*
     * always initialize Port SAI_HOSTIF_ATTR_OPER_STATUS based on oper_status value in appDB.
     */
    bool isUp = port.m_oper_status == SAI_PORT_OPER_STATUS_UP;
    if (!setHostIntfsOperStatus(port, isUp))
    {
        SWSS_LOG_WARN("Failed to set operation status %s to host interface %s",
                      operStatus.c_str(), port.m_alias.c_str());
        return false;
    }

    return true;
}

bool PortsOrch::addHostIntfs(Port &port, string alias, sai_object_id_t &host_intfs_id)
{
    SWSS_LOG_ENTER();

    sai_attribute_t attr;
    vector<sai_attribute_t> attrs;

    attr.id = SAI_HOSTIF_ATTR_TYPE;
    attr.value.s32 = SAI_HOSTIF_TYPE_NETDEV;
    attrs.push_back(attr);

    attr.id = SAI_HOSTIF_ATTR_OBJ_ID;
    attr.value.oid = port.m_port_id;
    attrs.push_back(attr);

    attr.id = SAI_HOSTIF_ATTR_NAME;
    strncpy((char *)&attr.value.chardata, alias.c_str(), SAI_HOSTIF_NAME_SIZE);
    if (alias.length() >= SAI_HOSTIF_NAME_SIZE)
    {
        SWSS_LOG_WARN("Host interface name %s is too long and will be truncated to %d bytes", alias.c_str(), SAI_HOSTIF_NAME_SIZE - 1);
    }
    attr.value.chardata[SAI_HOSTIF_NAME_SIZE - 1] = '\0';
    attrs.push_back(attr);

    bool set_hostif_tx_queue = false;
    if (gSwitchOrch->querySwitchCapability(SAI_OBJECT_TYPE_HOSTIF, SAI_HOSTIF_ATTR_QUEUE))
    {
        set_hostif_tx_queue = true;
    }
    else
    {
        SWSS_LOG_WARN("Hostif queue attribute not supported");
    }

    if (set_hostif_tx_queue)
    {
        attr.id = SAI_HOSTIF_ATTR_QUEUE;
        attr.value.u32 = DEFAULT_HOSTIF_TX_QUEUE;
        attrs.push_back(attr);
    }

    sai_status_t status = sai_hostif_api->create_hostif(&host_intfs_id, gSwitchId, (uint32_t)attrs.size(), attrs.data());
    if (status != SAI_STATUS_SUCCESS)
    {
        SWSS_LOG_ERROR("Failed to create host interface for port %s", alias.c_str());
        task_process_status handle_status = handleSaiCreateStatus(SAI_API_HOSTIF, status);
        if (handle_status != task_success)
        {
            return parseHandleSaiStatusFailure(handle_status);
        }
    }

    SWSS_LOG_NOTICE("Create host interface for port %s", alias.c_str());

    return true;
}

bool PortsOrch::setBridgePortLearningFDB(Port &port, sai_bridge_port_fdb_learning_mode_t mode)
{
    // TODO: how to support 1D bridge?
    if (port.m_type != Port::PHY) return false;

    auto bridge_port_id = port.m_bridge_port_id;
    if (bridge_port_id == SAI_NULL_OBJECT_ID) return false;

    sai_attribute_t bport_attr;
    bport_attr.id = SAI_BRIDGE_PORT_ATTR_FDB_LEARNING_MODE;
    bport_attr.value.s32 = mode;
    auto status = sai_bridge_api->set_bridge_port_attribute(bridge_port_id, &bport_attr);
    if (status != SAI_STATUS_SUCCESS)
    {
        SWSS_LOG_ERROR("Failed to set bridge port %" PRIx64 " learning_mode attribute: %d", bridge_port_id, status);
        task_process_status handle_status = handleSaiSetStatus(SAI_API_BRIDGE, status);
        if (handle_status != task_success)
        {
            return parseHandleSaiStatusFailure(handle_status);
        }
    }
    SWSS_LOG_NOTICE("Disable FDB learning on bridge port %s(%" PRIx64 ")", port.m_alias.c_str(), bridge_port_id);
    return true;
}

bool PortsOrch::addBridgePort(Port &port)
{
    SWSS_LOG_ENTER();

    if (port.m_bridge_port_id != SAI_NULL_OBJECT_ID)
    {
        return true;
    }

    if (port.m_rif_id != 0)
    {
        SWSS_LOG_NOTICE("Cannot create bridge port, interface %s is a router port", port.m_alias.c_str());
        return false;
    }

    sai_attribute_t attr;
    vector<sai_attribute_t> attrs;

    if (port.m_type == Port::PHY)
    {
        attr.id = SAI_BRIDGE_PORT_ATTR_TYPE;
        attr.value.s32 = SAI_BRIDGE_PORT_TYPE_PORT;
        attrs.push_back(attr);

        attr.id = SAI_BRIDGE_PORT_ATTR_PORT_ID;
        attr.value.oid = port.m_port_id;
        attrs.push_back(attr);
    }
    else if  (port.m_type == Port::LAG)
    {
        attr.id = SAI_BRIDGE_PORT_ATTR_TYPE;
        attr.value.s32 = SAI_BRIDGE_PORT_TYPE_PORT;
        attrs.push_back(attr);

        attr.id = SAI_BRIDGE_PORT_ATTR_PORT_ID;
        attr.value.oid = port.m_lag_id;
        attrs.push_back(attr);
    }
    else if  (port.m_type == Port::TUNNEL)
    {
        attr.id = SAI_BRIDGE_PORT_ATTR_TYPE;
        attr.value.s32 = SAI_BRIDGE_PORT_TYPE_TUNNEL;
        attrs.push_back(attr);

        attr.id = SAI_BRIDGE_PORT_ATTR_TUNNEL_ID;
        attr.value.oid = port.m_tunnel_id;
        attrs.push_back(attr);

        attr.id = SAI_BRIDGE_PORT_ATTR_BRIDGE_ID;
        attr.value.oid = m_default1QBridge;
        attrs.push_back(attr);
    }
    else
    {
        SWSS_LOG_ERROR("Failed to add bridge port %s to default 1Q bridge, invalid port type %d",
            port.m_alias.c_str(), port.m_type);
        return false;
    }

    /* Create a bridge port with admin status set to UP */
    attr.id = SAI_BRIDGE_PORT_ATTR_ADMIN_STATE;
    attr.value.booldata = true;
    attrs.push_back(attr);

    /* And with hardware FDB learning mode set to HW (explicit default value) */
    attr.id = SAI_BRIDGE_PORT_ATTR_FDB_LEARNING_MODE;
    attr.value.s32 = port.m_learn_mode;
    attrs.push_back(attr);

    sai_status_t status = sai_bridge_api->create_bridge_port(&port.m_bridge_port_id, gSwitchId, (uint32_t)attrs.size(), attrs.data());
    if (status != SAI_STATUS_SUCCESS)
    {
        SWSS_LOG_ERROR("Failed to add bridge port %s to default 1Q bridge, rv:%d",
            port.m_alias.c_str(), status);
        task_process_status handle_status = handleSaiCreateStatus(SAI_API_BRIDGE, status);
        if (handle_status != task_success)
        {
            return parseHandleSaiStatusFailure(handle_status);
        }
    }

    if (!setHostIntfsStripTag(port, SAI_HOSTIF_VLAN_TAG_KEEP))
    {
        SWSS_LOG_ERROR("Failed to set %s for hostif of port %s",
                hostif_vlan_tag[SAI_HOSTIF_VLAN_TAG_KEEP], port.m_alias.c_str());
        return false;
    }
    m_portList[port.m_alias] = port;
    saiOidToAlias[port.m_bridge_port_id] = port.m_alias;
    SWSS_LOG_NOTICE("Add bridge port %s to default 1Q bridge", port.m_alias.c_str());

    PortUpdate update = { port, true };
    notify(SUBJECT_TYPE_BRIDGE_PORT_CHANGE, static_cast<void *>(&update));

    return true;
}

bool PortsOrch::removeBridgePort(Port &port)
{
    SWSS_LOG_ENTER();

    if (port.m_bridge_port_id == SAI_NULL_OBJECT_ID)
    {
        return true;
    }
    /* Set bridge port admin status to DOWN */
    sai_attribute_t attr;
    attr.id = SAI_BRIDGE_PORT_ATTR_ADMIN_STATE;
    attr.value.booldata = false;

    sai_status_t status = sai_bridge_api->set_bridge_port_attribute(port.m_bridge_port_id, &attr);
    if (status != SAI_STATUS_SUCCESS)
    {
        SWSS_LOG_ERROR("Failed to set bridge port %s admin status to DOWN, rv:%d",
            port.m_alias.c_str(), status);
        task_process_status handle_status = handleSaiSetStatus(SAI_API_BRIDGE, status);
        if (handle_status != task_success)
        {
            return parseHandleSaiStatusFailure(handle_status);
        }
    }

    if (!setHostIntfsStripTag(port, SAI_HOSTIF_VLAN_TAG_STRIP))
    {
        SWSS_LOG_ERROR("Failed to set %s for hostif of port %s",
                hostif_vlan_tag[SAI_HOSTIF_VLAN_TAG_STRIP], port.m_alias.c_str());
        return false;
    }

    //Flush the FDB entires corresponding to the port
    gFdbOrch->flushFDBEntries(port.m_bridge_port_id, SAI_NULL_OBJECT_ID);
    SWSS_LOG_INFO("Flush FDB entries for port %s", port.m_alias.c_str());

    /* Remove bridge port */
    status = sai_bridge_api->remove_bridge_port(port.m_bridge_port_id);
    if (status != SAI_STATUS_SUCCESS)
    {
        SWSS_LOG_ERROR("Failed to remove bridge port %s from default 1Q bridge, rv:%d",
            port.m_alias.c_str(), status);
        task_process_status handle_status = handleSaiRemoveStatus(SAI_API_BRIDGE, status);
        if (handle_status != task_success)
        {
            return parseHandleSaiStatusFailure(handle_status);
        }
    }
    saiOidToAlias.erase(port.m_bridge_port_id);
    port.m_bridge_port_id = SAI_NULL_OBJECT_ID;

    /* Remove bridge port */
    PortUpdate update = { port, false };
    notify(SUBJECT_TYPE_BRIDGE_PORT_CHANGE, static_cast<void *>(&update));

    SWSS_LOG_NOTICE("Remove bridge port %s from default 1Q bridge", port.m_alias.c_str());

    m_portList[port.m_alias] = port;
    return true;
}

bool PortsOrch::setBridgePortLearnMode(Port &port, sai_bridge_port_fdb_learning_mode_t learn_mode)
{
    SWSS_LOG_ENTER();

    if (port.m_bridge_port_id == SAI_NULL_OBJECT_ID)
    {
        return true;
    }

    /* Set bridge port learning mode */
    sai_attribute_t attr;
    attr.id = SAI_BRIDGE_PORT_ATTR_FDB_LEARNING_MODE;
    attr.value.s32 = learn_mode;

    sai_status_t status = sai_bridge_api->set_bridge_port_attribute(port.m_bridge_port_id, &attr);
    if (status != SAI_STATUS_SUCCESS)
    {
        SWSS_LOG_ERROR("Failed to set bridge port %s learning mode, rv:%d",
            port.m_alias.c_str(), status);
        task_process_status handle_status = handleSaiSetStatus(SAI_API_BRIDGE, status);
        if (handle_status != task_success)
        {
            return parseHandleSaiStatusFailure(handle_status);
        }
    }

    SWSS_LOG_NOTICE("Set bridge port %s learning mode %d", port.m_alias.c_str(), learn_mode);

    return true;
}

bool PortsOrch::addVlan(string vlan_alias)
{
    SWSS_LOG_ENTER();

    sai_object_id_t vlan_oid;

    sai_vlan_id_t vlan_id = (uint16_t)stoi(vlan_alias.substr(4));
    sai_attribute_t attr;
    attr.id = SAI_VLAN_ATTR_VLAN_ID;
    attr.value.u16 = vlan_id;

    sai_status_t status = sai_vlan_api->create_vlan(&vlan_oid, gSwitchId, 1, &attr);

    if (status != SAI_STATUS_SUCCESS)
    {
        SWSS_LOG_ERROR("Failed to create VLAN %s vid:%hu", vlan_alias.c_str(), vlan_id);
        task_process_status handle_status = handleSaiCreateStatus(SAI_API_VLAN, status);
        if (handle_status != task_success)
        {
            return parseHandleSaiStatusFailure(handle_status);
        }
    }

    SWSS_LOG_NOTICE("Create an empty VLAN %s vid:%hu vlan_oid:%" PRIx64, vlan_alias.c_str(), vlan_id, vlan_oid);

    Port vlan(vlan_alias, Port::VLAN);
    vlan.m_vlan_info.vlan_oid = vlan_oid;
    vlan.m_vlan_info.vlan_id = vlan_id;
    vlan.m_vlan_info.uuc_flood_type = SAI_VLAN_FLOOD_CONTROL_TYPE_ALL;
    vlan.m_vlan_info.bc_flood_type = SAI_VLAN_FLOOD_CONTROL_TYPE_ALL;
    vlan.m_members = set<string>();
    m_portList[vlan_alias] = vlan;
    m_port_ref_count[vlan_alias] = 0;
    saiOidToAlias[vlan_oid] =  vlan_alias;

    return true;
}

bool PortsOrch::removeVlan(Port vlan)
{
    SWSS_LOG_ENTER();

    /* If there are still fdb entries associated with the VLAN,
       return false for retry */
    if (vlan.m_fdb_count > 0)
    {
        SWSS_LOG_NOTICE("VLAN %s still has %d FDB entries", vlan.m_alias.c_str(), vlan.m_fdb_count);
        return false;
    }

    if (m_port_ref_count[vlan.m_alias] > 0)
    {
        SWSS_LOG_ERROR("Failed to remove ref count %d VLAN %s",
                       m_port_ref_count[vlan.m_alias],
                       vlan.m_alias.c_str());
        return false;
    }

    /* Vlan removing is not allowed when the VLAN still has members */
    if (vlan.m_members.size() > 0)
    {
        SWSS_LOG_ERROR("Failed to remove non-empty VLAN %s", vlan.m_alias.c_str());
        return false;
    }

    // Fail VLAN removal if there is a vnid associated
    if (vlan.m_vnid != VNID_NONE)
    {
       SWSS_LOG_ERROR("VLAN-VNI mapping not yet removed. VLAN %s VNI %d",
                      vlan.m_alias.c_str(), vlan.m_vnid);
       return false;
    }


    if (vlan.m_vlan_info.host_intf_id && !removeVlanHostIntf(vlan))
    {
        SWSS_LOG_ERROR("Failed to remove VLAN %d host interface", vlan.m_vlan_info.vlan_id);
        return false;
    }

    sai_status_t status = sai_vlan_api->remove_vlan(vlan.m_vlan_info.vlan_oid);
    if (status != SAI_STATUS_SUCCESS)
    {
        SWSS_LOG_ERROR("Failed to remove VLAN %s vid:%hu",
                vlan.m_alias.c_str(), vlan.m_vlan_info.vlan_id);
        task_process_status handle_status = handleSaiRemoveStatus(SAI_API_VLAN, status);
        if (handle_status != task_success)
        {
            return parseHandleSaiStatusFailure(handle_status);
        }
    }

    removeAclTableGroup(vlan);

    SWSS_LOG_NOTICE("Remove VLAN %s vid:%hu", vlan.m_alias.c_str(),
            vlan.m_vlan_info.vlan_id);

    saiOidToAlias.erase(vlan.m_vlan_info.vlan_oid);
    m_portList.erase(vlan.m_alias);
    m_port_ref_count.erase(vlan.m_alias);

    return true;
}

bool PortsOrch::getVlanByVlanId(sai_vlan_id_t vlan_id, Port &vlan)
{
    SWSS_LOG_ENTER();

    for (auto &it: m_portList)
    {
        if (it.second.m_type == Port::VLAN && it.second.m_vlan_info.vlan_id == vlan_id)
        {
            vlan = it.second;
            return true;
        }
    }

    return false;
}

bool PortsOrch::addVlanMember(Port &vlan, Port &port, string &tagging_mode, string end_point_ip)
{
    SWSS_LOG_ENTER();

    if (!end_point_ip.empty())
    {
        if ((uuc_sup_flood_control_type.find(SAI_VLAN_FLOOD_CONTROL_TYPE_COMBINED)
             == uuc_sup_flood_control_type.end()) ||
            (bc_sup_flood_control_type.find(SAI_VLAN_FLOOD_CONTROL_TYPE_COMBINED)
             == bc_sup_flood_control_type.end()))
        {
            SWSS_LOG_ERROR("Flood group with end point ip is not supported");
            return false;
        }
        return addVlanFloodGroups(vlan, port, end_point_ip);
    }

    sai_attribute_t attr;
    vector<sai_attribute_t> attrs;

    attr.id = SAI_VLAN_MEMBER_ATTR_VLAN_ID;
    attr.value.oid = vlan.m_vlan_info.vlan_oid;
    attrs.push_back(attr);

    attr.id = SAI_VLAN_MEMBER_ATTR_BRIDGE_PORT_ID;
    attr.value.oid = port.m_bridge_port_id;
    attrs.push_back(attr);


    sai_vlan_tagging_mode_t sai_tagging_mode = SAI_VLAN_TAGGING_MODE_TAGGED;
    attr.id = SAI_VLAN_MEMBER_ATTR_VLAN_TAGGING_MODE;
    if (tagging_mode == "untagged")
        sai_tagging_mode = SAI_VLAN_TAGGING_MODE_UNTAGGED;
    else if (tagging_mode == "tagged")
        sai_tagging_mode = SAI_VLAN_TAGGING_MODE_TAGGED;
    else if (tagging_mode == "priority_tagged")
        sai_tagging_mode = SAI_VLAN_TAGGING_MODE_PRIORITY_TAGGED;
    else assert(false);
    attr.value.s32 = sai_tagging_mode;
    attrs.push_back(attr);

    sai_object_id_t vlan_member_id;
    sai_status_t status = sai_vlan_api->create_vlan_member(&vlan_member_id, gSwitchId, (uint32_t)attrs.size(), attrs.data());
    if (status != SAI_STATUS_SUCCESS)
    {
        SWSS_LOG_ERROR("Failed to add member %s to VLAN %s vid:%hu pid:%" PRIx64,
                port.m_alias.c_str(), vlan.m_alias.c_str(), vlan.m_vlan_info.vlan_id, port.m_port_id);
        task_process_status handle_status = handleSaiCreateStatus(SAI_API_VLAN, status);
        if (handle_status != task_success)
        {
            return parseHandleSaiStatusFailure(handle_status);
        }
    }
    SWSS_LOG_NOTICE("Add member %s to VLAN %s vid:%hu pid%" PRIx64,
            port.m_alias.c_str(), vlan.m_alias.c_str(), vlan.m_vlan_info.vlan_id, port.m_port_id);

    /* Use untagged VLAN as pvid of the member port */
    if (sai_tagging_mode == SAI_VLAN_TAGGING_MODE_UNTAGGED)
    {
        if(!setPortPvid(port, vlan.m_vlan_info.vlan_id))
        {
            return false;
        }
    }

    /* a physical port may join multiple vlans */
    VlanMemberEntry vme = {vlan_member_id, sai_tagging_mode};
    m_portVlanMember[port.m_alias][vlan.m_vlan_info.vlan_id] = vme;
    m_portList[port.m_alias] = port;
    vlan.m_members.insert(port.m_alias);
    m_portList[vlan.m_alias] = vlan;

    VlanMemberUpdate update = { vlan, port, true };
    notify(SUBJECT_TYPE_VLAN_MEMBER_CHANGE, static_cast<void *>(&update));

    return true;
}

bool PortsOrch::getPortVlanMembers(Port &port, vlan_members_t &vlan_members)
{
    vlan_members = m_portVlanMember[port.m_alias];
    return true;
}

bool PortsOrch::addVlanFloodGroups(Port &vlan, Port &port, string end_point_ip)
{
    SWSS_LOG_ENTER();

    sai_object_id_t l2mc_group_id = SAI_NULL_OBJECT_ID;
    sai_status_t    status;
    sai_attribute_t attr;

    if (vlan.m_vlan_info.uuc_flood_type != SAI_VLAN_FLOOD_CONTROL_TYPE_COMBINED)
    {
        attr.id = SAI_VLAN_ATTR_UNKNOWN_UNICAST_FLOOD_CONTROL_TYPE;
        attr.value.s32 = SAI_VLAN_FLOOD_CONTROL_TYPE_COMBINED;

        status = sai_vlan_api->set_vlan_attribute(vlan.m_vlan_info.vlan_oid, &attr);
        if (status != SAI_STATUS_SUCCESS)
        {
            SWSS_LOG_ERROR("Failed to set l2mc flood type combined "
                           " to vlan %hu for unknown unicast flooding", vlan.m_vlan_info.vlan_id);
            task_process_status handle_status = handleSaiSetStatus(SAI_API_VLAN, status);
            if (handle_status != task_success)
            {
                return parseHandleSaiStatusFailure(handle_status);
            }
        }
        vlan.m_vlan_info.uuc_flood_type = SAI_VLAN_FLOOD_CONTROL_TYPE_COMBINED;
    }

    if (vlan.m_vlan_info.bc_flood_type != SAI_VLAN_FLOOD_CONTROL_TYPE_COMBINED)
    {
        attr.id = SAI_VLAN_ATTR_BROADCAST_FLOOD_CONTROL_TYPE;
        attr.value.s32 = SAI_VLAN_FLOOD_CONTROL_TYPE_COMBINED;

        status = sai_vlan_api->set_vlan_attribute(vlan.m_vlan_info.vlan_oid, &attr);
        if (status != SAI_STATUS_SUCCESS)
        {
            SWSS_LOG_ERROR("Failed to set l2mc flood type combined "
                           " to vlan %hu for broadcast flooding", vlan.m_vlan_info.vlan_id);
            task_process_status handle_status = handleSaiSetStatus(SAI_API_VLAN, status);
            if (handle_status != task_success)
            {
                m_portList[vlan.m_alias] = vlan;
                return parseHandleSaiStatusFailure(handle_status);
            }
        }
        vlan.m_vlan_info.bc_flood_type = SAI_VLAN_FLOOD_CONTROL_TYPE_COMBINED;
    }

    if (vlan.m_vlan_info.l2mc_group_id == SAI_NULL_OBJECT_ID)
    {
        status = sai_l2mc_group_api->create_l2mc_group(&l2mc_group_id, gSwitchId, 0, NULL);
        if (status != SAI_STATUS_SUCCESS)
        {
            SWSS_LOG_ERROR("Failed to create l2mc flood group");
            task_process_status handle_status = handleSaiCreateStatus(SAI_API_L2MC_GROUP, status);
            if (handle_status != task_success)
            {
                m_portList[vlan.m_alias] = vlan;
                return parseHandleSaiStatusFailure(handle_status);
            }
        }

        if (vlan.m_vlan_info.uuc_flood_type == SAI_VLAN_FLOOD_CONTROL_TYPE_COMBINED)
        {
            attr.id = SAI_VLAN_ATTR_UNKNOWN_UNICAST_FLOOD_GROUP;
            attr.value.oid = l2mc_group_id;

            status = sai_vlan_api->set_vlan_attribute(vlan.m_vlan_info.vlan_oid, &attr);
            if (status != SAI_STATUS_SUCCESS)
            {
                SWSS_LOG_ERROR("Failed to set l2mc group %" PRIx64
                               " to vlan %hu for unknown unicast flooding",
                               l2mc_group_id, vlan.m_vlan_info.vlan_id);
                task_process_status handle_status = handleSaiSetStatus(SAI_API_VLAN, status);
                if (handle_status != task_success)
                {
                    m_portList[vlan.m_alias] = vlan;
                    return parseHandleSaiStatusFailure(handle_status);
                }
            }
        }
        if (vlan.m_vlan_info.bc_flood_type == SAI_VLAN_FLOOD_CONTROL_TYPE_COMBINED)
        {
            attr.id = SAI_VLAN_ATTR_BROADCAST_FLOOD_GROUP;
            attr.value.oid = l2mc_group_id;

            status = sai_vlan_api->set_vlan_attribute(vlan.m_vlan_info.vlan_oid, &attr);
            if (status != SAI_STATUS_SUCCESS)
            {
                SWSS_LOG_ERROR("Failed to set l2mc group %" PRIx64
                               " to vlan %hu for broadcast flooding",
                               l2mc_group_id, vlan.m_vlan_info.vlan_id);
                task_process_status handle_status = handleSaiSetStatus(SAI_API_VLAN, status);
                if (handle_status != task_success)
                {
                    m_portList[vlan.m_alias] = vlan;
                    return parseHandleSaiStatusFailure(handle_status);
                }
            }
        }
        vlan.m_vlan_info.l2mc_group_id = l2mc_group_id;
        m_portList[vlan.m_alias] = vlan;
    }

    vector<sai_attribute_t> attrs;
    attr.id = SAI_L2MC_GROUP_MEMBER_ATTR_L2MC_GROUP_ID;
    attr.value.oid = vlan.m_vlan_info.l2mc_group_id;
    attrs.push_back(attr);

    attr.id = SAI_L2MC_GROUP_MEMBER_ATTR_L2MC_OUTPUT_ID;
    attr.value.oid = port.m_bridge_port_id;
    attrs.push_back(attr);

    attr.id = SAI_L2MC_GROUP_MEMBER_ATTR_L2MC_ENDPOINT_IP;
    IpAddress remote = IpAddress(end_point_ip);
    sai_ip_address_t ipaddr;
    if (remote.isV4())
    {
        ipaddr.addr_family = SAI_IP_ADDR_FAMILY_IPV4;
        ipaddr.addr.ip4 = remote.getV4Addr();
    }
    else
    {
        ipaddr.addr_family = SAI_IP_ADDR_FAMILY_IPV6;
        memcpy(ipaddr.addr.ip6, remote.getV6Addr(), sizeof(ipaddr.addr.ip6));
    }
    attr.value.ipaddr = ipaddr;
    attrs.push_back(attr);

    sai_object_id_t l2mc_group_member = SAI_NULL_OBJECT_ID;
    status = sai_l2mc_group_api->create_l2mc_group_member(&l2mc_group_member, gSwitchId,
                                                          static_cast<uint32_t>(attrs.size()),
                                                          attrs.data());
    if (status != SAI_STATUS_SUCCESS)
    {
        SWSS_LOG_ERROR("Failed to create l2mc group member for adding tunnel %s to vlan %hu",
                       end_point_ip.c_str(), vlan.m_vlan_info.vlan_id);
        task_process_status handle_status = handleSaiCreateStatus(SAI_API_L2MC_GROUP, status);
        if (handle_status != task_success)
        {
            m_portList[vlan.m_alias] = vlan;
            return parseHandleSaiStatusFailure(handle_status);
        }
    }
    vlan.m_vlan_info.l2mc_members[end_point_ip] = l2mc_group_member;
    m_portList[vlan.m_alias] = vlan;
    increaseBridgePortRefCount(port);

    VlanMemberUpdate update = { vlan, port, true };
    notify(SUBJECT_TYPE_VLAN_MEMBER_CHANGE, static_cast<void *>(&update));
    return true;
}


bool PortsOrch::removeVlanEndPointIp(Port &vlan, Port &port, string end_point_ip)
{
    SWSS_LOG_ENTER();

    sai_status_t status;

    if(vlan.m_vlan_info.l2mc_members.find(end_point_ip) == vlan.m_vlan_info.l2mc_members.end())
    {
        SWSS_LOG_NOTICE("End point ip %s is not part of vlan %hu",
                        end_point_ip.c_str(), vlan.m_vlan_info.vlan_id);
        return true;
    }

    status = sai_l2mc_group_api->remove_l2mc_group_member(vlan.m_vlan_info.l2mc_members[end_point_ip]);
    if (status != SAI_STATUS_SUCCESS)
    {
        SWSS_LOG_ERROR("Failed to remove end point ip %s from vlan %hu",
                       end_point_ip.c_str(), vlan.m_vlan_info.vlan_id);
        task_process_status handle_status = handleSaiRemoveStatus(SAI_API_L2MC_GROUP, status);
        if (handle_status != task_success)
        {
            return parseHandleSaiStatusFailure(handle_status);
        }
    }
    decreaseBridgePortRefCount(port);
    vlan.m_vlan_info.l2mc_members.erase(end_point_ip);
    sai_object_id_t l2mc_group_id = SAI_NULL_OBJECT_ID;
    sai_attribute_t attr;

    if (vlan.m_vlan_info.l2mc_members.empty())
    {
        if (vlan.m_vlan_info.uuc_flood_type == SAI_VLAN_FLOOD_CONTROL_TYPE_COMBINED)
        {
            attr.id = SAI_VLAN_ATTR_UNKNOWN_UNICAST_FLOOD_GROUP;
            attr.value.oid = SAI_NULL_OBJECT_ID;

            status = sai_vlan_api->set_vlan_attribute(vlan.m_vlan_info.vlan_oid, &attr);
            if (status != SAI_STATUS_SUCCESS)
            {
                SWSS_LOG_ERROR("Failed to set null l2mc group "
                               " to vlan %hu for unknown unicast flooding",
                               vlan.m_vlan_info.vlan_id);
                task_process_status handle_status = handleSaiSetStatus(SAI_API_VLAN, status);
                if (handle_status != task_success)
                {
                    m_portList[vlan.m_alias] = vlan;
                    return parseHandleSaiStatusFailure(handle_status);
                }
            }
            attr.id = SAI_VLAN_ATTR_UNKNOWN_UNICAST_FLOOD_CONTROL_TYPE;
            attr.value.s32 = SAI_VLAN_FLOOD_CONTROL_TYPE_ALL;
            status = sai_vlan_api->set_vlan_attribute(vlan.m_vlan_info.vlan_oid, &attr);
            if (status != SAI_STATUS_SUCCESS)
            {
                SWSS_LOG_ERROR("Failed to set flood control type all"
                               " to vlan %hu for unknown unicast flooding",
                               vlan.m_vlan_info.vlan_id);
                task_process_status handle_status = handleSaiSetStatus(SAI_API_VLAN, status);
                if (handle_status != task_success)
                {
                    m_portList[vlan.m_alias] = vlan;
                    return parseHandleSaiStatusFailure(handle_status);
                }
            }
            vlan.m_vlan_info.uuc_flood_type = SAI_VLAN_FLOOD_CONTROL_TYPE_ALL;
        }
        if (vlan.m_vlan_info.bc_flood_type == SAI_VLAN_FLOOD_CONTROL_TYPE_COMBINED)
        {
            attr.id = SAI_VLAN_ATTR_BROADCAST_FLOOD_GROUP;
            attr.value.oid = SAI_NULL_OBJECT_ID;

            status = sai_vlan_api->set_vlan_attribute(vlan.m_vlan_info.vlan_oid, &attr);
            if (status != SAI_STATUS_SUCCESS)
            {
                SWSS_LOG_ERROR("Failed to set null l2mc group "
                               " to vlan %hu for broadcast flooding",
                               vlan.m_vlan_info.vlan_id);
                task_process_status handle_status = handleSaiSetStatus(SAI_API_VLAN, status);
                if (handle_status != task_success)
                {
                    m_portList[vlan.m_alias] = vlan;
                    return parseHandleSaiStatusFailure(handle_status);
                }
            }
            attr.id = SAI_VLAN_ATTR_BROADCAST_FLOOD_CONTROL_TYPE;
            attr.value.s32 = SAI_VLAN_FLOOD_CONTROL_TYPE_ALL;
            status = sai_vlan_api->set_vlan_attribute(vlan.m_vlan_info.vlan_oid, &attr);
            if (status != SAI_STATUS_SUCCESS)
            {
                SWSS_LOG_ERROR("Failed to set flood control type all"
                               " to vlan %hu for broadcast flooding",
                               vlan.m_vlan_info.vlan_id);
                task_process_status handle_status = handleSaiSetStatus(SAI_API_VLAN, status);
                if (handle_status != task_success)
                {
                    m_portList[vlan.m_alias] = vlan;
                    return parseHandleSaiStatusFailure(handle_status);
                }
            }
            vlan.m_vlan_info.bc_flood_type = SAI_VLAN_FLOOD_CONTROL_TYPE_ALL;
        }
        status = sai_l2mc_group_api->remove_l2mc_group(vlan.m_vlan_info.l2mc_group_id);
        if (status != SAI_STATUS_SUCCESS)
        {
            SWSS_LOG_ERROR("Failed to remove l2mc group %" PRIx64, l2mc_group_id);
            task_process_status handle_status = handleSaiRemoveStatus(SAI_API_L2MC_GROUP, status);
            if (handle_status != task_success)
            {
                m_portList[vlan.m_alias] = vlan;
                return parseHandleSaiStatusFailure(handle_status);
            }
        }
        vlan.m_vlan_info.l2mc_group_id = SAI_NULL_OBJECT_ID;
    }
    m_portList[vlan.m_alias] = vlan;
    return true;
}

bool PortsOrch::removeVlanMember(Port &vlan, Port &port, string end_point_ip)
{
    SWSS_LOG_ENTER();

    if (!end_point_ip.empty())
    {
        return removeVlanEndPointIp(vlan, port, end_point_ip);
    }
    sai_object_id_t vlan_member_id;
    sai_vlan_tagging_mode_t sai_tagging_mode;
    auto vlan_member = m_portVlanMember[port.m_alias].find(vlan.m_vlan_info.vlan_id);

    /* Assert the port belongs to this VLAN */
    assert (vlan_member != m_portVlanMember[port.m_alias].end());
    sai_tagging_mode = vlan_member->second.vlan_mode;
    vlan_member_id = vlan_member->second.vlan_member_id;

    sai_status_t status = sai_vlan_api->remove_vlan_member(vlan_member_id);
    if (status != SAI_STATUS_SUCCESS)
    {
        SWSS_LOG_ERROR("Failed to remove member %s from VLAN %s vid:%hx vmid:%" PRIx64,
                port.m_alias.c_str(), vlan.m_alias.c_str(), vlan.m_vlan_info.vlan_id, vlan_member_id);
        task_process_status handle_status = handleSaiRemoveStatus(SAI_API_VLAN, status);
        if (handle_status != task_success)
        {
            return parseHandleSaiStatusFailure(handle_status);
        }
    }
    m_portVlanMember[port.m_alias].erase(vlan_member);
    if (m_portVlanMember[port.m_alias].empty())
    {
        m_portVlanMember.erase(port.m_alias);
    }
    SWSS_LOG_NOTICE("Remove member %s from VLAN %s lid:%hx vmid:%" PRIx64,
            port.m_alias.c_str(), vlan.m_alias.c_str(), vlan.m_vlan_info.vlan_id, vlan_member_id);

    /* Restore to default pvid if this port joined this VLAN in untagged mode previously */
    if (sai_tagging_mode == SAI_VLAN_TAGGING_MODE_UNTAGGED)
    {
        if (!setPortPvid(port, DEFAULT_PORT_VLAN_ID))
        {
            return false;
        }
    }

    m_portList[port.m_alias] = port;
    vlan.m_members.erase(port.m_alias);
    m_portList[vlan.m_alias] = vlan;

    VlanMemberUpdate update = { vlan, port, false };
    notify(SUBJECT_TYPE_VLAN_MEMBER_CHANGE, static_cast<void *>(&update));

    return true;
}

bool PortsOrch::isVlanMember(Port &vlan, Port &port, string end_point_ip)
{
    if (!end_point_ip.empty())
    {
        if (vlan.m_vlan_info.l2mc_members.find(end_point_ip) != vlan.m_vlan_info.l2mc_members.end())
        {
            return true;
        }
        return false;
    }
    if (vlan.m_members.find(port.m_alias) == vlan.m_members.end())
       return false;

    return true;
}

bool PortsOrch::addLag(string lag_alias, uint32_t spa_id, int32_t switch_id)
{
    SWSS_LOG_ENTER();

    auto lagport = m_portList.find(lag_alias);
    if (lagport != m_portList.end())
    {
        /* The deletion of bridgeport attached to the lag may still be
         * pending due to fdb entries still present on the lag. Wait
         * until the cleanup is done.
         */
        if (m_portList[lag_alias].m_bridge_port_id != SAI_NULL_OBJECT_ID)
        {
            return false;
        }
        return true;
    }

    vector<sai_attribute_t> lag_attrs;
    string system_lag_alias = lag_alias;

    if (gMySwitchType == "voq")
    {
        if (switch_id < 0)
        {
            // Local PortChannel. Allocate unique lag id from central CHASSIS_APP_DB
            // Use the chassis wide unique system lag name.

            // Get the local switch id and derive the system lag name.

            switch_id = gVoqMySwitchId;
            system_lag_alias = gMyHostName + "|" + gMyAsicName + "|" + lag_alias;

            // Allocate unique lag id
            spa_id = m_lagIdAllocator->lagIdAdd(system_lag_alias, 0);

            if ((int32_t)spa_id <= 0)
            {
                SWSS_LOG_ERROR("Failed to allocate unique LAG id for local lag %s rv:%d", lag_alias.c_str(), spa_id);
                return false;
            }
        }

        sai_attribute_t attr;
        attr.id = SAI_LAG_ATTR_SYSTEM_PORT_AGGREGATE_ID;
        attr.value.u32 = spa_id;
        lag_attrs.push_back(attr);
    }

    sai_object_id_t lag_id;
    sai_status_t status = sai_lag_api->create_lag(&lag_id, gSwitchId, static_cast<uint32_t>(lag_attrs.size()), lag_attrs.data());

    if (status != SAI_STATUS_SUCCESS)
    {
        SWSS_LOG_ERROR("Failed to create LAG %s lid:%" PRIx64, lag_alias.c_str(), lag_id);
        task_process_status handle_status = handleSaiCreateStatus(SAI_API_LAG, status);
        if (handle_status != task_success)
        {
            return parseHandleSaiStatusFailure(handle_status);
        }
    }

    SWSS_LOG_NOTICE("Create an empty LAG %s lid:%" PRIx64, lag_alias.c_str(), lag_id);

    Port lag(lag_alias, Port::LAG);
    lag.m_lag_id = lag_id;
    lag.m_members = set<string>();
    m_portList[lag_alias] = lag;
    m_port_ref_count[lag_alias] = 0;
    saiOidToAlias[lag_id] = lag_alias;

    PortUpdate update = { lag, true };
    notify(SUBJECT_TYPE_PORT_CHANGE, static_cast<void *>(&update));

    FieldValueTuple tuple(lag_alias, sai_serialize_object_id(lag_id));
    vector<FieldValueTuple> fields;
    fields.push_back(tuple);
    m_counterLagTable->set("", fields);

    if (gMySwitchType == "voq")
    {
        // If this is voq switch, record system lag info

        lag.m_system_lag_info.alias = system_lag_alias;
        lag.m_system_lag_info.switch_id = switch_id;
        lag.m_system_lag_info.spa_id = spa_id;

        // This will update port list with local port channel name for local port channels
        // and with system lag name for the system lags received from chassis app db

        m_portList[lag_alias] = lag;

        // Sync to SYSTEM_LAG_TABLE of CHASSIS_APP_DB

        voqSyncAddLag(lag);
    }

    return true;
}

bool PortsOrch::removeLag(Port lag)
{
    SWSS_LOG_ENTER();

    if (m_port_ref_count[lag.m_alias] > 0)
    {
        SWSS_LOG_ERROR("Failed to remove ref count %d LAG %s",
                        m_port_ref_count[lag.m_alias],
                        lag.m_alias.c_str());
        return false;
    }

    /* Retry when the LAG still has members */
    if (lag.m_members.size() > 0)
    {
        SWSS_LOG_ERROR("Failed to remove non-empty LAG %s", lag.m_alias.c_str());
        return false;
    }
    if (m_portVlanMember[lag.m_alias].size() > 0)
    {
        SWSS_LOG_ERROR("Failed to remove LAG %s, it is still in VLAN", lag.m_alias.c_str());
        return false;
    }

    if (lag.m_bridge_port_id != SAI_NULL_OBJECT_ID)
    {
        return false;
    }

    sai_status_t status = sai_lag_api->remove_lag(lag.m_lag_id);
    if (status != SAI_STATUS_SUCCESS)
    {
        SWSS_LOG_ERROR("Failed to remove LAG %s lid:%" PRIx64, lag.m_alias.c_str(), lag.m_lag_id);
        task_process_status handle_status = handleSaiRemoveStatus(SAI_API_LAG, status);
        if (handle_status != task_success)
        {
            return parseHandleSaiStatusFailure(handle_status);
        }
    }

    SWSS_LOG_NOTICE("Remove LAG %s lid:%" PRIx64, lag.m_alias.c_str(), lag.m_lag_id);

    saiOidToAlias.erase(lag.m_lag_id);
    m_portList.erase(lag.m_alias);
    m_port_ref_count.erase(lag.m_alias);

    PortUpdate update = { lag, false };
    notify(SUBJECT_TYPE_PORT_CHANGE, static_cast<void *>(&update));

    m_counterLagTable->hdel("", lag.m_alias);

    if (gMySwitchType == "voq")
    {
        // Free the lag id, if this is local LAG

        if (lag.m_system_lag_info.switch_id == gVoqMySwitchId)
        {
            int32_t rv;
            int32_t spa_id = lag.m_system_lag_info.spa_id;

            rv = m_lagIdAllocator->lagIdDel(lag.m_system_lag_info.alias);

            if (rv != spa_id)
            {
                SWSS_LOG_ERROR("Failed to delete LAG id %d of local lag %s rv:%d", spa_id, lag.m_alias.c_str(), rv);
                return false;
            }

            // Sync to SYSTEM_LAG_TABLE of CHASSIS_APP_DB

            voqSyncDelLag(lag);
        }
    }

    return true;
}

void PortsOrch::getLagMember(Port &lag, vector<Port> &portv)
{
    Port member;

    for (auto &name: lag.m_members)
    {
        if (!getPort(name, member))
        {
            SWSS_LOG_ERROR("Failed to get port for %s alias", name.c_str());
            return;
        }
        portv.push_back(member);
    }
}

bool PortsOrch::addLagMember(Port &lag, Port &port, string member_status)
{
    SWSS_LOG_ENTER();
    bool enableForwarding = (member_status == "enabled");

    sai_uint32_t pvid;
    if (getPortPvid(lag, pvid))
    {
        setPortPvid (port, pvid);
    }

    sai_attribute_t attr;
    vector<sai_attribute_t> attrs;

    attr.id = SAI_LAG_MEMBER_ATTR_LAG_ID;
    attr.value.oid = lag.m_lag_id;
    attrs.push_back(attr);

    attr.id = SAI_LAG_MEMBER_ATTR_PORT_ID;
    attr.value.oid = port.m_port_id;
    attrs.push_back(attr);

    if (!enableForwarding && port.m_type != Port::SYSTEM)
    {
        attr.id = SAI_LAG_MEMBER_ATTR_EGRESS_DISABLE;
        attr.value.booldata = true;
        attrs.push_back(attr);

        attr.id = SAI_LAG_MEMBER_ATTR_INGRESS_DISABLE;
        attr.value.booldata = true;
        attrs.push_back(attr);
    }

    sai_object_id_t lag_member_id;
    sai_status_t status = sai_lag_api->create_lag_member(&lag_member_id, gSwitchId, (uint32_t)attrs.size(), attrs.data());

    if (status != SAI_STATUS_SUCCESS)
    {
        SWSS_LOG_ERROR("Failed to add member %s to LAG %s lid:%" PRIx64 " pid:%" PRIx64,
                port.m_alias.c_str(), lag.m_alias.c_str(), lag.m_lag_id, port.m_port_id);
        task_process_status handle_status = handleSaiCreateStatus(SAI_API_LAG, status);
        if (handle_status != task_success)
        {
            return parseHandleSaiStatusFailure(handle_status);
        }
    }

    SWSS_LOG_NOTICE("Add member %s to LAG %s lid:%" PRIx64 " pid:%" PRIx64,
            port.m_alias.c_str(), lag.m_alias.c_str(), lag.m_lag_id, port.m_port_id);

    port.m_lag_id = lag.m_lag_id;
    port.m_lag_member_id = lag_member_id;
    m_portList[port.m_alias] = port;
    lag.m_members.insert(port.m_alias);

    m_portList[lag.m_alias] = lag;

    if (lag.m_bridge_port_id > 0)
    {
        if (!setHostIntfsStripTag(port, SAI_HOSTIF_VLAN_TAG_KEEP))
        {
            SWSS_LOG_ERROR("Failed to set %s for hostif of port %s which is in LAG %s",
                    hostif_vlan_tag[SAI_HOSTIF_VLAN_TAG_KEEP], port.m_alias.c_str(), lag.m_alias.c_str());
            return false;
        }
    }

    increasePortRefCount(port.m_alias);

    LagMemberUpdate update = { lag, port, true };
    notify(SUBJECT_TYPE_LAG_MEMBER_CHANGE, static_cast<void *>(&update));

    if (gMySwitchType == "voq")
    {
        //Sync to SYSTEM_LAG_MEMBER_TABLE of CHASSIS_APP_DB
        voqSyncAddLagMember(lag, port, member_status);
    }

    return true;
}

bool PortsOrch::removeLagMember(Port &lag, Port &port)
{
    sai_status_t status = sai_lag_api->remove_lag_member(port.m_lag_member_id);

    if (status != SAI_STATUS_SUCCESS)
    {
        SWSS_LOG_ERROR("Failed to remove member %s from LAG %s lid:%" PRIx64 " lmid:%" PRIx64,
                port.m_alias.c_str(), lag.m_alias.c_str(), lag.m_lag_id, port.m_lag_member_id);
        task_process_status handle_status = handleSaiRemoveStatus(SAI_API_LAG, status);
        if (handle_status != task_success)
        {
            return parseHandleSaiStatusFailure(handle_status);
        }
    }

    SWSS_LOG_NOTICE("Remove member %s from LAG %s lid:%" PRIx64 " lmid:%" PRIx64,
            port.m_alias.c_str(), lag.m_alias.c_str(), lag.m_lag_id, port.m_lag_member_id);

    port.m_lag_id = 0;
    port.m_lag_member_id = 0;
    m_portList[port.m_alias] = port;
    lag.m_members.erase(port.m_alias);
    m_portList[lag.m_alias] = lag;

    if (lag.m_bridge_port_id > 0)
    {
        if (!setHostIntfsStripTag(port, SAI_HOSTIF_VLAN_TAG_STRIP))
        {
            SWSS_LOG_ERROR("Failed to set %s for hostif of port %s which is leaving LAG %s",
                    hostif_vlan_tag[SAI_HOSTIF_VLAN_TAG_STRIP], port.m_alias.c_str(), lag.m_alias.c_str());
            return false;
        }
    }

    decreasePortRefCount(port.m_alias);

    LagMemberUpdate update = { lag, port, false };
    notify(SUBJECT_TYPE_LAG_MEMBER_CHANGE, static_cast<void *>(&update));

    if (gMySwitchType == "voq")
    {
        //Sync to SYSTEM_LAG_MEMBER_TABLE of CHASSIS_APP_DB
        voqSyncDelLagMember(lag, port);
    }

    return true;
}

bool PortsOrch::setLagTpid(sai_object_id_t id, sai_uint16_t tpid)
{
    SWSS_LOG_ENTER();
    sai_status_t status = SAI_STATUS_SUCCESS;
    sai_attribute_t attr;

    attr.id = SAI_LAG_ATTR_TPID;

    attr.value.u16 = (uint16_t)tpid;

    status = sai_lag_api->set_lag_attribute(id, &attr);
    if (status != SAI_STATUS_SUCCESS)
    {
        SWSS_LOG_ERROR("Failed to set TPID 0x%x to LAG pid:%" PRIx64 ", rv:%d",
                attr.value.u16, id, status);
        task_process_status handle_status = handleSaiSetStatus(SAI_API_LAG, status);
        if (handle_status != task_success)
        {
            return parseHandleSaiStatusFailure(handle_status);
        }
    }
    else
    {
        SWSS_LOG_NOTICE("Set TPID 0x%x to LAG pid:%" PRIx64 , attr.value.u16, id);
    }
    return true;
}


bool PortsOrch::setCollectionOnLagMember(Port &lagMember, bool enableCollection)
{
    /* Port must be LAG member */
    assert(lagMember.m_lag_member_id);

    sai_status_t status = SAI_STATUS_FAILURE;
    sai_attribute_t attr {};

    attr.id = SAI_LAG_MEMBER_ATTR_INGRESS_DISABLE;
    attr.value.booldata = !enableCollection;

    status = sai_lag_api->set_lag_member_attribute(lagMember.m_lag_member_id, &attr);
    if (status != SAI_STATUS_SUCCESS)
    {
        SWSS_LOG_ERROR("Failed to %s collection on LAG member %s",
            enableCollection ? "enable" : "disable",
            lagMember.m_alias.c_str());
        task_process_status handle_status = handleSaiSetStatus(SAI_API_LAG, status);
        if (handle_status != task_success)
        {
            return parseHandleSaiStatusFailure(handle_status);
        }
    }

    SWSS_LOG_NOTICE("%s collection on LAG member %s",
        enableCollection ? "Enable" : "Disable",
        lagMember.m_alias.c_str());

    return true;
}

bool PortsOrch::setDistributionOnLagMember(Port &lagMember, bool enableDistribution)
{
    /* Port must be LAG member */
    assert(lagMember.m_lag_member_id);

    sai_status_t status = SAI_STATUS_FAILURE;
    sai_attribute_t attr {};

    attr.id = SAI_LAG_MEMBER_ATTR_EGRESS_DISABLE;
    attr.value.booldata = !enableDistribution;

    status = sai_lag_api->set_lag_member_attribute(lagMember.m_lag_member_id, &attr);
    if (status != SAI_STATUS_SUCCESS)
    {
        SWSS_LOG_ERROR("Failed to %s distribution on LAG member %s",
            enableDistribution ? "enable" : "disable",
            lagMember.m_alias.c_str());
        task_process_status handle_status = handleSaiSetStatus(SAI_API_LAG, status);
        if (handle_status != task_success)
        {
            return parseHandleSaiStatusFailure(handle_status);
        }
    }

    SWSS_LOG_NOTICE("%s distribution on LAG member %s",
        enableDistribution ? "Enable" : "Disable",
        lagMember.m_alias.c_str());

    return true;
}

bool PortsOrch::addTunnel(string tunnel_alias, sai_object_id_t tunnel_id, bool hwlearning)
{
    SWSS_LOG_ENTER();

    Port tunnel(tunnel_alias, Port::TUNNEL);
    tunnel.m_tunnel_id = tunnel_id;
    if (hwlearning)
    {
        tunnel.m_learn_mode = SAI_BRIDGE_PORT_FDB_LEARNING_MODE_HW;
    }
    else
    {
        tunnel.m_learn_mode = SAI_BRIDGE_PORT_FDB_LEARNING_MODE_DISABLE;
    }
    m_portList[tunnel_alias] = tunnel;

    SWSS_LOG_INFO("addTunnel:: %" PRIx64, tunnel_id);

    return true;
}

bool PortsOrch::removeTunnel(Port tunnel)
{
    SWSS_LOG_ENTER();

    m_portList.erase(tunnel.m_alias);

    return true;
}

void PortsOrch::generateQueueMap(map<string, FlexCounterQueueStates> queuesStateVector)
{
    if (m_isQueueMapGenerated)
    {
        return;
    }

    for (const auto& it: m_portList)
    {
        if (it.second.m_type == Port::PHY)
        {
            if (!queuesStateVector.count(it.second.m_alias))
            {
                auto maxQueueNumber = getNumberOfPortSupportedQueueCounters(it.second.m_alias);
                FlexCounterQueueStates flexCounterQueueState(maxQueueNumber);
                queuesStateVector.insert(make_pair(it.second.m_alias, flexCounterQueueState));
            }
            generateQueueMapPerPort(it.second, queuesStateVector.at(it.second.m_alias), false);
            if (gMySwitchType == "voq")
            {
                generateQueueMapPerPort(it.second, queuesStateVector.at(it.second.m_alias), true);
            }
        }

        if (it.second.m_type == Port::SYSTEM)
        {
            if (!queuesStateVector.count(it.second.m_alias))
            {
                auto maxQueueNumber = getNumberOfPortSupportedQueueCounters(it.second.m_alias);
                FlexCounterQueueStates flexCounterQueueState(maxQueueNumber);
                queuesStateVector.insert(make_pair(it.second.m_alias, flexCounterQueueState));
            }
            generateQueueMapPerPort(it.second, queuesStateVector.at(it.second.m_alias), true);
        }
    }

    m_isQueueMapGenerated = true;
}

void PortsOrch::generateQueueMapPerPort(const Port& port, FlexCounterQueueStates& queuesState, bool voq)
{
    /* Create the Queue map in the Counter DB */
    vector<FieldValueTuple> queueVector;
    vector<FieldValueTuple> queuePortVector;
    vector<FieldValueTuple> queueIndexVector;
    vector<FieldValueTuple> queueTypeVector;
    std::vector<sai_object_id_t> queue_ids;

    if (voq)
    {
        queue_ids = m_port_voq_ids[port.m_alias];
    }
    else
    {
        queue_ids = port.m_queue_ids;
    }

    for (size_t queueIndex = 0; queueIndex < queue_ids.size(); ++queueIndex)
    {
        std::ostringstream name;

        if (voq)
        {
            name << port.m_system_port_info.alias << ":" << queueIndex;
        }
        else
        {
            name << port.m_alias << ":" << queueIndex;
        }

        const auto id = sai_serialize_object_id(queue_ids[queueIndex]);

        string queueType;
        uint8_t queueRealIndex = 0;
        if (getQueueTypeAndIndex(queue_ids[queueIndex], queueType, queueRealIndex))
        {
	    /* voq counters are always enabled. There is no mechanism to disable voq
	     * counters in a voq system. */
            if ((gMySwitchType != "voq")  && !queuesState.isQueueCounterEnabled(queueRealIndex))
            {
                continue;
            }
            queueTypeVector.emplace_back(id, queueType);
            queueIndexVector.emplace_back(id, to_string(queueRealIndex));
        }

        queueVector.emplace_back(name.str(), id);
        if (voq)
        {
            // Install a flex counter for this voq to track stats. Voq counters do
            // not have buffer queue config. So it does not get enabled through the
            // flexcounter orch logic. Always enabled voq counters.
            addQueueFlexCountersPerPortPerQueueIndex(port, queueIndex, true);
            queuePortVector.emplace_back(id, sai_serialize_object_id(port.m_system_port_oid));
        }
        else
        {
            // In voq systems, always install a flex counter for this egress queue
            // to track stats. In voq systems, the buffer profiles are defined on
            // sysports. So the phy ports do not have buffer queue config. Hence
            // queuesStateVector built by getQueueConfigurations in flexcounterorch
            // never has phy ports in voq systems. So always enabled egress queue
            // counter on voq systems.
            if (gMySwitchType == "voq")
            {
               addQueueFlexCountersPerPortPerQueueIndex(port, queueIndex, false);
            }
            queuePortVector.emplace_back(id, sai_serialize_object_id(port.m_port_id));
        }
    }

    if (voq)
    {
        m_voqTable->set("", queueVector);
    }
    else
    {
        m_queueTable->set("", queueVector);
        CounterCheckOrch::getInstance().addPort(port);
    }
    m_queuePortTable->set("", queuePortVector);
    m_queueIndexTable->set("", queueIndexVector);
    m_queueTypeTable->set("", queueTypeVector);

}

void PortsOrch::addQueueFlexCounters(map<string, FlexCounterQueueStates> queuesStateVector)
{
    if (m_isQueueFlexCountersAdded)
    {
        return;
    }

    for (const auto& it: m_portList)
    {
        if (it.second.m_type == Port::PHY)
        {
            if (!queuesStateVector.count(it.second.m_alias))
            {
                auto maxQueueNumber = getNumberOfPortSupportedQueueCounters(it.second.m_alias);
                FlexCounterQueueStates flexCounterQueueState(maxQueueNumber);
                queuesStateVector.insert(make_pair(it.second.m_alias, flexCounterQueueState));
            }
            addQueueFlexCountersPerPort(it.second, queuesStateVector.at(it.second.m_alias));
        }
    }

    m_isQueueFlexCountersAdded = true;
}


void PortsOrch::addQueueFlexCountersPerPort(const Port& port, FlexCounterQueueStates& queuesState)
{
    for (size_t queueIndex = 0; queueIndex < port.m_queue_ids.size(); ++queueIndex)
    {
        string queueType;
        uint8_t queueRealIndex = 0;
        if (getQueueTypeAndIndex(port.m_queue_ids[queueIndex], queueType, queueRealIndex))
        {
            if (!queuesState.isQueueCounterEnabled(queueRealIndex))
            {
                continue;
            }
            // Install a flex counter for this queue to track stats
            addQueueFlexCountersPerPortPerQueueIndex(port, queueIndex, false);
        }
    }
}

void PortsOrch::addQueueFlexCountersPerPortPerQueueIndex(const Port& port, size_t queueIndex, bool voq)
{
    std::unordered_set<string> counter_stats;
    std::vector<sai_object_id_t> queue_ids;

    for (const auto& it: queue_stat_ids)
    {
        counter_stats.emplace(sai_serialize_queue_stat(it));
    }
    if (voq)
    {
        queue_ids = m_port_voq_ids[port.m_alias];
    }
    else
    {
        queue_ids = port.m_queue_ids;
    }

    queue_stat_manager.setCounterIdList(queue_ids[queueIndex], CounterType::QUEUE, counter_stats);
}


void PortsOrch::addQueueWatermarkFlexCounters(map<string, FlexCounterQueueStates> queuesStateVector)
{
    if (m_isQueueWatermarkFlexCountersAdded)
    {
        return;
    }

    for (const auto& it: m_portList)
    {
        if (it.second.m_type == Port::PHY)
        {
            if (!queuesStateVector.count(it.second.m_alias))
            {
                auto maxQueueNumber = getNumberOfPortSupportedQueueCounters(it.second.m_alias);
                FlexCounterQueueStates flexCounterQueueState(maxQueueNumber);
                queuesStateVector.insert(make_pair(it.second.m_alias, flexCounterQueueState));
            }
            addQueueWatermarkFlexCountersPerPort(it.second, queuesStateVector.at(it.second.m_alias));
        }
    }

    m_isQueueWatermarkFlexCountersAdded = true;
}

void PortsOrch::addQueueWatermarkFlexCountersPerPort(const Port& port, FlexCounterQueueStates& queuesState)
{
    /* Add stat counters to flex_counter */

    for (size_t queueIndex = 0; queueIndex < port.m_queue_ids.size(); ++queueIndex)
    {
        string queueType;
        uint8_t queueRealIndex = 0;
        if (getQueueTypeAndIndex(port.m_queue_ids[queueIndex], queueType, queueRealIndex))
        {
            if (!queuesState.isQueueCounterEnabled(queueRealIndex))
            {
                continue;
            }
            addQueueWatermarkFlexCountersPerPortPerQueueIndex(port, queueIndex);
        }
    }
}

void PortsOrch::addQueueWatermarkFlexCountersPerPortPerQueueIndex(const Port& port, size_t queueIndex)
{
    const auto id = sai_serialize_object_id(port.m_queue_ids[queueIndex]);

    /* add watermark queue counters */
    string key = getQueueWatermarkFlexCounterTableKey(id);

    string delimiter("");
    std::ostringstream counters_stream;
    for (const auto& it: queueWatermarkStatIds)
    {
        counters_stream << delimiter << sai_serialize_queue_stat(it);
        delimiter = comma;
    }

    vector<FieldValueTuple> fieldValues;
    fieldValues.emplace_back(QUEUE_COUNTER_ID_LIST, counters_stream.str());

    m_flexCounterTable->set(key, fieldValues);
}

void PortsOrch::createPortBufferQueueCounters(const Port &port, string queues)
{
    SWSS_LOG_ENTER();

    /* Create the Queue map in the Counter DB */
    vector<FieldValueTuple> queueVector;
    vector<FieldValueTuple> queuePortVector;
    vector<FieldValueTuple> queueIndexVector;
    vector<FieldValueTuple> queueTypeVector;

    auto toks = tokenize(queues, '-');
    auto startIndex = to_uint<uint32_t>(toks[0]);
    auto endIndex = startIndex;
    if (toks.size() > 1)
    {
        endIndex = to_uint<uint32_t>(toks[1]);
    }

    for (auto queueIndex = startIndex; queueIndex <= endIndex; queueIndex++)
    {
        std::ostringstream name;
        name << port.m_alias << ":" << queueIndex;

        const auto id = sai_serialize_object_id(port.m_queue_ids[queueIndex]);

        string queueType;
        uint8_t queueRealIndex = 0;
        if (getQueueTypeAndIndex(port.m_queue_ids[queueIndex], queueType, queueRealIndex))
        {
            queueTypeVector.emplace_back(id, queueType);
            queueIndexVector.emplace_back(id, to_string(queueRealIndex));
        }

        queueVector.emplace_back(name.str(), id);
        queuePortVector.emplace_back(id, sai_serialize_object_id(port.m_port_id));

        auto flexCounterOrch = gDirectory.get<FlexCounterOrch*>();
        if (flexCounterOrch->getQueueCountersState())
        {
            // Install a flex counter for this queue to track stats
            addQueueFlexCountersPerPortPerQueueIndex(port, queueIndex, false);
        }
        if (flexCounterOrch->getQueueWatermarkCountersState())
        {
            /* add watermark queue counters */
            addQueueWatermarkFlexCountersPerPortPerQueueIndex(port, queueIndex);
        }
    }

    m_queueTable->set("", queueVector);
    m_queuePortTable->set("", queuePortVector);
    m_queueIndexTable->set("", queueIndexVector);
    m_queueTypeTable->set("", queueTypeVector);

    CounterCheckOrch::getInstance().addPort(port);
}

void PortsOrch::removePortBufferQueueCounters(const Port &port, string queues)
{
    SWSS_LOG_ENTER();

    /* Remove the Queues maps in the Counter DB */
    /* Remove stat counters from flex_counter DB */
    auto toks = tokenize(queues, '-');
    auto startIndex = to_uint<uint32_t>(toks[0]);
    auto endIndex = startIndex;
    if (toks.size() > 1)
    {
        endIndex = to_uint<uint32_t>(toks[1]);
    }

    for (auto queueIndex = startIndex; queueIndex <= endIndex; queueIndex++)
    {
        std::ostringstream name;
        name << port.m_alias << ":" << queueIndex;
        const auto id = sai_serialize_object_id(port.m_queue_ids[queueIndex]);

        // Remove the queue counter from counters DB maps
        m_queueTable->hdel("", name.str());
        m_queuePortTable->hdel("", id);

        string queueType;
        uint8_t queueRealIndex = 0;
        if (getQueueTypeAndIndex(port.m_queue_ids[queueIndex], queueType, queueRealIndex))
        {
            m_queueTypeTable->hdel("", id);
            m_queueIndexTable->hdel("", id);
        }

        auto flexCounterOrch = gDirectory.get<FlexCounterOrch*>();
        if (flexCounterOrch->getQueueCountersState())
        {
            // Remove the flex counter for this queue
            queue_stat_manager.clearCounterIdList(port.m_queue_ids[queueIndex]);
        }

        if (flexCounterOrch->getQueueWatermarkCountersState())
        {
            // Remove watermark queue counters
            string key = getQueueWatermarkFlexCounterTableKey(id);
            m_flexCounterTable->del(key);
        }
    }

    CounterCheckOrch::getInstance().removePort(port);
}

void PortsOrch::generatePriorityGroupMap(map<string, FlexCounterPgStates> pgsStateVector)
{
    if (m_isPriorityGroupMapGenerated)
    {
        return;
    }

    for (const auto& it: m_portList)
    {
        if (it.second.m_type == Port::PHY)
        {
            if (!pgsStateVector.count(it.second.m_alias))
            {
                auto maxPgNumber = getNumberOfPortSupportedPgCounters(it.second.m_alias);
                FlexCounterPgStates flexCounterPgState(maxPgNumber);
                pgsStateVector.insert(make_pair(it.second.m_alias, flexCounterPgState));
            }
            generatePriorityGroupMapPerPort(it.second, pgsStateVector.at(it.second.m_alias));
        }
    }

    m_isPriorityGroupMapGenerated = true;
}

void PortsOrch::generatePriorityGroupMapPerPort(const Port& port, FlexCounterPgStates& pgsState)
{
    /* Create the PG map in the Counter DB */
    vector<FieldValueTuple> pgVector;
    vector<FieldValueTuple> pgPortVector;
    vector<FieldValueTuple> pgIndexVector;

    for (size_t pgIndex = 0; pgIndex < port.m_priority_group_ids.size(); ++pgIndex)
    {
        if (!pgsState.isPgCounterEnabled(static_cast<uint32_t>(pgIndex)))
        {
            continue;
        }
        std::ostringstream name;
        name << port.m_alias << ":" << pgIndex;

        const auto id = sai_serialize_object_id(port.m_priority_group_ids[pgIndex]);

        pgVector.emplace_back(name.str(), id);
        pgPortVector.emplace_back(id, sai_serialize_object_id(port.m_port_id));
        pgIndexVector.emplace_back(id, to_string(pgIndex));

    }

    m_pgTable->set("", pgVector);
    m_pgPortTable->set("", pgPortVector);
    m_pgIndexTable->set("", pgIndexVector);

    CounterCheckOrch::getInstance().addPort(port);
}

void PortsOrch::createPortBufferPgCounters(const Port& port, string pgs)
{
    SWSS_LOG_ENTER();

    /* Create the PG map in the Counter DB */
    /* Add stat counters to flex_counter */
    vector<FieldValueTuple> pgVector;
    vector<FieldValueTuple> pgPortVector;
    vector<FieldValueTuple> pgIndexVector;

    auto toks = tokenize(pgs, '-');
    auto startIndex = to_uint<uint32_t>(toks[0]);
    auto endIndex = startIndex;
    if (toks.size() > 1)
    {
        endIndex = to_uint<uint32_t>(toks[1]);
    }

    for (auto pgIndex = startIndex; pgIndex <= endIndex; pgIndex++)
    {
        std::ostringstream name;
        name << port.m_alias << ":" << pgIndex;

        const auto id = sai_serialize_object_id(port.m_priority_group_ids[pgIndex]);

        pgVector.emplace_back(name.str(), id);
        pgPortVector.emplace_back(id, sai_serialize_object_id(port.m_port_id));
        pgIndexVector.emplace_back(id, to_string(pgIndex));

        auto flexCounterOrch = gDirectory.get<FlexCounterOrch*>();
        if (flexCounterOrch->getPgCountersState())
        {
            /* Add dropped packets counters to flex_counter */
            addPriorityGroupFlexCountersPerPortPerPgIndex(port, pgIndex);
        }
        if (flexCounterOrch->getPgWatermarkCountersState())
        {
            /* Add watermark counters to flex_counter */
            addPriorityGroupWatermarkFlexCountersPerPortPerPgIndex(port, pgIndex);
        }
    }

    m_pgTable->set("", pgVector);
    m_pgPortTable->set("", pgPortVector);
    m_pgIndexTable->set("", pgIndexVector);

    CounterCheckOrch::getInstance().addPort(port);
}

void PortsOrch::addPriorityGroupFlexCounters(map<string, FlexCounterPgStates> pgsStateVector)
{
    if (m_isPriorityGroupFlexCountersAdded)
    {
        return;
    }

    for (const auto& it: m_portList)
    {
        if (it.second.m_type == Port::PHY)
        {
            if (!pgsStateVector.count(it.second.m_alias))
            {
                auto maxPgNumber = getNumberOfPortSupportedPgCounters(it.second.m_alias);
                FlexCounterPgStates flexCounterPgState(maxPgNumber);
                pgsStateVector.insert(make_pair(it.second.m_alias, flexCounterPgState));
            }
            addPriorityGroupFlexCountersPerPort(it.second, pgsStateVector.at(it.second.m_alias));
        }
    }

    m_isPriorityGroupFlexCountersAdded = true;
}

void PortsOrch::addPriorityGroupFlexCountersPerPort(const Port& port, FlexCounterPgStates& pgsState)
{
    for (size_t pgIndex = 0; pgIndex < port.m_priority_group_ids.size(); ++pgIndex)
    {
        if (!pgsState.isPgCounterEnabled(static_cast<uint32_t>(pgIndex)))
        {
            continue;
        }
        addPriorityGroupFlexCountersPerPortPerPgIndex(port, pgIndex);
    }
}

void PortsOrch::addPriorityGroupFlexCountersPerPortPerPgIndex(const Port& port, size_t pgIndex)
{
    const auto id = sai_serialize_object_id(port.m_priority_group_ids[pgIndex]);

    string delimiter = "";
    std::ostringstream ingress_pg_drop_packets_counters_stream;
    string key = getPriorityGroupDropPacketsFlexCounterTableKey(id);
    /* Add dropped packets counters to flex_counter */
    for (const auto& it: ingressPriorityGroupDropStatIds)
    {
        ingress_pg_drop_packets_counters_stream << delimiter << sai_serialize_ingress_priority_group_stat(it);
        if (delimiter.empty())
        {
            delimiter = comma;
        }
    }
    vector<FieldValueTuple> fieldValues;
    fieldValues.emplace_back(PG_COUNTER_ID_LIST, ingress_pg_drop_packets_counters_stream.str());
    m_flexCounterTable->set(key, fieldValues);
}

void PortsOrch::addPriorityGroupWatermarkFlexCounters(map<string, FlexCounterPgStates> pgsStateVector)
{
    if (m_isPriorityGroupWatermarkFlexCountersAdded)
    {
        return;
    }

    for (const auto& it: m_portList)
    {
        if (it.second.m_type == Port::PHY)
        {
            if (!pgsStateVector.count(it.second.m_alias))
            {
                auto maxPgNumber = getNumberOfPortSupportedPgCounters(it.second.m_alias);
                FlexCounterPgStates flexCounterPgState(maxPgNumber);
                pgsStateVector.insert(make_pair(it.second.m_alias, flexCounterPgState));
            }
            addPriorityGroupWatermarkFlexCountersPerPort(it.second, pgsStateVector.at(it.second.m_alias));
        }
    }

    m_isPriorityGroupWatermarkFlexCountersAdded = true;
}

void PortsOrch::addPriorityGroupWatermarkFlexCountersPerPort(const Port& port, FlexCounterPgStates& pgsState)
{
    /* Add stat counters to flex_counter */

    for (size_t pgIndex = 0; pgIndex < port.m_priority_group_ids.size(); ++pgIndex)
    {
        if (!pgsState.isPgCounterEnabled(static_cast<uint32_t>(pgIndex)))
        {
            continue;
        }
        addPriorityGroupWatermarkFlexCountersPerPortPerPgIndex(port, pgIndex);
    }
}

void PortsOrch::addPriorityGroupWatermarkFlexCountersPerPortPerPgIndex(const Port& port, size_t pgIndex)
{
    const auto id = sai_serialize_object_id(port.m_priority_group_ids[pgIndex]);

    string key = getPriorityGroupWatermarkFlexCounterTableKey(id);

    std::string delimiter = "";
    std::ostringstream counters_stream;
    /* Add watermark counters to flex_counter */
    for (const auto& it: ingressPriorityGroupWatermarkStatIds)
    {
        counters_stream << delimiter << sai_serialize_ingress_priority_group_stat(it);
        delimiter = comma;
    }

    vector<FieldValueTuple> fieldValues;
    fieldValues.emplace_back(PG_COUNTER_ID_LIST, counters_stream.str());
    m_flexCounterTable->set(key, fieldValues);
}

void PortsOrch::removePortBufferPgCounters(const Port& port, string pgs)
{
    SWSS_LOG_ENTER();

    /* Remove the Pgs maps in the Counter DB */
    /* Remove stat counters from flex_counter DB */
    auto toks = tokenize(pgs, '-');
    auto startIndex = to_uint<uint32_t>(toks[0]);
    auto endIndex = startIndex;
    if (toks.size() > 1)
    {
        endIndex = to_uint<uint32_t>(toks[1]);
    }

    for (auto pgIndex = startIndex; pgIndex <= endIndex; pgIndex++)
    {
        std::ostringstream name;
        name << port.m_alias << ":" << pgIndex;
        const auto id = sai_serialize_object_id(port.m_priority_group_ids[pgIndex]);

        // Remove the pg counter from counters DB maps
        m_pgTable->hdel("", name.str());
        m_pgPortTable->hdel("", id);
        m_pgIndexTable->hdel("", id);

        auto flexCounterOrch = gDirectory.get<FlexCounterOrch*>();
        if (flexCounterOrch->getPgCountersState())
        {
            // Remove dropped packets counters from flex_counter
            string key = getPriorityGroupDropPacketsFlexCounterTableKey(id);
            m_flexCounterTable->del(key);
        }

        if (flexCounterOrch->getPgWatermarkCountersState())
        {
            // Remove watermark counters from flex_counter
            string key = getPriorityGroupWatermarkFlexCounterTableKey(id);
            m_flexCounterTable->del(key);
        }
    }

    CounterCheckOrch::getInstance().removePort(port);
}

void PortsOrch::generatePortCounterMap()
{
    if (m_isPortCounterMapGenerated)
    {
        return;
    }

    auto port_counter_stats = generateCounterStats(PORT_STAT_COUNTER_FLEX_COUNTER_GROUP);
    auto gbport_counter_stats = generateCounterStats(PORT_STAT_COUNTER_FLEX_COUNTER_GROUP, true);
    for (const auto& it: m_portList)
    {
        // Set counter stats only for PHY ports to ensure syncd will not try to query the counter statistics from the HW for non-PHY ports.
        if (it.second.m_type != Port::Type::PHY)
        {
            continue;
        }
        port_stat_manager.setCounterIdList(it.second.m_port_id,
                CounterType::PORT, port_counter_stats);
        if (it.second.m_system_side_id)
            gb_port_stat_manager.setCounterIdList(it.second.m_system_side_id,
                    CounterType::PORT, gbport_counter_stats);
        if (it.second.m_line_side_id)
            gb_port_stat_manager.setCounterIdList(it.second.m_line_side_id,
                    CounterType::PORT, gbport_counter_stats);
    }

    m_isPortCounterMapGenerated = true;
}

void PortsOrch::generatePortBufferDropCounterMap()
{
    if (m_isPortBufferDropCounterMapGenerated)
    {
        return;
    }

    auto port_buffer_drop_stats = generateCounterStats(PORT_BUFFER_DROP_STAT_FLEX_COUNTER_GROUP);
    for (const auto& it: m_portList)
    {
        // Set counter stats only for PHY ports to ensure syncd will not try to query the counter statistics from the HW for non-PHY ports.
        if (it.second.m_type != Port::Type::PHY)
        {
            continue;
        }
        port_buffer_drop_stat_manager.setCounterIdList(it.second.m_port_id, CounterType::PORT, port_buffer_drop_stats);
    }

    m_isPortBufferDropCounterMapGenerated = true;
}

uint32_t PortsOrch::getNumberOfPortSupportedPgCounters(string port)
{
    return static_cast<uint32_t>(m_portList[port].m_priority_group_ids.size());
}

uint32_t PortsOrch::getNumberOfPortSupportedQueueCounters(string port)
{
    return static_cast<uint32_t>(m_portList[port].m_queue_ids.size());
}

void PortsOrch::doTask(NotificationConsumer &consumer)
{
    SWSS_LOG_ENTER();

    /* Wait for all ports to be initialized */
    if (!allPortsReady())
    {
        return;
    }

    std::string op;
    std::string data;
    std::vector<swss::FieldValueTuple> values;

    consumer.pop(op, data, values);

    if (&consumer != m_portStatusNotificationConsumer)
    {
        return;
    }

    if (op == "port_state_change")
    {
        uint32_t count;
        sai_port_oper_status_notification_t *portoperstatus = nullptr;

        sai_deserialize_port_oper_status_ntf(data, count, &portoperstatus);

        for (uint32_t i = 0; i < count; i++)
        {
            sai_object_id_t id = portoperstatus[i].port_id;
            sai_port_oper_status_t status = portoperstatus[i].port_state;

            SWSS_LOG_NOTICE("Get port state change notification id:%" PRIx64 " status:%d", id, status);

            Port port;

            if (!getPort(id, port))
            {
                SWSS_LOG_NOTICE("Got port state change for port id 0x%" PRIx64 " which does not exist, possibly outdated event", id);
                continue;
            }

            updatePortOperStatus(port, status);
            if (status == SAI_PORT_OPER_STATUS_UP)
            {
                sai_uint32_t speed;
                if (getPortOperSpeed(port, speed))
                {
                    SWSS_LOG_NOTICE("%s oper speed is %d", port.m_alias.c_str(), speed);
                    updateDbPortOperSpeed(port, speed);
                }
                else
                {
                    updateDbPortOperSpeed(port, 0);
                }
            }

            /* update m_portList */
            m_portList[port.m_alias] = port;
        }

        sai_deserialize_free_port_oper_status_ntf(count, portoperstatus);
    }
}

void PortsOrch::updatePortOperStatus(Port &port, sai_port_oper_status_t status)
{
    SWSS_LOG_NOTICE("Port %s oper state set from %s to %s",
            port.m_alias.c_str(), oper_status_strings.at(port.m_oper_status).c_str(),
            oper_status_strings.at(status).c_str());
    if (status == port.m_oper_status)
    {
        return;
    }

    if (port.m_type == Port::PHY)
    {
        updateDbPortOperStatus(port, status);
        updateGearboxPortOperStatus(port);

        /* Refresh the port states and reschedule the poller tasks */
        if (port.m_autoneg > 0)
        {
            refreshPortStateAutoNeg(port);
            updatePortStatePoll(port, PORT_STATE_POLL_AN, !(status == SAI_PORT_OPER_STATUS_UP));
        }
        if (port.m_link_training > 0)
        {
            refreshPortStateLinkTraining(port);
            updatePortStatePoll(port, PORT_STATE_POLL_LT, !(status == SAI_PORT_OPER_STATUS_UP));
        }
    }
    port.m_oper_status = status;

    if(port.m_type == Port::TUNNEL)
    {
        return;
    }

    bool isUp = status == SAI_PORT_OPER_STATUS_UP;
    if (port.m_type == Port::PHY)
    {
        if (!setHostIntfsOperStatus(port, isUp))
        {
            SWSS_LOG_ERROR("Failed to set host interface %s operational status %s", port.m_alias.c_str(),
                    isUp ? "up" : "down");
        }
    }
    if (!gNeighOrch->ifChangeInformNextHop(port.m_alias, isUp))
    {
        SWSS_LOG_WARN("Inform nexthop operation failed for interface %s", port.m_alias.c_str());
    }
    for (const auto &child_port : port.m_child_ports)
    {
        if (!gNeighOrch->ifChangeInformNextHop(child_port, isUp))
        {
            SWSS_LOG_WARN("Inform nexthop operation failed for sub interface %s", child_port.c_str());
        }
    }

    PortOperStateUpdate update = {port, status};
    notify(SUBJECT_TYPE_PORT_OPER_STATE_CHANGE, static_cast<void *>(&update));
}

void PortsOrch::updateDbPortOperSpeed(Port &port, sai_uint32_t speed)
{
    SWSS_LOG_ENTER();

    vector<FieldValueTuple> tuples;
    string speedStr = speed != 0 ? to_string(speed) : "N/A";
    tuples.emplace_back(std::make_pair("speed", speedStr));
    m_portStateTable.set(port.m_alias, tuples);

    // We don't set port.m_speed = speed here, because CONFIG_DB still hold the old
    // value. If we set it here, next time configure any attributes related port will
    // cause a port flapping.
}

/*
 * sync up orchagent with libsai/ASIC for port state.
 *
 * Currently NotificationProducer is used by syncd to inform port state change,
 * which means orchagent will miss the signal if it happens between orchagent shutdown and startup.
 * Syncd doesn't know whether the signal has been lost or not.
 * Also the source of notification event is from libsai/SDK.
 *
 * Latest oper status for each port is retrieved via SAI_PORT_ATTR_OPER_STATUS sai API,
 * the hostif and db are updated accordingly.
 */
void PortsOrch::refreshPortStatus()
{
    SWSS_LOG_ENTER();

    for (auto &it: m_portList)
    {
        auto &port = it.second;
        if (port.m_type != Port::PHY)
        {
            continue;
        }

        sai_port_oper_status_t status;
        if (!getPortOperStatus(port, status))
        {
            throw runtime_error("PortsOrch get port oper status failure");
        }

        SWSS_LOG_INFO("%s oper status is %s", port.m_alias.c_str(), oper_status_strings.at(status).c_str());
        updatePortOperStatus(port, status);

        if (status == SAI_PORT_OPER_STATUS_UP)
        {
            sai_uint32_t speed;
            if (getPortOperSpeed(port, speed))
            {
                SWSS_LOG_INFO("%s oper speed is %d", port.m_alias.c_str(), speed);
                updateDbPortOperSpeed(port, speed);
            }
            else
            {
                updateDbPortOperSpeed(port, 0);
            }
        }
    }
}

bool PortsOrch::getPortOperStatus(const Port& port, sai_port_oper_status_t& status) const
{
    SWSS_LOG_ENTER();

    if (port.m_type != Port::PHY)
    {
        return false;
    }

    sai_attribute_t attr;
    attr.id = SAI_PORT_ATTR_OPER_STATUS;

    sai_status_t ret = sai_port_api->get_port_attribute(port.m_port_id, 1, &attr);
    if (ret != SAI_STATUS_SUCCESS)
    {
        SWSS_LOG_ERROR("Failed to get oper_status for %s", port.m_alias.c_str());
        return false;
    }

    status = static_cast<sai_port_oper_status_t>(attr.value.u32);

    return true;
}

bool PortsOrch::getPortOperSpeed(const Port& port, sai_uint32_t& speed) const
{
    SWSS_LOG_ENTER();

    if (port.m_type != Port::PHY)
    {
        return false;
    }

    sai_attribute_t attr;
    attr.id = SAI_PORT_ATTR_OPER_SPEED;

    sai_status_t ret = sai_port_api->get_port_attribute(port.m_port_id, 1, &attr);
    if (ret != SAI_STATUS_SUCCESS)
    {
        SWSS_LOG_ERROR("Failed to get oper speed for %s", port.m_alias.c_str());
        return false;
    }

    speed = static_cast<sai_uint32_t>(attr.value.u32);

    if (speed == 0)
    {
        // Port operational status is up, but operational speed is 0. It could be a valid case because
        // port state can change during two SAI calls:
        //    1. getPortOperStatus returns UP
        //    2. port goes down due to any reason
        //    3. getPortOperSpeed gets speed value 0
        // And it could also be a bug. So, we log a warning here.
        SWSS_LOG_WARN("Port %s operational speed is 0", port.m_alias.c_str());
        return false;
    }

    return true;
}

bool PortsOrch::getPortLinkTrainingRxStatus(const Port &port, sai_port_link_training_rx_status_t &rx_status)
{
    SWSS_LOG_ENTER();

    if (port.m_type != Port::PHY)
    {
        return false;
    }

    sai_attribute_t attr;
    attr.id = SAI_PORT_ATTR_LINK_TRAINING_RX_STATUS;
    sai_status_t ret = sai_port_api->get_port_attribute(port.m_port_id, 1, &attr);
    if (ret != SAI_STATUS_SUCCESS)
    {
        SWSS_LOG_ERROR("Failed to get LT rx status for %s", port.m_alias.c_str());
        return false;
    }

    rx_status = static_cast<sai_port_link_training_rx_status_t>(attr.value.u32);
    return true;
}

bool PortsOrch::getPortLinkTrainingFailure(const Port &port, sai_port_link_training_failure_status_t &failure)
{
    SWSS_LOG_ENTER();

    if (port.m_type != Port::PHY)
    {
        return false;
    }

    sai_attribute_t attr;
    attr.id = SAI_PORT_ATTR_LINK_TRAINING_FAILURE_STATUS;
    sai_status_t ret = sai_port_api->get_port_attribute(port.m_port_id, 1, &attr);
    if (ret != SAI_STATUS_SUCCESS)
    {
        SWSS_LOG_ERROR("Failed to get LT failure status for %s", port.m_alias.c_str());
        return false;
    }

    failure = static_cast<sai_port_link_training_failure_status_t>(attr.value.u32);
    return true;
}

bool PortsOrch::getSaiAclBindPointType(Port::Type           type,
                                       sai_acl_bind_point_type_t &sai_acl_bind_type)
{
    switch(type)
    {
        case Port::PHY:
            sai_acl_bind_type = SAI_ACL_BIND_POINT_TYPE_PORT;
            break;
        case Port::LAG:
            sai_acl_bind_type = SAI_ACL_BIND_POINT_TYPE_LAG;
            break;
        case Port::VLAN:
            sai_acl_bind_type = SAI_ACL_BIND_POINT_TYPE_VLAN;
            break;
        default:
            // Dealing with port, lag and vlan for now.
            return false;
    }
    return true;
}

bool PortsOrch::removeAclTableGroup(const Port &p)
{
    sai_acl_bind_point_type_t bind_type;
    if (!getSaiAclBindPointType(p.m_type, bind_type))
    {
        SWSS_LOG_ERROR("Unknown SAI ACL bind point type");
        return false;
    }

    sai_status_t ret;
    if (p.m_ingress_acl_table_group_id != 0)
    {
        ret = sai_acl_api->remove_acl_table_group(p.m_ingress_acl_table_group_id);
        if (ret != SAI_STATUS_SUCCESS)
        {
            SWSS_LOG_ERROR("Failed to remove ingress acl table group for %s", p.m_alias.c_str());
            task_process_status handle_status = handleSaiRemoveStatus(SAI_API_ACL, ret);
            if (handle_status != task_success)
            {
                return parseHandleSaiStatusFailure(handle_status);
            }
        }
        gCrmOrch->decCrmAclUsedCounter(CrmResourceType::CRM_ACL_GROUP, SAI_ACL_STAGE_INGRESS, bind_type, p.m_ingress_acl_table_group_id);
    }

    if (p.m_egress_acl_table_group_id != 0)
    {
        ret = sai_acl_api->remove_acl_table_group(p.m_egress_acl_table_group_id);
        if (ret != SAI_STATUS_SUCCESS)
        {
            SWSS_LOG_ERROR("Failed to remove egress acl table group for %s", p.m_alias.c_str());
            task_process_status handle_status = handleSaiRemoveStatus(SAI_API_ACL, ret);
            if (handle_status != task_success)
            {
                return parseHandleSaiStatusFailure(handle_status);
            }
        }
        gCrmOrch->decCrmAclUsedCounter(CrmResourceType::CRM_ACL_GROUP, SAI_ACL_STAGE_EGRESS, bind_type, p.m_egress_acl_table_group_id);
    }
    return true;
}

bool PortsOrch::setPortSerdesAttribute(sai_object_id_t port_id, sai_object_id_t switch_id,
                                       map<sai_port_serdes_attr_t, vector<uint32_t>> &serdes_attr)
{
    SWSS_LOG_ENTER();

    vector<sai_attribute_t> attr_list;
    sai_attribute_t port_attr;
    sai_attribute_t port_serdes_attr;
    sai_status_t status;
    sai_object_id_t port_serdes_id = SAI_NULL_OBJECT_ID;

    port_attr.id = SAI_PORT_ATTR_PORT_SERDES_ID;
    status = sai_port_api->get_port_attribute(port_id, 1, &port_attr);
    if (status != SAI_STATUS_SUCCESS)
    {
        SWSS_LOG_ERROR("Failed to get port attr serdes id %d to port pid:0x%" PRIx64,
                       port_attr.id, port_id);
        task_process_status handle_status = handleSaiGetStatus(SAI_API_PORT, status);
        if (handle_status != task_process_status::task_success)
        {
            return false;
        }
    }

    if (port_attr.value.oid != SAI_NULL_OBJECT_ID)
    {
        status = sai_port_api->remove_port_serdes(port_attr.value.oid);
        if (status != SAI_STATUS_SUCCESS)
        {
            SWSS_LOG_ERROR("Failed to remove existing port serdes attr 0x%" PRIx64 " port 0x%" PRIx64,
                           port_attr.value.oid, port_id);
            task_process_status handle_status = handleSaiRemoveStatus(SAI_API_PORT, status);
            if (handle_status != task_success)
            {
                return parseHandleSaiStatusFailure(handle_status);
            }
        }
    }


    port_serdes_attr.id = SAI_PORT_SERDES_ATTR_PORT_ID;
    port_serdes_attr.value.oid = port_id;
    attr_list.emplace_back(port_serdes_attr);
    SWSS_LOG_INFO("Creating serdes for port 0x%" PRIx64, port_id);

    for (auto it = serdes_attr.begin(); it != serdes_attr.end(); it++)
    {
        port_serdes_attr.id = it->first;
        port_serdes_attr.value.u32list.count = (uint32_t)it->second.size();
        port_serdes_attr.value.u32list.list = it->second.data();
        attr_list.emplace_back(port_serdes_attr);
    }
    status = sai_port_api->create_port_serdes(&port_serdes_id, switch_id,
                                              static_cast<uint32_t>(serdes_attr.size()+1),
                                              attr_list.data());

    if (status != SAI_STATUS_SUCCESS)
    {
        SWSS_LOG_ERROR("Failed to create port serdes for port 0x%" PRIx64,
                       port_id);
        task_process_status handle_status = handleSaiCreateStatus(SAI_API_PORT, status);
        if (handle_status != task_success)
        {
            return parseHandleSaiStatusFailure(handle_status);
        }
    }
    SWSS_LOG_NOTICE("Created port serdes object 0x%" PRIx64 " for port 0x%" PRIx64, port_serdes_id, port_id);
    return true;
}

void PortsOrch::removePortSerdesAttribute(sai_object_id_t port_id)
{
    SWSS_LOG_ENTER();

    sai_attribute_t port_attr;
    sai_status_t status;
    sai_object_id_t port_serdes_id = SAI_NULL_OBJECT_ID;

    port_attr.id = SAI_PORT_ATTR_PORT_SERDES_ID;
    status = sai_port_api->get_port_attribute(port_id, 1, &port_attr);

    if (status != SAI_STATUS_SUCCESS)
    {
        SWSS_LOG_DEBUG("Failed to get port attr serdes id %d to port pid:0x%" PRIx64,
                       port_attr.id, port_id);
        return;
    }

    if (port_attr.value.oid != SAI_NULL_OBJECT_ID)
    {
        status = sai_port_api->remove_port_serdes(port_attr.value.oid);
        if (status != SAI_STATUS_SUCCESS)
        {
            SWSS_LOG_ERROR("Failed to remove existing port serdes attr 0x%" PRIx64 " port 0x%" PRIx64,
                           port_attr.value.oid, port_id);
            handleSaiRemoveStatus(SAI_API_PORT, status);
            return;
        }
    }
    SWSS_LOG_NOTICE("Removed port serdes object 0x%" PRIx64 " for port 0x%" PRIx64, port_serdes_id, port_id);
}

void PortsOrch::getPortSerdesVal(const std::string& val_str,
                                 std::vector<uint32_t> &lane_values,
                                 int base)
{
    SWSS_LOG_ENTER();

    uint32_t lane_val;
    std::string lane_str;
    std::istringstream iss(val_str);

    while (std::getline(iss, lane_str, ','))
    {
        lane_val = (uint32_t)std::stoul(lane_str, NULL, base);
        lane_values.push_back(lane_val);
    }
}

/* Bring up/down Vlan interface associated with L3 VNI*/
bool PortsOrch::updateL3VniStatus(uint16_t vlan_id, bool isUp)
{
    Port vlan;
    string vlan_alias;

    vlan_alias = VLAN_PREFIX + to_string(vlan_id);
    SWSS_LOG_INFO("update L3Vni Status for Vlan %d with isUp %d vlan %s",
            vlan_id, isUp, vlan_alias.c_str());

    if (!getPort(vlan_alias, vlan))
    {
        SWSS_LOG_INFO("Failed to locate VLAN %d", vlan_id);
        return false;
    }

    SWSS_LOG_INFO("member count %d, l3vni %d", vlan.m_up_member_count, vlan.m_l3_vni);
    if (isUp) {
        auto old_count = vlan.m_up_member_count;
        vlan.m_up_member_count++;
        if (old_count == 0)
        {
            /* updateVlanOperStatus(vlan, true); */ /* TBD */
            vlan.m_oper_status = SAI_PORT_OPER_STATUS_UP;
        }
        vlan.m_l3_vni = true;
    } else {
        vlan.m_up_member_count--;
        if (vlan.m_up_member_count == 0)
        {
            /* updateVlanOperStatus(vlan, false); */ /* TBD */
            vlan.m_oper_status = SAI_PORT_OPER_STATUS_DOWN;
        }
        vlan.m_l3_vni = false;
    }

    m_portList[vlan_alias] = vlan;

    SWSS_LOG_INFO("Updated L3Vni status of VLAN %d member count %d", vlan_id, vlan.m_up_member_count);

    return true;
}

/*
 * If Gearbox is enabled (wait for GearboxConfigDone),
 * then initialize global storage maps
 */
void PortsOrch::initGearbox()
{
    GearboxUtils gearbox;
    Table* tmpGearboxTable = m_gearboxTable.get();
    m_gearboxEnabled = gearbox.isGearboxEnabled(tmpGearboxTable);

    SWSS_LOG_ENTER();

    if (m_gearboxEnabled)
    {
        m_gearboxPhyMap = gearbox.loadPhyMap(tmpGearboxTable);
        m_gearboxInterfaceMap = gearbox.loadInterfaceMap(tmpGearboxTable);
        m_gearboxLaneMap = gearbox.loadLaneMap(tmpGearboxTable);
        m_gearboxPortMap = gearbox.loadPortMap(tmpGearboxTable);

        SWSS_LOG_NOTICE("BOX: m_gearboxPhyMap size       = %d.", (int) m_gearboxPhyMap.size());
        SWSS_LOG_NOTICE("BOX: m_gearboxInterfaceMap size = %d.", (int) m_gearboxInterfaceMap.size());
        SWSS_LOG_NOTICE("BOX: m_gearboxLaneMap size      = %d.", (int) m_gearboxLaneMap.size());
        SWSS_LOG_NOTICE("BOX: m_gearboxPortMap size      = %d.", (int) m_gearboxPortMap.size());

        m_gb_counter_db = shared_ptr<DBConnector>(new DBConnector("GB_COUNTERS_DB", 0));
        m_gbcounterTable = unique_ptr<Table>(new Table(m_gb_counter_db.get(), COUNTERS_PORT_NAME_MAP));
    }
}

/*
 * Create both the system-side and line-side gearbox ports for the associated
 * PHY and connect the ports.
 *
 */
bool PortsOrch::initGearboxPort(Port &port)
{
    vector<sai_attribute_t> attrs;
    vector<uint32_t> lanes;
    vector<uint32_t> vals;
    sai_attribute_t attr;
    sai_object_id_t systemPort;
    sai_object_id_t linePort;
    sai_object_id_t connector;
    sai_object_id_t phyOid;
    sai_status_t status;
    string phyOidStr;
    int phy_id;

    SWSS_LOG_ENTER();

    if (m_gearboxEnabled)
    {
        if (m_gearboxInterfaceMap.find(port.m_index) != m_gearboxInterfaceMap.end())
        {
            SWSS_LOG_NOTICE("BOX: port_id:0x%" PRIx64 " index:%d alias:%s", port.m_port_id, port.m_index, port.m_alias.c_str());

            phy_id = m_gearboxInterfaceMap[port.m_index].phy_id;
            phyOidStr = m_gearboxPhyMap[phy_id].phy_oid;

            if (phyOidStr.size() == 0)
            {
                SWSS_LOG_ERROR("BOX: Gearbox PHY phy_id:%d has an invalid phy_oid", phy_id);
                return false;
            }

            sai_deserialize_object_id(phyOidStr, phyOid);

            SWSS_LOG_NOTICE("BOX: Gearbox port %s assigned phyOid 0x%" PRIx64, port.m_alias.c_str(), phyOid);
            port.m_switch_id = phyOid;

            /* Create SYSTEM-SIDE port */
            attrs.clear();

            attr.id = SAI_PORT_ATTR_ADMIN_STATE;
            attr.value.booldata = port.m_admin_state_up;
            attrs.push_back(attr);

            attr.id = SAI_PORT_ATTR_HW_LANE_LIST;
            lanes.assign(m_gearboxInterfaceMap[port.m_index].system_lanes.begin(), m_gearboxInterfaceMap[port.m_index].system_lanes.end());
            attr.value.u32list.list = lanes.data();
            attr.value.u32list.count = static_cast<uint32_t>(lanes.size());
            attrs.push_back(attr);

            for (uint32_t i = 0; i < attr.value.u32list.count; i++)
            {
                SWSS_LOG_DEBUG("BOX: list[%d] = %d", i, attr.value.u32list.list[i]);
            }

            attr.id = SAI_PORT_ATTR_SPEED;
            attr.value.u32 = (uint32_t) m_gearboxPortMap[port.m_index].system_speed * (uint32_t) lanes.size();
            if (isSpeedSupported(port.m_alias, port.m_port_id, attr.value.u32))
            {
                attrs.push_back(attr);
            }

            attr.id = SAI_PORT_ATTR_AUTO_NEG_MODE;
            attr.value.booldata = m_gearboxPortMap[port.m_index].system_auto_neg;
            attrs.push_back(attr);

            attr.id = SAI_PORT_ATTR_FEC_MODE;
            attr.value.s32 = fec_mode_map[m_gearboxPortMap[port.m_index].system_fec];
            attrs.push_back(attr);

            attr.id = SAI_PORT_ATTR_INTERNAL_LOOPBACK_MODE;
            attr.value.u32 = loopback_mode_map[m_gearboxPortMap[port.m_index].system_loopback];
            attrs.push_back(attr);

            attr.id = SAI_PORT_ATTR_LINK_TRAINING_ENABLE;
            attr.value.booldata = m_gearboxPortMap[port.m_index].system_training;
            attrs.push_back(attr);

            status = sai_port_api->create_port(&systemPort, phyOid, static_cast<uint32_t>(attrs.size()), attrs.data());
            if (status != SAI_STATUS_SUCCESS)
            {
                SWSS_LOG_ERROR("BOX: Failed to create Gearbox system-side port for alias:%s port_id:0x%" PRIx64 " index:%d status:%d",
                        port.m_alias.c_str(), port.m_port_id, port.m_index, status);
                task_process_status handle_status = handleSaiCreateStatus(SAI_API_PORT, status);
                if (handle_status != task_success)
                {
                    return parseHandleSaiStatusFailure(handle_status);
                }
            }
            SWSS_LOG_NOTICE("BOX: Created Gearbox system-side port 0x%" PRIx64 " for alias:%s index:%d",
                    systemPort, port.m_alias.c_str(), port.m_index);
            port.m_system_side_id = systemPort;

            /* Create LINE-SIDE port */
            attrs.clear();

            attr.id = SAI_PORT_ATTR_ADMIN_STATE;
            attr.value.booldata = port.m_admin_state_up;
            attrs.push_back(attr);

            attr.id = SAI_PORT_ATTR_HW_LANE_LIST;
            lanes.assign(m_gearboxInterfaceMap[port.m_index].line_lanes.begin(), m_gearboxInterfaceMap[port.m_index].line_lanes.end());
            attr.value.u32list.list = lanes.data();
            attr.value.u32list.count = static_cast<uint32_t>(lanes.size());
            attrs.push_back(attr);

            for (uint32_t i = 0; i < attr.value.u32list.count; i++)
            {
                SWSS_LOG_DEBUG("BOX: list[%d] = %d", i, attr.value.u32list.list[i]);
            }

            attr.id = SAI_PORT_ATTR_SPEED;
            attr.value.u32 = (uint32_t) m_gearboxPortMap[port.m_index].line_speed * (uint32_t) lanes.size();
            if (isSpeedSupported(port.m_alias, port.m_port_id, attr.value.u32))
            {
                attrs.push_back(attr);
            }

            attr.id = SAI_PORT_ATTR_AUTO_NEG_MODE;
            attr.value.booldata = m_gearboxPortMap[port.m_index].line_auto_neg;
            attrs.push_back(attr);

            attr.id = SAI_PORT_ATTR_FEC_MODE;
            attr.value.s32 = fec_mode_map[m_gearboxPortMap[port.m_index].line_fec];
            attrs.push_back(attr);

            attr.id = SAI_PORT_ATTR_MEDIA_TYPE;
            attr.value.u32 = media_type_map[m_gearboxPortMap[port.m_index].line_media_type];
            attrs.push_back(attr);

            attr.id = SAI_PORT_ATTR_INTERNAL_LOOPBACK_MODE;
            attr.value.u32 = loopback_mode_map[m_gearboxPortMap[port.m_index].line_loopback];
            attrs.push_back(attr);

            attr.id = SAI_PORT_ATTR_LINK_TRAINING_ENABLE;
            attr.value.booldata = m_gearboxPortMap[port.m_index].line_training;
            attrs.push_back(attr);

            attr.id = SAI_PORT_ATTR_INTERFACE_TYPE;
            attr.value.u32 = interface_type_map[m_gearboxPortMap[port.m_index].line_intf_type];
            attrs.push_back(attr);

            attr.id = SAI_PORT_ATTR_ADVERTISED_SPEED;
            vals.assign(m_gearboxPortMap[port.m_index].line_adver_speed.begin(), m_gearboxPortMap[port.m_index].line_adver_speed.end());
            attr.value.u32list.list = vals.data();
            attr.value.u32list.count = static_cast<uint32_t>(vals.size());
            attrs.push_back(attr);

            attr.id = SAI_PORT_ATTR_ADVERTISED_FEC_MODE;
            vals.assign(m_gearboxPortMap[port.m_index].line_adver_fec.begin(), m_gearboxPortMap[port.m_index].line_adver_fec.end());
            attr.value.u32list.list = vals.data();
            attr.value.u32list.count = static_cast<uint32_t>(vals.size());
            attrs.push_back(attr);

            attr.id = SAI_PORT_ATTR_ADVERTISED_AUTO_NEG_MODE;
            attr.value.booldata = m_gearboxPortMap[port.m_index].line_adver_auto_neg;
            attrs.push_back(attr);

            attr.id = SAI_PORT_ATTR_ADVERTISED_ASYMMETRIC_PAUSE_MODE;
            attr.value.booldata = m_gearboxPortMap[port.m_index].line_adver_asym_pause;
            attrs.push_back(attr);

            attr.id = SAI_PORT_ATTR_ADVERTISED_MEDIA_TYPE;
            attr.value.u32 = media_type_map[m_gearboxPortMap[port.m_index].line_adver_media_type];
            attrs.push_back(attr);

            status = sai_port_api->create_port(&linePort, phyOid, static_cast<uint32_t>(attrs.size()), attrs.data());
            if (status != SAI_STATUS_SUCCESS)
            {
                SWSS_LOG_ERROR("BOX: Failed to create Gearbox line-side port for alias:%s port_id:0x%" PRIx64 " index:%d status:%d",
                   port.m_alias.c_str(), port.m_port_id, port.m_index, status);
                task_process_status handle_status = handleSaiCreateStatus(SAI_API_PORT, status);
                if (handle_status != task_success)
                {
                    return parseHandleSaiStatusFailure(handle_status);
                }
            }
            SWSS_LOG_NOTICE("BOX: Created Gearbox line-side port 0x%" PRIx64 " for alias:%s index:%d",
                linePort, port.m_alias.c_str(), port.m_index);

            /* Connect SYSTEM-SIDE to LINE-SIDE */
            attrs.clear();

            attr.id = SAI_PORT_CONNECTOR_ATTR_SYSTEM_SIDE_PORT_ID;
            attr.value.oid = systemPort;
            attrs.push_back(attr);
            attr.id = SAI_PORT_CONNECTOR_ATTR_LINE_SIDE_PORT_ID;
            attr.value.oid = linePort;
            attrs.push_back(attr);

            status = sai_port_api->create_port_connector(&connector, phyOid, static_cast<uint32_t>(attrs.size()), attrs.data());
            if (status != SAI_STATUS_SUCCESS)
            {
                SWSS_LOG_ERROR("BOX: Failed to connect Gearbox system-side:0x%" PRIx64 " to line-side:0x%" PRIx64 "; status:%d", systemPort, linePort, status);
                task_process_status handle_status = handleSaiCreateStatus(SAI_API_PORT, status);
                if (handle_status != task_success)
                {
                    return parseHandleSaiStatusFailure(handle_status);
                }
            }

            SWSS_LOG_NOTICE("BOX: Connected Gearbox ports; system-side:0x%" PRIx64 " to line-side:0x%" PRIx64, systemPort, linePort);
            m_gearboxPortListLaneMap[port.m_port_id] = make_tuple(systemPort, linePort);
            port.m_line_side_id = linePort;
            saiOidToAlias[systemPort] = port.m_alias;
            saiOidToAlias[linePort] = port.m_alias;

            /* Add gearbox system/line port name map to counter table */
            FieldValueTuple tuple(port.m_alias + "_system", sai_serialize_object_id(systemPort));
            vector<FieldValueTuple> fields;
            fields.push_back(tuple);
            m_gbcounterTable->set("", fields);

            fields[0] = FieldValueTuple(port.m_alias + "_line", sai_serialize_object_id(linePort));
            m_gbcounterTable->set("", fields);

            /* Set serdes tx taps on system and line side */
            map<sai_port_serdes_attr_t, vector<uint32_t>> serdes_attr;
            typedef pair<sai_port_serdes_attr_t, vector<uint32_t>> serdes_attr_pair;
            vector<uint32_t> attr_val;
            for (auto pair: tx_fir_strings_system_side) {
                if (m_gearboxInterfaceMap[port.m_index].tx_firs.find(pair.first) != m_gearboxInterfaceMap[port.m_index].tx_firs.end() ) {
                    attr_val.clear();
                    getPortSerdesVal(m_gearboxInterfaceMap[port.m_index].tx_firs[pair.first], attr_val, 10);
                    serdes_attr.insert(serdes_attr_pair(pair.second, attr_val));
                }
            }
            if (serdes_attr.size() != 0)
            {
                if (setPortSerdesAttribute(systemPort, phyOid, serdes_attr))
                {
                    SWSS_LOG_NOTICE("Set port %s system side preemphasis is success", port.m_alias.c_str());
                }
                else
                {
                    SWSS_LOG_ERROR("Failed to set port %s system side pre-emphasis", port.m_alias.c_str());
                    return false;
                }
            }
            serdes_attr.clear();
            for (auto pair: tx_fir_strings_line_side) {
                if (m_gearboxInterfaceMap[port.m_index].tx_firs.find(pair.first) != m_gearboxInterfaceMap[port.m_index].tx_firs.end() ) {
                    attr_val.clear();
                    getPortSerdesVal(m_gearboxInterfaceMap[port.m_index].tx_firs[pair.first], attr_val, 10);
                    serdes_attr.insert(serdes_attr_pair(pair.second, attr_val));
                }
            }
            if (serdes_attr.size() != 0)
            {
                if (setPortSerdesAttribute(linePort, phyOid, serdes_attr))
                {
                    SWSS_LOG_NOTICE("Set port %s line side preemphasis is success", port.m_alias.c_str());
                }
                else
                {
                    SWSS_LOG_ERROR("Failed to set port %s line side pre-emphasis", port.m_alias.c_str());
                    return false;
                }
            }
        }
    }

    return true;
}

const gearbox_phy_t* PortsOrch::getGearboxPhy(const Port &port)
{
    auto gearbox_interface = m_gearboxInterfaceMap.find(port.m_index);
    if (gearbox_interface == m_gearboxInterfaceMap.end())
    {
        return nullptr;
    }

    auto phy = m_gearboxPhyMap.find(gearbox_interface->second.phy_id);
    if (phy == m_gearboxPhyMap.end())
    {
        SWSS_LOG_ERROR("Gearbox Phy %d dones't exist", gearbox_interface->second.phy_id);
        return nullptr;
    }

    return &phy->second;
}

bool PortsOrch::getPortIPG(sai_object_id_t port_id, uint32_t &ipg)
{
    sai_attribute_t attr;
    attr.id = SAI_PORT_ATTR_IPG;

    sai_status_t status = sai_port_api->get_port_attribute(port_id, 1, &attr);

    if (status != SAI_STATUS_SUCCESS)
    {
        task_process_status handle_status = handleSaiGetStatus(SAI_API_PORT, status);
        if (handle_status != task_success)
        {
            return parseHandleSaiStatusFailure(handle_status);
        }
    }

    ipg = attr.value.u32;

    return true;
}

bool PortsOrch::setPortIPG(sai_object_id_t port_id, uint32_t ipg)
{
    sai_attribute_t attr;
    attr.id = SAI_PORT_ATTR_IPG;
    attr.value.u32 = ipg;

    sai_status_t status = sai_port_api->set_port_attribute(port_id, &attr);

    if (status != SAI_STATUS_SUCCESS)
    {
        task_process_status handle_status = handleSaiSetStatus(SAI_API_PORT, status);
        if (handle_status != task_success)
        {
            return parseHandleSaiStatusFailure(handle_status);
        }
    }

    return true;
}

bool PortsOrch::getSystemPorts()
{
    sai_status_t status;
    sai_attribute_t attr;
    uint32_t i;

    m_systemPortCount = 0;

    attr.id = SAI_SWITCH_ATTR_NUMBER_OF_SYSTEM_PORTS;

    status = sai_switch_api->get_switch_attribute(gSwitchId, 1, &attr);
    if (status != SAI_STATUS_SUCCESS)
    {
        SWSS_LOG_INFO("Failed to get number of system ports, rv:%d", status);
        return false;
    }

    m_systemPortCount = attr.value.u32;
    SWSS_LOG_NOTICE("Got %d system ports", m_systemPortCount);

    if(m_systemPortCount)
    {
        /* Make <switch_id, core, core port> tuple and system port oid map */

        vector<sai_object_id_t> system_port_list;
        system_port_list.resize(m_systemPortCount);

        attr.id = SAI_SWITCH_ATTR_SYSTEM_PORT_LIST;
        attr.value.objlist.count = (uint32_t)system_port_list.size();
        attr.value.objlist.list = system_port_list.data();

        status = sai_switch_api->get_switch_attribute(gSwitchId, 1, &attr);
        if (status != SAI_STATUS_SUCCESS)
        {
            SWSS_LOG_ERROR("Failed to get system port list, rv:%d", status);
            task_process_status handle_status = handleSaiGetStatus(SAI_API_SWITCH, status);
            if (handle_status != task_process_status::task_success)
            {
                return false;
            }
        }

        uint32_t spcnt = attr.value.objlist.count;
        for(i = 0; i < spcnt; i++)
        {
            attr.id = SAI_SYSTEM_PORT_ATTR_CONFIG_INFO;

            status = sai_system_port_api->get_system_port_attribute(system_port_list[i], 1, &attr);
            if (status != SAI_STATUS_SUCCESS)
            {
                SWSS_LOG_ERROR("Failed to get system port config info spid:%" PRIx64, system_port_list[i]);
                task_process_status handle_status = handleSaiGetStatus(SAI_API_SYSTEM_PORT, status);
                if (handle_status != task_process_status::task_success)
                {
                    return false;
                }
            }

            SWSS_LOG_NOTICE("SystemPort(0x%" PRIx64 ") - port_id:%u, switch_id:%u, core:%u, core_port:%u, speed:%u, voqs:%u",
                            system_port_list[i],
                            attr.value.sysportconfig.port_id,
                            attr.value.sysportconfig.attached_switch_id,
                            attr.value.sysportconfig.attached_core_index,
                            attr.value.sysportconfig.attached_core_port_index,
                            attr.value.sysportconfig.speed,
                            attr.value.sysportconfig.num_voq);

            tuple<int, int, int> sp_key(attr.value.sysportconfig.attached_switch_id,
                    attr.value.sysportconfig.attached_core_index,
                    attr.value.sysportconfig.attached_core_port_index);

            m_systemPortOidMap[sp_key] = system_port_list[i];
        }
    }

    return true;
}

bool PortsOrch::getRecircPort(Port &port, Port::Role role)
{
    for (auto it = m_recircPortRole.begin(); it != m_recircPortRole.end(); it++)
    {
        if (it->second == role)
        {
            return getPort(it->first, port);
        }
    }

    SWSS_LOG_ERROR(
        "Failed to find recirc port %s with role %d",
        port.m_alias.c_str(), static_cast<std::int32_t>(role)
    );

    return false;
}

bool PortsOrch::addSystemPorts()
{
    vector<string> keys;
    vector<FieldValueTuple> spFv;

    DBConnector appDb(APPL_DB, DBConnector::DEFAULT_UNIXSOCKET, 0);
    Table appSystemPortTable(&appDb, APP_SYSTEM_PORT_TABLE_NAME);

    //Retrieve system port configurations from APP DB
    appSystemPortTable.getKeys(keys);
    for ( auto &alias : keys )
    {
        appSystemPortTable.get(alias, spFv);

        int32_t system_port_id = -1;
        int32_t switch_id = -1;
        int32_t core_index = -1;
        int32_t core_port_index = -1;

        for ( auto &fv : spFv )
        {
            if(fv.first == "switch_id")
            {
                switch_id = stoi(fv.second);
                continue;
            }
            if(fv.first == "core_index")
            {
                core_index = stoi(fv.second);
                continue;
            }
            if(fv.first == "core_port_index")
            {
                core_port_index = stoi(fv.second);
                continue;
            }
            if(fv.first == "system_port_id")
            {
                system_port_id = stoi(fv.second);
                continue;
            }
        }

        if(system_port_id < 0 || switch_id < 0 || core_index < 0 || core_port_index < 0)
        {
            SWSS_LOG_ERROR("Invalid or Missing field values for %s! system_port id:%d, switch_id:%d, core_index:%d, core_port_index:%d",
                    alias.c_str(), system_port_id, switch_id, core_index, core_port_index);
            continue;
        }

        tuple<int, int, int> sp_key(switch_id, core_index, core_port_index);

        if(m_systemPortOidMap.find(sp_key) != m_systemPortOidMap.end())
        {

            sai_attribute_t attr;
            vector<sai_attribute_t> attrs;
            sai_object_id_t system_port_oid;
            sai_status_t status;

            //Retrive system port config info and enable
            system_port_oid = m_systemPortOidMap[sp_key];

            attr.id = SAI_SYSTEM_PORT_ATTR_TYPE;
            attrs.push_back(attr);

            attr.id = SAI_SYSTEM_PORT_ATTR_CONFIG_INFO;
            attrs.push_back(attr);

            status = sai_system_port_api->get_system_port_attribute(system_port_oid, static_cast<uint32_t>(attrs.size()), attrs.data());
            if (status != SAI_STATUS_SUCCESS)
            {
                SWSS_LOG_ERROR("Failed to get system port config info spid:%" PRIx64, system_port_oid);
                task_process_status handle_status = handleSaiGetStatus(SAI_API_SYSTEM_PORT, status);
                if (handle_status != task_process_status::task_success)
                {
                    continue;
                }
            }

            //Create or update system port and add to the port list.
            Port port(alias, Port::SYSTEM);
            port.m_port_id = system_port_oid;
            port.m_admin_state_up = true;
            port.m_oper_status = SAI_PORT_OPER_STATUS_UP;
            port.m_speed = attrs[1].value.sysportconfig.speed;
            port.m_mtu = DEFAULT_SYSTEM_PORT_MTU;
            if (attrs[0].value.s32 == SAI_SYSTEM_PORT_TYPE_LOCAL)
            {
                //Get the local port oid
                attr.id = SAI_SYSTEM_PORT_ATTR_PORT;

                status = sai_system_port_api->get_system_port_attribute(system_port_oid, 1, &attr);
                if (status != SAI_STATUS_SUCCESS)
                {
                    SWSS_LOG_ERROR("Failed to get local port oid of local system port spid:%" PRIx64, system_port_oid);
                    task_process_status handle_status = handleSaiGetStatus(SAI_API_SYSTEM_PORT, status);
                    if (handle_status != task_process_status::task_success)
                    {
                        continue;
                    }
                }

                //System port for local port. Update the system port info in the existing physical port
                if(!getPort(attr.value.oid, port))
                {
                    //This is system port for non-front panel local port (CPU or OLP or RCY (Inband)). Not an error
                    SWSS_LOG_NOTICE("Add port for non-front panel local system port 0x%" PRIx64 "; core: %d, core port: %d",
                            system_port_oid, core_index, core_port_index);
                }
                port.m_system_port_info.local_port_oid = attr.value.oid;
            }

            port.m_system_port_oid = system_port_oid;

            port.m_system_port_info.alias = alias;
            port.m_system_port_info.type = (sai_system_port_type_t) attrs[0].value.s32;
            port.m_system_port_info.port_id = attrs[1].value.sysportconfig.port_id;
            port.m_system_port_info.switch_id = attrs[1].value.sysportconfig.attached_switch_id;
            port.m_system_port_info.core_index = attrs[1].value.sysportconfig.attached_core_index;
            port.m_system_port_info.core_port_index = attrs[1].value.sysportconfig.attached_core_port_index;
            port.m_system_port_info.speed = attrs[1].value.sysportconfig.speed;
            port.m_system_port_info.num_voq = attrs[1].value.sysportconfig.num_voq;

            initializeVoqs( port );
            setPort(port.m_alias, port);
            /* Add system port name map to counter table */
            FieldValueTuple tuple(port.m_system_port_info.alias,
                                  sai_serialize_object_id(system_port_oid));
            vector<FieldValueTuple> fields;
            fields.push_back(tuple);
            m_counterSysPortTable->set("", fields);
            if(m_port_ref_count.find(port.m_alias) == m_port_ref_count.end())
            {
                m_port_ref_count[port.m_alias] = 0;
            }

            SWSS_LOG_NOTICE("Added system port %" PRIx64 " for %s", system_port_oid, alias.c_str());
        }
        else
        {
            //System port does not exist in the switch
            //This can not happen since all the system ports are supposed to be created during switch creation itself

            SWSS_LOG_ERROR("System port %s does not exist in switch. Port not added!", alias.c_str());
            continue;
        }
    }

    return true;
}

bool PortsOrch::getInbandPort(Port &port)
{
    if (m_portList.find(m_inbandPortName) == m_portList.end())
    {
        return false;
    }
    else
    {
        port = m_portList[m_inbandPortName];
        return true;
    }
}

bool PortsOrch::isInbandPort(const string &alias)
{
    return (m_inbandPortName == alias);
}

bool PortsOrch::setVoqInbandIntf(string &alias, string &type)
{
    if(m_inbandPortName == alias)
    {
        //Inband interface already exists with this name
        SWSS_LOG_NOTICE("Interface %s is already configured as inband!", alias.c_str());
        return true;
    }

    //Make sure port and host if exists for the configured inband interface
    Port port;
    if (!getPort(alias, port))
    {
        SWSS_LOG_ERROR("Port/Vlan configured for inband intf %s is not ready!", alias.c_str());
        return false;
    }

    if(type == "port" && !port.m_hif_id)
    {
        SWSS_LOG_ERROR("Host interface is not available for port %s", alias.c_str());
        return false;
    }

    //Store the name of the local inband port
    m_inbandPortName = alias;

    return true;
}

void PortsOrch::voqSyncAddLag (Port &lag)
{
    int32_t switch_id = lag.m_system_lag_info.switch_id;

    // Sync only local lag add to CHASSIS_APP_DB

    if (switch_id != gVoqMySwitchId)
    {
        return;
    }

    uint32_t spa_id = lag.m_system_lag_info.spa_id;

    vector<FieldValueTuple> attrs;

    FieldValueTuple li ("lag_id", to_string(spa_id));
    attrs.push_back(li);

    FieldValueTuple si ("switch_id", to_string(switch_id));
    attrs.push_back(si);

    string key = lag.m_system_lag_info.alias;

    m_tableVoqSystemLagTable->set(key, attrs);
}

void PortsOrch::voqSyncDelLag(Port &lag)
{
    // Sync only local lag del to CHASSIS_APP_DB
    if (lag.m_system_lag_info.switch_id != gVoqMySwitchId)
    {
        return;
    }

    string key = lag.m_system_lag_info.alias;

    m_tableVoqSystemLagTable->del(key);
}

void PortsOrch::voqSyncAddLagMember(Port &lag, Port &port, string status)
{
    // Sync only local lag's member add to CHASSIS_APP_DB
    if (lag.m_system_lag_info.switch_id != gVoqMySwitchId)
    {
        return;
    }

    vector<FieldValueTuple> attrs;
    FieldValueTuple statusFv ("status", status);
    attrs.push_back(statusFv);

    string key = lag.m_system_lag_info.alias + ":" + port.m_system_port_info.alias;
    m_tableVoqSystemLagMemberTable->set(key, attrs);
}

void PortsOrch::voqSyncDelLagMember(Port &lag, Port &port)
{
    // Sync only local lag's member del to CHASSIS_APP_DB
    if (lag.m_system_lag_info.switch_id != gVoqMySwitchId)
    {
        return;
    }

    string key = lag.m_system_lag_info.alias + ":" + port.m_system_port_info.alias;
    m_tableVoqSystemLagMemberTable->del(key);
}

std::unordered_set<std::string> PortsOrch::generateCounterStats(const string& type, bool gearbox)
{
    std::unordered_set<std::string> counter_stats;
    if (type == PORT_STAT_COUNTER_FLEX_COUNTER_GROUP)
    {
        auto& stat_ids = gearbox ? gbport_stat_ids : port_stat_ids;
        for (const auto& it: stat_ids)
        {
            counter_stats.emplace(sai_serialize_port_stat(it));
        }
    }
    else if (type == PORT_BUFFER_DROP_STAT_FLEX_COUNTER_GROUP)
    {
        for (const auto& it: port_buffer_drop_stat_ids)
        {
            counter_stats.emplace(sai_serialize_port_stat(it));
        }
    }
    return counter_stats;
}

void PortsOrch::updateGearboxPortOperStatus(const Port& port)
{
    if (!isGearboxEnabled())
        return;

    SWSS_LOG_NOTICE("BOX: port %s, system_side_id:0x%" PRIx64 "line_side_id:0x%" PRIx64,
            port.m_alias.c_str(), port.m_system_side_id, port.m_line_side_id);

    if (!port.m_system_side_id || !port.m_line_side_id)
        return;

    sai_attribute_t attr;
    attr.id = SAI_PORT_ATTR_OPER_STATUS;
    sai_status_t ret = sai_port_api->get_port_attribute(port.m_system_side_id, 1, &attr);
    if (ret != SAI_STATUS_SUCCESS)
    {
        SWSS_LOG_ERROR("BOX: Failed to get system_oper_status for %s", port.m_alias.c_str());
    }
    else
    {
        sai_port_oper_status_t oper = static_cast<sai_port_oper_status_t>(attr.value.u32);
        vector<FieldValueTuple> tuples;
        FieldValueTuple tuple("system_oper_status", oper_status_strings.at(oper));
        tuples.push_back(tuple);
        m_portTable->set(port.m_alias, tuples);
    }

    attr.id = SAI_PORT_ATTR_OPER_STATUS;
    ret = sai_port_api->get_port_attribute(port.m_line_side_id, 1, &attr);
    if (ret != SAI_STATUS_SUCCESS)
    {
        SWSS_LOG_ERROR("BOX: Failed to get line_oper_status for %s", port.m_alias.c_str());
    }
    else
    {
        sai_port_oper_status_t oper = static_cast<sai_port_oper_status_t>(attr.value.u32);
        vector<FieldValueTuple> tuples;
        FieldValueTuple tuple("line_oper_status", oper_status_strings.at(oper));
        tuples.push_back(tuple);
        m_portTable->set(port.m_alias, tuples);
    }
}

bool PortsOrch::decrFdbCount(const std::string& alias, int count)
{
    auto itr = m_portList.find(alias);
    if (itr == m_portList.end())
    {
        return false;
    }
    else
    {
        itr->second.m_fdb_count -= count;
    }
    return true;
}

void PortsOrch::setMACsecEnabledState(sai_object_id_t port_id, bool enabled)
{
    SWSS_LOG_ENTER();

    Port p;
    if (!getPort(port_id, p))
    {
        SWSS_LOG_ERROR("Failed to get port object for port id 0x%" PRIx64, port_id);
        return;
    }

    if (enabled)
    {
        m_macsecEnabledPorts.insert(port_id);
    }
    else
    {
        m_macsecEnabledPorts.erase(port_id);
    }

    if (p.m_mtu)
    {
        setPortMtu(p, p.m_mtu);
    }
}

bool PortsOrch::isMACsecPort(sai_object_id_t port_id) const
{
    SWSS_LOG_ENTER();

    return m_macsecEnabledPorts.find(port_id) != m_macsecEnabledPorts.end();
}

vector<sai_object_id_t> PortsOrch::getPortVoQIds(Port& port)
{
    SWSS_LOG_ENTER();

    return m_port_voq_ids[port.m_alias];
}

/* Refresh the per-port Auto-Negotiation operational states */
void PortsOrch::refreshPortStateAutoNeg(const Port &port)
{
    SWSS_LOG_ENTER();

    if (port.m_type != Port::Type::PHY)
    {
        return;
    }

    string adv_speeds = "N/A";

    if (port.m_admin_state_up)
    {
        if (!getPortAdvSpeeds(port, true, adv_speeds))
        {
            adv_speeds = "N/A";
            updatePortStatePoll(port, PORT_STATE_POLL_AN, false);
        }
    }

    m_portStateTable.hset(port.m_alias, "rmt_adv_speeds", adv_speeds);
}

/* Refresh the per-port Link-Training operational states */
void PortsOrch::refreshPortStateLinkTraining(const Port &port)
{
    SWSS_LOG_ENTER();

    if (port.m_type != Port::Type::PHY)
    {
        return;
    }

    string status = "off";

    if (port.m_admin_state_up && port.m_link_training > 0 && port.m_cap_lt > 0)
    {
        sai_port_link_training_rx_status_t rx_status;
        sai_port_link_training_failure_status_t failure;

        if (!getPortLinkTrainingRxStatus(port, rx_status))
        {
            status = "on"; // LT is enabled, while the rx status is unavailable
        }
        else if (rx_status == SAI_PORT_LINK_TRAINING_RX_STATUS_TRAINED)
        {
            status = link_training_rx_status_map.at(rx_status);
        }
        else
        {
            if (getPortLinkTrainingFailure(port, failure) &&
                failure != SAI_PORT_LINK_TRAINING_FAILURE_STATUS_NO_ERROR)
            {
                status = link_training_failure_map.at(failure);
            }
            else
            {
                status = link_training_rx_status_map.at(rx_status);
            }
        }
    }

    m_portStateTable.hset(port.m_alias, "link_training_status", status);
}

/* Activate/De-activate a specific port state poller task */
void PortsOrch::updatePortStatePoll(const Port &port, port_state_poll_t type, bool active)
{
    if (type == PORT_STATE_POLL_NONE)
    {
        return;
    }
    if (active)
    {
        m_port_state_poll[port.m_alias] |= type;
        m_port_state_poller->start();
    }
    else
    {
        m_port_state_poll[port.m_alias] &= ~type;
    }
}

void PortsOrch::doTask(swss::SelectableTimer &timer)
{
    Port port;

    for (auto it = m_port_state_poll.begin(); it != m_port_state_poll.end(); )
    {
        if ((it->second == PORT_STATE_POLL_NONE) || !getPort(it->first, port))
        {
            it = m_port_state_poll.erase(it);
            continue;
        }
        if (!port.m_admin_state_up)
        {
            ++it;
            continue;
        }
        if (it->second & PORT_STATE_POLL_AN)
        {
            refreshPortStateAutoNeg(port);
        }
        if (it->second & PORT_STATE_POLL_LT)
        {
            refreshPortStateLinkTraining(port);
        }
        ++it;
    }
    if (m_port_state_poll.size() == 0)
    {
        m_port_state_poller->stop();
    }
}<|MERGE_RESOLUTION|>--- conflicted
+++ resolved
@@ -512,34 +512,20 @@
         }
     }
 
-<<<<<<< HEAD
     if (gMySwitchType != "dpu")
-=======
-    sai_attr_capability_t attr_cap;
-    if (sai_query_attribute_capability(gSwitchId, SAI_OBJECT_TYPE_PORT,
-                                       SAI_PORT_ATTR_AUTO_NEG_FEC_MODE_OVERRIDE,
-                                       &attr_cap) != SAI_STATUS_SUCCESS)
-    {
-        SWSS_LOG_NOTICE("Unable to query autoneg fec mode override");
-    }
-    else if (attr_cap.set_implemented && attr_cap.create_implemented)
-    {
-        fec_override_sup = true;
-    }
-
-    /* Get default 1Q bridge and default VLAN */
-    sai_status_t status;
-    sai_attribute_t attr;
-    vector<sai_attribute_t> attrs;
-    attr.id = SAI_SWITCH_ATTR_DEFAULT_1Q_BRIDGE_ID;
-    attrs.push_back(attr);
-    attr.id = SAI_SWITCH_ATTR_DEFAULT_VLAN_ID;
-    attrs.push_back(attr);
-
-    status = sai_switch_api->get_switch_attribute(gSwitchId, (uint32_t)attrs.size(), attrs.data());
-    if (status != SAI_STATUS_SUCCESS)
->>>>>>> ca728200
-    {
+    {
+        sai_attr_capability_t attr_cap;
+        if (sai_query_attribute_capability(gSwitchId, SAI_OBJECT_TYPE_PORT,
+                                           SAI_PORT_ATTR_AUTO_NEG_FEC_MODE_OVERRIDE,
+                                           &attr_cap) != SAI_STATUS_SUCCESS)
+        {
+            SWSS_LOG_NOTICE("Unable to query autoneg fec mode override");
+        }
+        else if (attr_cap.set_implemented && attr_cap.create_implemented)
+        {
+            fec_override_sup = true;
+        }
+
         /* Get default 1Q bridge and default VLAN */
         sai_status_t status;
         sai_attribute_t attr;
