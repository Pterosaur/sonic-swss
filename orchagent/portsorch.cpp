#include "portsorch.h"
#include "intfsorch.h"
#include "bufferorch.h"
#include "neighorch.h"
#include "gearboxutils.h"
#include "vxlanorch.h"
#include "directory.h"
#include "subintf.h"

#include <inttypes.h>
#include <cassert>
#include <fstream>
#include <sstream>
#include <set>
#include <algorithm>
#include <tuple>
#include <sstream>
#include <unordered_set>
#include <boost/algorithm/string.hpp>

#include <netinet/if_ether.h>
#include "net/if.h"

#include "logger.h"
#include "schema.h"
#include "redisapi.h"
#include "converter.h"
#include "sai_serialize.h"
#include "crmorch.h"
#include "countercheckorch.h"
#include "notifier.h"
#include "fdborch.h"
#include "stringutility.h"
#include "subscriberstatetable.h"

extern sai_switch_api_t *sai_switch_api;
extern sai_bridge_api_t *sai_bridge_api;
extern sai_port_api_t *sai_port_api;
extern sai_vlan_api_t *sai_vlan_api;
extern sai_lag_api_t *sai_lag_api;
extern sai_hostif_api_t* sai_hostif_api;
extern sai_acl_api_t* sai_acl_api;
extern sai_queue_api_t *sai_queue_api;
extern sai_object_id_t gSwitchId;
extern sai_fdb_api_t *sai_fdb_api;
extern sai_l2mc_group_api_t *sai_l2mc_group_api;
extern IntfsOrch *gIntfsOrch;
extern NeighOrch *gNeighOrch;
extern CrmOrch *gCrmOrch;
extern BufferOrch *gBufferOrch;
extern FdbOrch *gFdbOrch;
extern Directory<Orch*> gDirectory;
extern sai_system_port_api_t *sai_system_port_api;
extern string gMySwitchType;
extern int32_t gVoqMySwitchId;
extern string gMyHostName;
extern string gMyAsicName;
extern event_handle_t g_events_handle;
extern string gMySwitchType;

#define DEFAULT_SYSTEM_PORT_MTU 9100
#define VLAN_PREFIX         "Vlan"
#define DEFAULT_VLAN_ID     1
#define MAX_VALID_VLAN_ID   4094

#define PORT_SPEED_LIST_DEFAULT_SIZE                     16
#define PORT_STATE_POLLING_SEC                            5
#define PORT_STAT_FLEX_COUNTER_POLLING_INTERVAL_MS     1000
#define PORT_BUFFER_DROP_STAT_POLLING_INTERVAL_MS     60000
#define QUEUE_STAT_FLEX_COUNTER_POLLING_INTERVAL_MS   10000
#define QUEUE_WATERMARK_FLEX_STAT_COUNTER_POLL_MSECS "60000"
#define PG_WATERMARK_FLEX_STAT_COUNTER_POLL_MSECS    "60000"
#define PG_DROP_FLEX_STAT_COUNTER_POLL_MSECS         "10000"
#define PORT_RATE_FLEX_COUNTER_POLLING_INTERVAL_MS   "1000"


static map<string, sai_port_fec_mode_t> fec_mode_map =
{
    { "none",  SAI_PORT_FEC_MODE_NONE },
    { "rs", SAI_PORT_FEC_MODE_RS },
    { "fc", SAI_PORT_FEC_MODE_FC }
};

static map<sai_port_fec_mode_t, string> fec_mode_reverse_map =
{
    { SAI_PORT_FEC_MODE_NONE, "none" },
    { SAI_PORT_FEC_MODE_RS, "rs"  },
    { SAI_PORT_FEC_MODE_FC, "fc"  }
};

static map<string, sai_port_priority_flow_control_mode_t> pfc_asym_map =
{
    { "on", SAI_PORT_PRIORITY_FLOW_CONTROL_MODE_SEPARATE },
    { "off", SAI_PORT_PRIORITY_FLOW_CONTROL_MODE_COMBINED }
};

static map<string, sai_bridge_port_fdb_learning_mode_t> learn_mode_map =
{
    { "drop",  SAI_BRIDGE_PORT_FDB_LEARNING_MODE_DROP },
    { "disable", SAI_BRIDGE_PORT_FDB_LEARNING_MODE_DISABLE },
    { "hardware", SAI_BRIDGE_PORT_FDB_LEARNING_MODE_HW },
    { "cpu_trap", SAI_BRIDGE_PORT_FDB_LEARNING_MODE_CPU_TRAP},
    { "cpu_log", SAI_BRIDGE_PORT_FDB_LEARNING_MODE_CPU_LOG},
    { "notification", SAI_BRIDGE_PORT_FDB_LEARNING_MODE_FDB_NOTIFICATION}
};

static map<string, sai_port_media_type_t> media_type_map =
{
    { "fiber", SAI_PORT_MEDIA_TYPE_FIBER },
    { "copper", SAI_PORT_MEDIA_TYPE_COPPER }
};

static map<string, sai_port_internal_loopback_mode_t> loopback_mode_map =
{
    { "none",  SAI_PORT_INTERNAL_LOOPBACK_MODE_NONE },
    { "phy", SAI_PORT_INTERNAL_LOOPBACK_MODE_PHY },
    { "mac", SAI_PORT_INTERNAL_LOOPBACK_MODE_MAC }
};

static map<string, int> autoneg_mode_map =
{
    { "on", 1 },
    { "off", 0 }
};

static map<string, int> link_training_mode_map =
{
    { "on", 1 },
    { "off", 0 }
};

static map<sai_port_link_training_failure_status_t, string> link_training_failure_map =
{
    { SAI_PORT_LINK_TRAINING_FAILURE_STATUS_NO_ERROR, "none" },
    { SAI_PORT_LINK_TRAINING_FAILURE_STATUS_FRAME_LOCK_ERROR, "frame_lock"},
    { SAI_PORT_LINK_TRAINING_FAILURE_STATUS_SNR_LOWER_THRESHOLD, "snr_low"},
    { SAI_PORT_LINK_TRAINING_FAILURE_STATUS_TIME_OUT, "timeout"}
};

static map<sai_port_link_training_rx_status_t, string> link_training_rx_status_map =
{
    { SAI_PORT_LINK_TRAINING_RX_STATUS_NOT_TRAINED, "not_trained" },
    { SAI_PORT_LINK_TRAINING_RX_STATUS_TRAINED, "trained"}
};

// Interface type map used for gearbox
static map<string, sai_port_interface_type_t> interface_type_map =
{
 { "none", SAI_PORT_INTERFACE_TYPE_NONE },
 { "cr", SAI_PORT_INTERFACE_TYPE_CR },
 { "cr4", SAI_PORT_INTERFACE_TYPE_CR4 },
 { "cr8", SAI_PORT_INTERFACE_TYPE_CR8 },
 { "sr", SAI_PORT_INTERFACE_TYPE_SR },
 { "sr4", SAI_PORT_INTERFACE_TYPE_SR4 },
 { "sr8", SAI_PORT_INTERFACE_TYPE_SR8 },
 { "lr", SAI_PORT_INTERFACE_TYPE_LR },
 { "lr4", SAI_PORT_INTERFACE_TYPE_LR4 },
 { "lr8", SAI_PORT_INTERFACE_TYPE_LR8 },
 { "kr", SAI_PORT_INTERFACE_TYPE_KR },
 { "kr4", SAI_PORT_INTERFACE_TYPE_KR4 },
 { "kr8", SAI_PORT_INTERFACE_TYPE_KR8 }
};

// Interface type map used for auto negotiation
static map<string, sai_port_interface_type_t> interface_type_map_for_an =
{
    { "none", SAI_PORT_INTERFACE_TYPE_NONE },
    { "cr", SAI_PORT_INTERFACE_TYPE_CR },
    { "cr2", SAI_PORT_INTERFACE_TYPE_CR2 },
    { "cr4", SAI_PORT_INTERFACE_TYPE_CR4 },
    { "cr8", SAI_PORT_INTERFACE_TYPE_CR8 },
    { "sr", SAI_PORT_INTERFACE_TYPE_SR },
    { "sr2", SAI_PORT_INTERFACE_TYPE_SR2 },
    { "sr4", SAI_PORT_INTERFACE_TYPE_SR4 },
    { "sr8", SAI_PORT_INTERFACE_TYPE_SR8 },
    { "lr", SAI_PORT_INTERFACE_TYPE_LR },
    { "lr4", SAI_PORT_INTERFACE_TYPE_LR4 },
    { "lr8", SAI_PORT_INTERFACE_TYPE_LR8 },
    { "kr", SAI_PORT_INTERFACE_TYPE_KR },
    { "kr4", SAI_PORT_INTERFACE_TYPE_KR4 },
    { "kr8", SAI_PORT_INTERFACE_TYPE_KR8 },
    { "caui", SAI_PORT_INTERFACE_TYPE_CAUI },
    { "gmii", SAI_PORT_INTERFACE_TYPE_GMII },
    { "sfi", SAI_PORT_INTERFACE_TYPE_SFI },
    { "xlaui", SAI_PORT_INTERFACE_TYPE_XLAUI },
    { "kr2", SAI_PORT_INTERFACE_TYPE_KR2 },
    { "caui4", SAI_PORT_INTERFACE_TYPE_CAUI4 },
    { "xaui", SAI_PORT_INTERFACE_TYPE_XAUI },
    { "xfi", SAI_PORT_INTERFACE_TYPE_XFI },
    { "xgmii", SAI_PORT_INTERFACE_TYPE_XGMII }
};

static const std::string& getValidInterfaceTypes()
{
    static std::string validInterfaceTypes;
    if (validInterfaceTypes.empty())
    {
        std::ostringstream oss;
        for (auto &iter : interface_type_map_for_an)
        {
            oss << iter.first << " ";
        }
        validInterfaceTypes = oss.str();
        boost::to_upper(validInterfaceTypes);
    }

    return validInterfaceTypes;
}

const vector<sai_port_stat_t> port_stat_ids =
{
    SAI_PORT_STAT_IF_IN_OCTETS,
    SAI_PORT_STAT_IF_IN_UCAST_PKTS,
    SAI_PORT_STAT_IF_IN_NON_UCAST_PKTS,
    SAI_PORT_STAT_IF_IN_DISCARDS,
    SAI_PORT_STAT_IF_IN_ERRORS,
    SAI_PORT_STAT_IF_IN_UNKNOWN_PROTOS,
    SAI_PORT_STAT_IF_OUT_OCTETS,
    SAI_PORT_STAT_IF_OUT_UCAST_PKTS,
    SAI_PORT_STAT_IF_OUT_NON_UCAST_PKTS,
    SAI_PORT_STAT_IF_OUT_DISCARDS,
    SAI_PORT_STAT_IF_OUT_ERRORS,
    SAI_PORT_STAT_IF_OUT_QLEN,
    SAI_PORT_STAT_IF_IN_MULTICAST_PKTS,
    SAI_PORT_STAT_IF_IN_BROADCAST_PKTS,
    SAI_PORT_STAT_IF_OUT_MULTICAST_PKTS,
    SAI_PORT_STAT_IF_OUT_BROADCAST_PKTS,
    SAI_PORT_STAT_ETHER_RX_OVERSIZE_PKTS,
    SAI_PORT_STAT_ETHER_TX_OVERSIZE_PKTS,
    SAI_PORT_STAT_ETHER_IN_PKTS_64_OCTETS,
    SAI_PORT_STAT_ETHER_IN_PKTS_65_TO_127_OCTETS,
    SAI_PORT_STAT_ETHER_IN_PKTS_128_TO_255_OCTETS,
    SAI_PORT_STAT_ETHER_IN_PKTS_256_TO_511_OCTETS,
    SAI_PORT_STAT_ETHER_IN_PKTS_512_TO_1023_OCTETS,
    SAI_PORT_STAT_ETHER_IN_PKTS_1024_TO_1518_OCTETS,
    SAI_PORT_STAT_ETHER_IN_PKTS_1519_TO_2047_OCTETS,
    SAI_PORT_STAT_ETHER_IN_PKTS_2048_TO_4095_OCTETS,
    SAI_PORT_STAT_ETHER_IN_PKTS_4096_TO_9216_OCTETS,
    SAI_PORT_STAT_ETHER_IN_PKTS_9217_TO_16383_OCTETS,
    SAI_PORT_STAT_ETHER_OUT_PKTS_64_OCTETS,
    SAI_PORT_STAT_ETHER_OUT_PKTS_65_TO_127_OCTETS,
    SAI_PORT_STAT_ETHER_OUT_PKTS_128_TO_255_OCTETS,
    SAI_PORT_STAT_ETHER_OUT_PKTS_256_TO_511_OCTETS,
    SAI_PORT_STAT_ETHER_OUT_PKTS_512_TO_1023_OCTETS,
    SAI_PORT_STAT_ETHER_OUT_PKTS_1024_TO_1518_OCTETS,
    SAI_PORT_STAT_ETHER_OUT_PKTS_1519_TO_2047_OCTETS,
    SAI_PORT_STAT_ETHER_OUT_PKTS_2048_TO_4095_OCTETS,
    SAI_PORT_STAT_ETHER_OUT_PKTS_4096_TO_9216_OCTETS,
    SAI_PORT_STAT_ETHER_OUT_PKTS_9217_TO_16383_OCTETS,
    SAI_PORT_STAT_PFC_0_TX_PKTS,
    SAI_PORT_STAT_PFC_1_TX_PKTS,
    SAI_PORT_STAT_PFC_2_TX_PKTS,
    SAI_PORT_STAT_PFC_3_TX_PKTS,
    SAI_PORT_STAT_PFC_4_TX_PKTS,
    SAI_PORT_STAT_PFC_5_TX_PKTS,
    SAI_PORT_STAT_PFC_6_TX_PKTS,
    SAI_PORT_STAT_PFC_7_TX_PKTS,
    SAI_PORT_STAT_PFC_0_RX_PKTS,
    SAI_PORT_STAT_PFC_1_RX_PKTS,
    SAI_PORT_STAT_PFC_2_RX_PKTS,
    SAI_PORT_STAT_PFC_3_RX_PKTS,
    SAI_PORT_STAT_PFC_4_RX_PKTS,
    SAI_PORT_STAT_PFC_5_RX_PKTS,
    SAI_PORT_STAT_PFC_6_RX_PKTS,
    SAI_PORT_STAT_PFC_7_RX_PKTS,
    SAI_PORT_STAT_PAUSE_RX_PKTS,
    SAI_PORT_STAT_PAUSE_TX_PKTS,
    SAI_PORT_STAT_ETHER_STATS_TX_NO_ERRORS,
    SAI_PORT_STAT_IP_IN_UCAST_PKTS,
    SAI_PORT_STAT_ETHER_STATS_JABBERS,
    SAI_PORT_STAT_ETHER_STATS_FRAGMENTS,
    SAI_PORT_STAT_ETHER_STATS_UNDERSIZE_PKTS,
    SAI_PORT_STAT_IP_IN_RECEIVES,
    SAI_PORT_STAT_IF_IN_FEC_CORRECTABLE_FRAMES,
    SAI_PORT_STAT_IF_IN_FEC_NOT_CORRECTABLE_FRAMES,
    SAI_PORT_STAT_IF_IN_FEC_SYMBOL_ERRORS
};

const vector<sai_port_stat_t> gbport_stat_ids =
{
    SAI_PORT_STAT_IF_IN_OCTETS,
    SAI_PORT_STAT_IF_IN_UCAST_PKTS,
    SAI_PORT_STAT_IF_IN_NON_UCAST_PKTS,
    SAI_PORT_STAT_IF_OUT_OCTETS,
    SAI_PORT_STAT_IF_OUT_UCAST_PKTS,
    SAI_PORT_STAT_IF_OUT_NON_UCAST_PKTS,
    SAI_PORT_STAT_IF_IN_DISCARDS,
    SAI_PORT_STAT_IF_OUT_DISCARDS,
    SAI_PORT_STAT_IF_IN_ERRORS,
    SAI_PORT_STAT_IF_OUT_ERRORS,
    SAI_PORT_STAT_ETHER_RX_OVERSIZE_PKTS,
    SAI_PORT_STAT_ETHER_TX_OVERSIZE_PKTS,
    SAI_PORT_STAT_ETHER_STATS_UNDERSIZE_PKTS,
    SAI_PORT_STAT_ETHER_STATS_JABBERS,
    SAI_PORT_STAT_ETHER_STATS_FRAGMENTS,
    SAI_PORT_STAT_IF_IN_FEC_CORRECTABLE_FRAMES,
    SAI_PORT_STAT_IF_IN_FEC_NOT_CORRECTABLE_FRAMES,
    SAI_PORT_STAT_IF_IN_FEC_SYMBOL_ERRORS
};

const vector<sai_port_stat_t> port_buffer_drop_stat_ids =
{
    SAI_PORT_STAT_IN_DROPPED_PKTS,
    SAI_PORT_STAT_OUT_DROPPED_PKTS
};

static const vector<sai_queue_stat_t> queue_stat_ids =
{
    SAI_QUEUE_STAT_PACKETS,
    SAI_QUEUE_STAT_BYTES,
    SAI_QUEUE_STAT_DROPPED_PACKETS,
    SAI_QUEUE_STAT_DROPPED_BYTES,
};

static const vector<sai_queue_stat_t> queueWatermarkStatIds =
{
    SAI_QUEUE_STAT_SHARED_WATERMARK_BYTES,
};

static const vector<sai_ingress_priority_group_stat_t> ingressPriorityGroupWatermarkStatIds =
{
    SAI_INGRESS_PRIORITY_GROUP_STAT_XOFF_ROOM_WATERMARK_BYTES,
    SAI_INGRESS_PRIORITY_GROUP_STAT_SHARED_WATERMARK_BYTES,
};

static const vector<sai_ingress_priority_group_stat_t> ingressPriorityGroupDropStatIds =
{
    SAI_INGRESS_PRIORITY_GROUP_STAT_DROPPED_PACKETS
};

static char* hostif_vlan_tag[] = {
    [SAI_HOSTIF_VLAN_TAG_STRIP]     = "SAI_HOSTIF_VLAN_TAG_STRIP",
    [SAI_HOSTIF_VLAN_TAG_KEEP]      = "SAI_HOSTIF_VLAN_TAG_KEEP",
    [SAI_HOSTIF_VLAN_TAG_ORIGINAL]  = "SAI_HOSTIF_VLAN_TAG_ORIGINAL"
};

static bool isValidPortTypeForLagMember(const Port& port)
{
    return (port.m_type == Port::Type::PHY || port.m_type == Port::Type::SYSTEM);
}

/*
 * Initialize PortsOrch
 * 0) If Gearbox is enabled, then initialize the external PHYs as defined in
 *    the GEARBOX_TABLE.
 * 1) By default, a switch has one CPU port, one 802.1Q bridge, and one default
 *    VLAN. All ports are in .1Q bridge as bridge ports, and all bridge ports
 *    are in default VLAN as VLAN members.
 * 2) Query switch CPU port.
 * 3) Query ports associated with lane mappings
 * 4) Query switch .1Q bridge and all its bridge ports.
 * 5) Query switch default VLAN and all its VLAN members.
 * 6) Remove each VLAN member from default VLAN and each bridge port from .1Q
 *    bridge. By design, SONiC switch starts with all bridge ports removed from
 *    default VLAN and all ports removed from .1Q bridge.
 */
PortsOrch::PortsOrch(DBConnector *db, DBConnector *stateDb, vector<table_name_with_pri_t> &tableNames, DBConnector *chassisAppDb) :
        Orch(db, tableNames),
        m_portStateTable(stateDb, STATE_PORT_TABLE_NAME),
        port_stat_manager(PORT_STAT_COUNTER_FLEX_COUNTER_GROUP, StatsMode::READ, PORT_STAT_FLEX_COUNTER_POLLING_INTERVAL_MS, false),
        gb_port_stat_manager("GB_FLEX_COUNTER_DB",
                PORT_STAT_COUNTER_FLEX_COUNTER_GROUP, StatsMode::READ,
                PORT_STAT_FLEX_COUNTER_POLLING_INTERVAL_MS, false),
        port_buffer_drop_stat_manager(PORT_BUFFER_DROP_STAT_FLEX_COUNTER_GROUP, StatsMode::READ, PORT_BUFFER_DROP_STAT_POLLING_INTERVAL_MS, false),
        queue_stat_manager(QUEUE_STAT_COUNTER_FLEX_COUNTER_GROUP, StatsMode::READ, QUEUE_STAT_FLEX_COUNTER_POLLING_INTERVAL_MS, false),
        m_port_state_poller(new SelectableTimer(timespec { .tv_sec = PORT_STATE_POLLING_SEC, .tv_nsec = 0 }))
{
    SWSS_LOG_ENTER();

    /* Initialize counter table */
    m_counter_db = shared_ptr<DBConnector>(new DBConnector("COUNTERS_DB", 0));
    m_counterTable = unique_ptr<Table>(new Table(m_counter_db.get(), COUNTERS_PORT_NAME_MAP));
    m_counterSysPortTable = unique_ptr<Table>(
                    new Table(m_counter_db.get(), COUNTERS_SYSTEM_PORT_NAME_MAP));
    m_counterLagTable = unique_ptr<Table>(new Table(m_counter_db.get(), COUNTERS_LAG_NAME_MAP));
    FieldValueTuple tuple("", "");
    vector<FieldValueTuple> defaultLagFv;
    defaultLagFv.push_back(tuple);
    m_counterLagTable->set("", defaultLagFv);

    /* Initialize port and vlan table */
    m_portTable = unique_ptr<Table>(new Table(db, APP_PORT_TABLE_NAME));

    /* Initialize gearbox */
    m_gearboxTable = unique_ptr<Table>(new Table(db, "_GEARBOX_TABLE"));

    /* Initialize queue tables */
    m_queueTable = unique_ptr<Table>(new Table(m_counter_db.get(), COUNTERS_QUEUE_NAME_MAP));
    m_voqTable = unique_ptr<Table>(new Table(m_counter_db.get(), COUNTERS_VOQ_NAME_MAP));
    m_queuePortTable = unique_ptr<Table>(new Table(m_counter_db.get(), COUNTERS_QUEUE_PORT_MAP));
    m_queueIndexTable = unique_ptr<Table>(new Table(m_counter_db.get(), COUNTERS_QUEUE_INDEX_MAP));
    m_queueTypeTable = unique_ptr<Table>(new Table(m_counter_db.get(), COUNTERS_QUEUE_TYPE_MAP));

    /* Initialize ingress priority group tables */
    m_pgTable = unique_ptr<Table>(new Table(m_counter_db.get(), COUNTERS_PG_NAME_MAP));
    m_pgPortTable = unique_ptr<Table>(new Table(m_counter_db.get(), COUNTERS_PG_PORT_MAP));
    m_pgIndexTable = unique_ptr<Table>(new Table(m_counter_db.get(), COUNTERS_PG_INDEX_MAP));

    m_flex_db = shared_ptr<DBConnector>(new DBConnector("FLEX_COUNTER_DB", 0));
    m_flexCounterTable = unique_ptr<ProducerTable>(new ProducerTable(m_flex_db.get(), FLEX_COUNTER_TABLE));
    m_flexCounterGroupTable = unique_ptr<ProducerTable>(new ProducerTable(m_flex_db.get(), FLEX_COUNTER_GROUP_TABLE));

    m_state_db = shared_ptr<DBConnector>(new DBConnector("STATE_DB", 0));
    m_stateBufferMaximumValueTable = unique_ptr<Table>(new Table(m_state_db.get(), STATE_BUFFER_MAXIMUM_VALUE_TABLE));

    initGearbox();

    string queueWmSha, pgWmSha;
    string queueWmPluginName = "watermark_queue.lua";
    string pgWmPluginName = "watermark_pg.lua";
    string portRatePluginName = "port_rates.lua";

    try
    {
        string queueLuaScript = swss::loadLuaScript(queueWmPluginName);
        queueWmSha = swss::loadRedisScript(m_counter_db.get(), queueLuaScript);

        string pgLuaScript = swss::loadLuaScript(pgWmPluginName);
        pgWmSha = swss::loadRedisScript(m_counter_db.get(), pgLuaScript);

        string portRateLuaScript = swss::loadLuaScript(portRatePluginName);
        string portRateSha = swss::loadRedisScript(m_counter_db.get(), portRateLuaScript);

        vector<FieldValueTuple> fieldValues;
        fieldValues.emplace_back(QUEUE_PLUGIN_FIELD, queueWmSha);
        fieldValues.emplace_back(POLL_INTERVAL_FIELD, QUEUE_WATERMARK_FLEX_STAT_COUNTER_POLL_MSECS);
        fieldValues.emplace_back(STATS_MODE_FIELD, STATS_MODE_READ_AND_CLEAR);
        m_flexCounterGroupTable->set(QUEUE_WATERMARK_STAT_COUNTER_FLEX_COUNTER_GROUP, fieldValues);

        fieldValues.clear();
        fieldValues.emplace_back(PG_PLUGIN_FIELD, pgWmSha);
        fieldValues.emplace_back(POLL_INTERVAL_FIELD, PG_WATERMARK_FLEX_STAT_COUNTER_POLL_MSECS);
        fieldValues.emplace_back(STATS_MODE_FIELD, STATS_MODE_READ_AND_CLEAR);
        m_flexCounterGroupTable->set(PG_WATERMARK_STAT_COUNTER_FLEX_COUNTER_GROUP, fieldValues);

        fieldValues.clear();
        fieldValues.emplace_back(PORT_PLUGIN_FIELD, portRateSha);
        fieldValues.emplace_back(POLL_INTERVAL_FIELD, PORT_RATE_FLEX_COUNTER_POLLING_INTERVAL_MS);
        fieldValues.emplace_back(STATS_MODE_FIELD, STATS_MODE_READ);
        m_flexCounterGroupTable->set(PORT_STAT_COUNTER_FLEX_COUNTER_GROUP, fieldValues);

        fieldValues.clear();
        fieldValues.emplace_back(POLL_INTERVAL_FIELD, PG_DROP_FLEX_STAT_COUNTER_POLL_MSECS);
        fieldValues.emplace_back(STATS_MODE_FIELD, STATS_MODE_READ);
        m_flexCounterGroupTable->set(PG_DROP_STAT_COUNTER_FLEX_COUNTER_GROUP, fieldValues);
    }
    catch (const runtime_error &e)
    {
        SWSS_LOG_ERROR("Port flex counter groups were not set successfully: %s", e.what());
    }

    uint32_t i, j;
    sai_status_t status;
    sai_attribute_t attr;

    /* Get CPU port */
    attr.id = SAI_SWITCH_ATTR_CPU_PORT;

    status = sai_switch_api->get_switch_attribute(gSwitchId, 1, &attr);
    if (status != SAI_STATUS_SUCCESS)
    {
        SWSS_LOG_ERROR("Failed to get CPU port, rv:%d", status);
        task_process_status handle_status = handleSaiGetStatus(SAI_API_SWITCH, status);
        if (handle_status != task_process_status::task_success)
        {
            throw runtime_error("PortsOrch initialization failure");
        }
    }

    m_cpuPort = Port("CPU", Port::CPU);
    m_cpuPort.m_port_id = attr.value.oid;
    m_portList[m_cpuPort.m_alias] = m_cpuPort;
    m_port_ref_count[m_cpuPort.m_alias] = 0;

    /* Get port number */
    attr.id = SAI_SWITCH_ATTR_PORT_NUMBER;

    status = sai_switch_api->get_switch_attribute(gSwitchId, 1, &attr);
    if (status != SAI_STATUS_SUCCESS)
    {
        SWSS_LOG_ERROR("Failed to get port number, rv:%d", status);
        task_process_status handle_status = handleSaiGetStatus(SAI_API_SWITCH, status);
        if (handle_status != task_process_status::task_success)
        {
            throw runtime_error("PortsOrch initialization failure");
        }
    }

    m_portCount = attr.value.u32;
    SWSS_LOG_NOTICE("Get %d ports", m_portCount);

    /* Get port list */
    vector<sai_object_id_t> port_list;
    port_list.resize(m_portCount);

    attr.id = SAI_SWITCH_ATTR_PORT_LIST;
    attr.value.objlist.count = (uint32_t)port_list.size();
    attr.value.objlist.list = port_list.data();

    status = sai_switch_api->get_switch_attribute(gSwitchId, 1, &attr);
    if (status != SAI_STATUS_SUCCESS)
    {
        SWSS_LOG_ERROR("Failed to get port list, rv:%d", status);
        task_process_status handle_status = handleSaiGetStatus(SAI_API_SWITCH, status);
        if (handle_status != task_process_status::task_success)
        {
            throw runtime_error("PortsOrch initialization failure");
        }
    }

    /* Get port hardware lane info */
    for (i = 0; i < m_portCount; i++)
    {
        sai_uint32_t lanes[8] = { 0,0,0,0,0,0,0,0 };
        attr.id = SAI_PORT_ATTR_HW_LANE_LIST;
        attr.value.u32list.count = 8;
        attr.value.u32list.list = lanes;

        status = sai_port_api->get_port_attribute(port_list[i], 1, &attr);
        if (status != SAI_STATUS_SUCCESS)
        {
            SWSS_LOG_ERROR("Failed to get hardware lane list pid:%" PRIx64, port_list[i]);
            task_process_status handle_status = handleSaiGetStatus(SAI_API_PORT, status);
            if (handle_status != task_process_status::task_success)
            {
                throw runtime_error("PortsOrch initialization failure");
            }
        }

        set<int> tmp_lane_set;
        for (j = 0; j < attr.value.u32list.count; j++)
        {
            tmp_lane_set.insert(attr.value.u32list.list[j]);
        }

        string tmp_lane_str = "";
        for (auto s : tmp_lane_set)
        {
            tmp_lane_str += to_string(s) + " ";
        }
        tmp_lane_str = tmp_lane_str.substr(0, tmp_lane_str.size()-1);

        SWSS_LOG_NOTICE("Get port with lanes pid:%" PRIx64 " lanes:%s", port_list[i], tmp_lane_str.c_str());
        m_portListLaneMap[tmp_lane_set] = port_list[i];
    }

    /* Get the flood control types and check if combined mode is supported */
    vector<int32_t> supported_flood_control_types(max_flood_control_types, 0);
    sai_s32_list_t values;
    values.count = max_flood_control_types;
    values.list = supported_flood_control_types.data();

    if (sai_query_attribute_enum_values_capability(gSwitchId, SAI_OBJECT_TYPE_VLAN,
                                                   SAI_VLAN_ATTR_UNKNOWN_UNICAST_FLOOD_CONTROL_TYPE,
                                                   &values) != SAI_STATUS_SUCCESS)
    {
        SWSS_LOG_NOTICE("This device does not support unknown unicast flood control types");
    }
    else
    {
        for (uint32_t idx = 0; idx < values.count; idx++)
        {
            uuc_sup_flood_control_type.insert(static_cast<sai_vlan_flood_control_type_t>(values.list[idx]));
        }
    }


    supported_flood_control_types.assign(max_flood_control_types, 0);
    values.count = max_flood_control_types;
    values.list = supported_flood_control_types.data();

    if (sai_query_attribute_enum_values_capability(gSwitchId, SAI_OBJECT_TYPE_VLAN,
                                                   SAI_VLAN_ATTR_BROADCAST_FLOOD_CONTROL_TYPE,
                                                   &values) != SAI_STATUS_SUCCESS)
    {
        SWSS_LOG_NOTICE("This device does not support broadcast flood control types");
    }
    else
    {
        for (uint32_t idx = 0; idx < values.count; idx++)
        {
            bc_sup_flood_control_type.insert(static_cast<sai_vlan_flood_control_type_t>(values.list[idx]));
        }
    }

    if (gMySwitchType != "dpu")
    {
        /* Get default 1Q bridge and default VLAN */
        vector<sai_attribute_t> attrs;
        attr.id = SAI_SWITCH_ATTR_DEFAULT_1Q_BRIDGE_ID;
        attrs.push_back(attr);
        attr.id = SAI_SWITCH_ATTR_DEFAULT_VLAN_ID;
        attrs.push_back(attr);

        status = sai_switch_api->get_switch_attribute(gSwitchId, (uint32_t)attrs.size(), attrs.data());
        if (status != SAI_STATUS_SUCCESS)
        {
            SWSS_LOG_ERROR("Failed to get default 1Q bridge and/or default VLAN, rv:%d", status);
            task_process_status handle_status = handleSaiGetStatus(SAI_API_SWITCH, status);
            if (handle_status != task_process_status::task_success)
            {
                throw runtime_error("PortsOrch initialization failure");
            }
        }

        m_default1QBridge = attrs[0].value.oid;
        m_defaultVlan = attrs[1].value.oid;
    }

    /* Get System ports */
    getSystemPorts();

    if (gMySwitchType != "dpu")
    {
        removeDefaultVlanMembers();
        removeDefaultBridgePorts();
    }

    /* Add port oper status notification support */
    DBConnector *notificationsDb = new DBConnector("ASIC_DB", 0);
    m_portStatusNotificationConsumer = new swss::NotificationConsumer(notificationsDb, "NOTIFICATIONS");
    auto portStatusNotificatier = new Notifier(m_portStatusNotificationConsumer, this, "PORT_STATUS_NOTIFICATIONS");
    Orch::addExecutor(portStatusNotificatier);

    if (gMySwitchType == "voq")
    {
        string tableName;
        //Add subscriber to process system LAG (System PortChannel) table
        tableName = CHASSIS_APP_LAG_TABLE_NAME;
        Orch::addExecutor(new Consumer(new SubscriberStateTable(chassisAppDb, tableName, TableConsumable::DEFAULT_POP_BATCH_SIZE, 0), this, tableName));
        m_tableVoqSystemLagTable = unique_ptr<Table>(new Table(chassisAppDb, CHASSIS_APP_LAG_TABLE_NAME));

        //Add subscriber to process system LAG member (System PortChannelMember) table
        tableName = CHASSIS_APP_LAG_MEMBER_TABLE_NAME;
        Orch::addExecutor(new Consumer(new SubscriberStateTable(chassisAppDb, tableName, TableConsumable::DEFAULT_POP_BATCH_SIZE, 0), this, tableName));
        m_tableVoqSystemLagMemberTable = unique_ptr<Table>(new Table(chassisAppDb, CHASSIS_APP_LAG_MEMBER_TABLE_NAME));

        m_lagIdAllocator = unique_ptr<LagIdAllocator> (new LagIdAllocator(chassisAppDb));
    }

    auto executor = new ExecutableTimer(m_port_state_poller, this, "PORT_STATE_POLLER");
    Orch::addExecutor(executor);
}

void PortsOrch::removeDefaultVlanMembers()
{
    /* Get VLAN members in default VLAN */
    vector<sai_object_id_t> vlan_member_list(m_portCount + m_systemPortCount);

    sai_attribute_t attr;
    attr.id = SAI_VLAN_ATTR_MEMBER_LIST;
    attr.value.objlist.count = (uint32_t)vlan_member_list.size();
    attr.value.objlist.list = vlan_member_list.data();

    sai_status_t status = sai_vlan_api->get_vlan_attribute(m_defaultVlan, 1, &attr);
    if (status != SAI_STATUS_SUCCESS)
    {
        SWSS_LOG_ERROR("Failed to get VLAN member list in default VLAN, rv:%d", status);
        task_process_status handle_status = handleSaiGetStatus(SAI_API_VLAN, status);
        if (handle_status != task_process_status::task_success)
        {
            throw runtime_error("PortsOrch initialization failure");
        }
    }

    /* Remove VLAN members in default VLAN */
    for (uint32_t i = 0; i < attr.value.objlist.count; i++)
    {
        status = sai_vlan_api->remove_vlan_member(vlan_member_list[i]);
        if (status != SAI_STATUS_SUCCESS)
        {
            SWSS_LOG_ERROR("Failed to remove VLAN member, rv:%d", status);
            throw runtime_error("PortsOrch initialization failure");
        }
    }

    SWSS_LOG_NOTICE("Remove %d VLAN members from default VLAN", attr.value.objlist.count);
}

void PortsOrch::removeDefaultBridgePorts()
{
    /* Get bridge ports in default 1Q bridge
     * By default, there will be (m_portCount + m_systemPortCount) number of SAI_BRIDGE_PORT_TYPE_PORT
     * ports and one SAI_BRIDGE_PORT_TYPE_1Q_ROUTER port. The former type of
     * ports will be removed. */
    vector<sai_object_id_t> bridge_port_list(m_portCount + m_systemPortCount + 1);

    sai_attribute_t attr;
    attr.id = SAI_BRIDGE_ATTR_PORT_LIST;
    attr.value.objlist.count = (uint32_t)bridge_port_list.size();
    attr.value.objlist.list = bridge_port_list.data();

    sai_status_t status = sai_bridge_api->get_bridge_attribute(m_default1QBridge, 1, &attr);
    if (status != SAI_STATUS_SUCCESS)
    {
        SWSS_LOG_ERROR("Failed to get bridge port list in default 1Q bridge, rv:%d", status);
        task_process_status handle_status = handleSaiGetStatus(SAI_API_BRIDGE, status);
        if (handle_status != task_process_status::task_success)
        {
            throw runtime_error("PortsOrch initialization failure");
        }
    }

    auto bridge_port_count = attr.value.objlist.count;

    /* Remove SAI_BRIDGE_PORT_TYPE_PORT bridge ports in default 1Q bridge */
    for (uint32_t i = 0; i < bridge_port_count; i++)
    {
        attr.id = SAI_BRIDGE_PORT_ATTR_TYPE;
        attr.value.s32 = SAI_NULL_OBJECT_ID;

        status = sai_bridge_api->get_bridge_port_attribute(bridge_port_list[i], 1, &attr);
        if (status != SAI_STATUS_SUCCESS)
        {
            SWSS_LOG_ERROR("Failed to get bridge port type, rv:%d", status);
            task_process_status handle_status = handleSaiGetStatus(SAI_API_BRIDGE, status);
            if (handle_status != task_process_status::task_success)
            {
                throw runtime_error("PortsOrch initialization failure");
            }
        }
        if (attr.value.s32 == SAI_BRIDGE_PORT_TYPE_PORT)
        {
            status = sai_bridge_api->remove_bridge_port(bridge_port_list[i]);
            if (status != SAI_STATUS_SUCCESS)
            {
                SWSS_LOG_ERROR("Failed to remove bridge port, rv:%d", status);
                throw runtime_error("PortsOrch initialization failure");
            }
        }
    }

    SWSS_LOG_NOTICE("Remove bridge ports from default 1Q bridge");
}

bool PortsOrch::allPortsReady()
{
    return m_initDone && m_pendingPortSet.empty();
}

/* Upon receiving PortInitDone, all the configured ports have been created in both hardware and kernel*/
bool PortsOrch::isInitDone()
{
    return m_initDone;
}

// Upon m_portConfigState transiting to PORT_CONFIG_DONE state, all physical ports have been "created" in hardware.
// Because of the asynchronous nature of sairedis calls, "create" in the strict sense means that the SAI create_port()
// function is called and the create port event has been pushed to the sairedis pipeline. Because sairedis pipeline
// preserves the order of the events received, any event that depends on the physical port being created first, e.g.,
// buffer profile apply, will be popped in the FIFO fashion, processed in the right order after the physical port is
// physically created in the ASIC, and thus can be issued safely when this function call returns true.
bool PortsOrch::isConfigDone()
{
    return m_portConfigState == PORT_CONFIG_DONE;
}

bool PortsOrch::isGearboxEnabled()
{
    return m_gearboxEnabled;
}

/* Use this method to retrieve the desired port if the destination port is a Gearbox port.
 * For example, if Gearbox is enabled on a specific physical interface,
 * the destination port may be the PHY or LINE side of the external PHY.
 * The original port id is returned if it's not a Gearbox configured port.
 */
bool PortsOrch::getDestPortId(sai_object_id_t src_port_id, dest_port_type_t port_type, sai_object_id_t &des_port_id)
{
    bool status = false;
    des_port_id = src_port_id;

    if (m_gearboxEnabled)
    {
        if (m_gearboxPortListLaneMap.find(src_port_id) != m_gearboxPortListLaneMap.end())
        {
            if (PHY_PORT_TYPE == port_type)
            {
                des_port_id = get<0>(m_gearboxPortListLaneMap[src_port_id]);
                SWSS_LOG_DEBUG("BOX: port id:%" PRIx64 " has a phy-side port id:%" PRIx64, src_port_id, des_port_id);
                status = true;
            }
            else if (LINE_PORT_TYPE == port_type)
            {
                des_port_id = get<1>(m_gearboxPortListLaneMap[src_port_id]);
                SWSS_LOG_DEBUG("BOX: port id:%" PRIx64 " has a line-side port id:%" PRIx64, src_port_id, des_port_id);
                status = true;
            }
        }
    }

    return status;
}

bool PortsOrch::isPortAdminUp(const string &alias)
{
    auto it = m_portList.find(alias);
    if (it == m_portList.end())
    {
        SWSS_LOG_ERROR("Failed to get Port object by port alias: %s", alias.c_str());
        return false;
    }

    return it->second.m_admin_state_up;
}

map<string, Port>& PortsOrch::getAllPorts()
{
    return m_portList;
}

bool PortsOrch::getPort(string alias, Port &p)
{
    SWSS_LOG_ENTER();

    if (m_portList.find(alias) == m_portList.end())
    {
        return false;
    }
    else
    {
        p = m_portList[alias];
        return true;
    }
}

bool PortsOrch::getPort(sai_object_id_t id, Port &port)
{
    SWSS_LOG_ENTER();

    auto itr = saiOidToAlias.find(id);
    if (itr == saiOidToAlias.end())
    {
        return false;
    }
    else
    {
        if (!getPort(itr->second, port))
        {
            SWSS_LOG_THROW("Inconsistent saiOidToAlias map and m_portList map: oid=%" PRIx64, id);
        }
        return true;
    }

    return false;
}

void PortsOrch::increasePortRefCount(const string &alias)
{
    assert (m_port_ref_count.find(alias) != m_port_ref_count.end());
    m_port_ref_count[alias]++;
}

void PortsOrch::decreasePortRefCount(const string &alias)
{
    assert (m_port_ref_count.find(alias) != m_port_ref_count.end());
    m_port_ref_count[alias]--;
}

void PortsOrch::increaseBridgePortRefCount(Port &port)
{
    assert (m_bridge_port_ref_count.find(port.m_alias) != m_bridge_port_ref_count.end());
    m_bridge_port_ref_count[port.m_alias]++;
}

void PortsOrch::decreaseBridgePortRefCount(Port &port)
{
    assert (m_bridge_port_ref_count.find(port.m_alias) != m_bridge_port_ref_count.end());
    m_bridge_port_ref_count[port.m_alias]--;
}

bool PortsOrch::getBridgePortReferenceCount(Port &port)
{
    assert (m_bridge_port_ref_count.find(port.m_alias) != m_bridge_port_ref_count.end());
    return m_bridge_port_ref_count[port.m_alias];
}

bool PortsOrch::getPortByBridgePortId(sai_object_id_t bridge_port_id, Port &port)
{
    SWSS_LOG_ENTER();

    auto itr = saiOidToAlias.find(bridge_port_id);
    if (itr == saiOidToAlias.end())
    {
        return false;
    }
    else
    {
        getPort(itr->second, port);
        return true;
    }

    return false;
}

bool PortsOrch::addSubPort(Port &port, const string &alias, const string &vlan, const bool &adminUp, const uint32_t &mtu)
{
    SWSS_LOG_ENTER();

    size_t found = alias.find(VLAN_SUB_INTERFACE_SEPARATOR);
    if (found == string::npos)
    {
        SWSS_LOG_ERROR("%s is not a sub interface", alias.c_str());
        return false;
    }
    subIntf subIf(alias);
    string parentAlias = subIf.parentIntf();
    sai_vlan_id_t vlan_id;
    try
    {
        vlan_id = static_cast<sai_vlan_id_t>(stoul(vlan));
    }
    catch (const std::invalid_argument &e)
    {
        SWSS_LOG_ERROR("Invalid argument %s to %s()", vlan.c_str(), e.what());
        return false;
    }
    catch (const std::out_of_range &e)
    {
        SWSS_LOG_ERROR("Out of range argument %s to %s()", vlan.c_str(), e.what());
        return false;
    }
    if (vlan_id > MAX_VALID_VLAN_ID)
    {
        SWSS_LOG_ERROR("Sub interface %s Port object creation failed: invalid VLAN id %u", alias.c_str(), vlan_id);
        return false;
    }

    auto it = m_portList.find(parentAlias);
    if (it == m_portList.end())
    {
        SWSS_LOG_NOTICE("Sub interface %s Port object creation: parent port %s is not ready", alias.c_str(), parentAlias.c_str());
        return false;
    }
    Port &parentPort = it->second;

    Port p(alias, Port::SUBPORT);

    p.m_admin_state_up = adminUp;

    if (mtu)
    {
        p.m_mtu = mtu;
    }
    else
    {
        SWSS_LOG_NOTICE("Sub interface %s inherits mtu size %u from parent port %s", alias.c_str(), parentPort.m_mtu, parentAlias.c_str());
        p.m_mtu = parentPort.m_mtu;
    }

    switch (parentPort.m_type)
    {
        case Port::PHY:
            p.m_parent_port_id = parentPort.m_port_id;
            break;
        case Port::LAG:
            p.m_parent_port_id = parentPort.m_lag_id;
            break;
        default:
            SWSS_LOG_ERROR("Sub interface %s Port object creation failed: \
                    parent port %s of invalid type (must be physical port or LAG)", alias.c_str(), parentAlias.c_str());
            return false;
    }
    p.m_vlan_info.vlan_id = vlan_id;

    // Change hostif vlan tag for the parent port only when a first subport is created
    if (parentPort.m_child_ports.empty())
    {
        if (!setHostIntfsStripTag(parentPort, SAI_HOSTIF_VLAN_TAG_KEEP))
        {
            SWSS_LOG_ERROR("Failed to set %s for hostif of port %s",
                    hostif_vlan_tag[SAI_HOSTIF_VLAN_TAG_KEEP], parentPort.m_alias.c_str());
            return false;
        }
    }

    parentPort.m_child_ports.insert(alias);
    increasePortRefCount(parentPort.m_alias);

    m_portList[alias] = p;
    m_port_ref_count[alias] = 0;
    port = p;
    return true;
}

bool PortsOrch::removeSubPort(const string &alias)
{
    SWSS_LOG_ENTER();

    auto it = m_portList.find(alias);
    if (it == m_portList.end())
    {
        SWSS_LOG_WARN("Sub interface %s Port object not found", alias.c_str());
        return false;
    }
    Port &port = it->second;

    if (port.m_type != Port::SUBPORT)
    {
        SWSS_LOG_ERROR("Sub interface %s not of type sub port", alias.c_str());
        return false;
    }

    if (m_port_ref_count[alias] > 0)
    {
        SWSS_LOG_ERROR("Unable to remove sub interface %s: ref count %u", alias.c_str(), m_port_ref_count[alias]);
        return false;
    }

    Port parentPort;
    if (!getPort(port.m_parent_port_id, parentPort))
    {
        SWSS_LOG_WARN("Sub interface %s: parent Port object not found", alias.c_str());
    }

    if (!parentPort.m_child_ports.erase(alias))
    {
        SWSS_LOG_WARN("Sub interface %s not associated to parent port %s", alias.c_str(), parentPort.m_alias.c_str());
    }
    else
    {
        decreasePortRefCount(parentPort.m_alias);
    }
    m_portList[parentPort.m_alias] = parentPort;

    m_portList.erase(it);

    // Restore hostif vlan tag for the parent port when the last subport is removed
    if (parentPort.m_child_ports.empty())
    {
        if (parentPort.m_bridge_port_id == SAI_NULL_OBJECT_ID)
        {
            if (!setHostIntfsStripTag(parentPort, SAI_HOSTIF_VLAN_TAG_STRIP))
            {
                SWSS_LOG_ERROR("Failed to set %s for hostif of port %s",
                        hostif_vlan_tag[SAI_HOSTIF_VLAN_TAG_STRIP], parentPort.m_alias.c_str());
                return false;
            }
        }
    }

    return true;
}

void PortsOrch::updateChildPortsMtu(const Port &p, const uint32_t mtu)
{
    if (p.m_type != Port::PHY && p.m_type != Port::LAG)
    {
        return;
    }

    for (const auto &child_port : p.m_child_ports)
    {
        Port subp;
        if (!getPort(child_port, subp))
        {
            SWSS_LOG_WARN("Sub interface %s Port object not found", child_port.c_str());
            continue;
        }

        subp.m_mtu = mtu;
        m_portList[child_port] = subp;
        SWSS_LOG_NOTICE("Sub interface %s inherits mtu change %u from parent port %s", child_port.c_str(), mtu, p.m_alias.c_str());

        if (subp.m_rif_id)
        {
            gIntfsOrch->setRouterIntfsMtu(subp);
        }
    }
}

void PortsOrch::setPort(string alias, Port p)
{
    m_portList[alias] = p;
}

void PortsOrch::getCpuPort(Port &port)
{
    port = m_cpuPort;
}

/*
 * Create host_tx_ready field in PORT_TABLE of STATE-DB
 * and set the field to false by default for the
 * front<Ethernet> port.
 */
void PortsOrch::initHostTxReadyState(Port &port)
{
    SWSS_LOG_ENTER();

    vector<FieldValueTuple> tuples;
    bool exist = m_portStateTable.get(port.m_alias, tuples);
    string hostTxReady;

    if (exist)
    {
        for (auto i : tuples)
        {
            if (fvField(i) == "host_tx_ready")
            {
                hostTxReady = fvValue(i);
            }
        }
    }

    if (hostTxReady.empty())
    {
        m_portStateTable.hset(port.m_alias, "host_tx_ready", "false");
        SWSS_LOG_INFO("initalize hostTxReady %s with status %s",
                port.m_alias.c_str(), hostTxReady.c_str());
    }
}

bool PortsOrch::setPortAdminStatus(Port &port, bool state)
{
    SWSS_LOG_ENTER();

    sai_attribute_t attr;
    attr.id = SAI_PORT_ATTR_ADMIN_STATE;
    attr.value.booldata = state;

    /* Update the host_tx_ready to false before setting admin_state, when admin state is false */
    if (!state)
    {
        m_portStateTable.hset(port.m_alias, "host_tx_ready", "false");
        SWSS_LOG_INFO("Set admin status DOWN host_tx_ready to false to port pid:%" PRIx64,
                port.m_port_id);
    }

    sai_status_t status = sai_port_api->set_port_attribute(port.m_port_id, &attr);
    if (status != SAI_STATUS_SUCCESS)
    {
        SWSS_LOG_ERROR("Failed to set admin status %s to port pid:%" PRIx64,
                       state ? "UP" : "DOWN", port.m_port_id);
        m_portStateTable.hset(port.m_alias, "host_tx_ready", "false");
        task_process_status handle_status = handleSaiSetStatus(SAI_API_PORT, status);
        if (handle_status != task_success)
        {
            return parseHandleSaiStatusFailure(handle_status);
        }
    }

    bool gbstatus = setGearboxPortsAttr(port, SAI_PORT_ATTR_ADMIN_STATE, &state);
    if (gbstatus != true)
    {
        m_portStateTable.hset(port.m_alias, "host_tx_ready", "false");
    }

    /* Update the state table for host_tx_ready*/
    if (state && (gbstatus == true) && (status == SAI_STATUS_SUCCESS) )
    {
        m_portStateTable.hset(port.m_alias, "host_tx_ready", "true");
        SWSS_LOG_INFO("Set admin status UP host_tx_ready to true to port pid:%" PRIx64,
                port.m_port_id);
    }

    return true;
}

bool PortsOrch::getPortAdminStatus(sai_object_id_t id, bool &up)
{
    SWSS_LOG_ENTER();

    getDestPortId(id, LINE_PORT_TYPE, id);

    sai_attribute_t attr;
    attr.id = SAI_PORT_ATTR_ADMIN_STATE;

    sai_status_t status = sai_port_api->get_port_attribute(id, 1, &attr);
    if (status != SAI_STATUS_SUCCESS)
    {
        SWSS_LOG_ERROR("Failed to get admin status for port pid:%" PRIx64, id);
        task_process_status handle_status = handleSaiGetStatus(SAI_API_PORT, status);
        if (handle_status != task_process_status::task_success)
        {
            return false;
        }
    }

    up = attr.value.booldata;

    return true;
}

bool PortsOrch::getPortMtu(const Port& port, sai_uint32_t &mtu)
{
    SWSS_LOG_ENTER();

    sai_attribute_t attr;
    attr.id = SAI_PORT_ATTR_MTU;

    sai_status_t status = sai_port_api->get_port_attribute(port.m_port_id, 1, &attr);

    if (status != SAI_STATUS_SUCCESS)
    {
        return false;
    }

    mtu = attr.value.u32 - (uint32_t)(sizeof(struct ether_header) + FCS_LEN + VLAN_TAG_LEN);

    if (isMACsecPort(port.m_port_id))
    {
        mtu -= MAX_MACSEC_SECTAG_SIZE;
    }

    return true;
}

bool PortsOrch::setPortMtu(const Port& port, sai_uint32_t mtu)
{
    SWSS_LOG_ENTER();

    sai_attribute_t attr;
    attr.id = SAI_PORT_ATTR_MTU;
    /* mtu + 14 + 4 + 4 = 22 bytes */
    mtu += (uint32_t)(sizeof(struct ether_header) + FCS_LEN + VLAN_TAG_LEN);
    attr.value.u32 = mtu;

    if (isMACsecPort(port.m_port_id))
    {
        attr.value.u32 += MAX_MACSEC_SECTAG_SIZE;
    }

    sai_status_t status = sai_port_api->set_port_attribute(port.m_port_id, &attr);
    if (status != SAI_STATUS_SUCCESS)
    {
        SWSS_LOG_ERROR("Failed to set MTU %u to port pid:%" PRIx64 ", rv:%d",
                attr.value.u32, port.m_port_id, status);
        task_process_status handle_status = handleSaiSetStatus(SAI_API_PORT, status);
        if (handle_status != task_success)
        {
            return parseHandleSaiStatusFailure(handle_status);
        }
    }

    if (m_gearboxEnabled)
    {
        setGearboxPortsAttr(port, SAI_PORT_ATTR_MTU, &mtu);
    }
    SWSS_LOG_INFO("Set MTU %u to port pid:%" PRIx64, attr.value.u32, port.m_port_id);
    return true;
}


bool PortsOrch::setPortTpid(sai_object_id_t id, sai_uint16_t tpid)
{
    SWSS_LOG_ENTER();
    sai_status_t status = SAI_STATUS_SUCCESS;
    sai_attribute_t attr;

    attr.id = SAI_PORT_ATTR_TPID;

    attr.value.u16 = (uint16_t)tpid;

    status = sai_port_api->set_port_attribute(id, &attr);
    if (status != SAI_STATUS_SUCCESS)
    {
        SWSS_LOG_ERROR("Failed to set TPID 0x%x to port pid:%" PRIx64 ", rv:%d",
                attr.value.u16, id, status);
        task_process_status handle_status = handleSaiSetStatus(SAI_API_PORT, status);
        if (handle_status != task_success)
        {
            return parseHandleSaiStatusFailure(handle_status);
        }
    }
    else
    {
        SWSS_LOG_NOTICE("Set TPID 0x%x to port pid:%" PRIx64, attr.value.u16, id);
    }
    return true;
}

bool PortsOrch::setPortFec(Port &port, string &mode)
{
    SWSS_LOG_ENTER();

    auto searchRef = m_portSupportedFecModes.find(port.m_port_id);
    if (searchRef != m_portSupportedFecModes.end())
    {
        auto &supportedFecModes = searchRef->second;
        if (!supportedFecModes.empty() && (supportedFecModes.find(mode) == supportedFecModes.end()))
        {
            SWSS_LOG_ERROR("Unsupported mode %s on port %s", mode.c_str(), port.m_alias.c_str());
            // We return true becase the caller will keep the item in m_toSync and retry it later if we return false
            // As the FEC mode is not supported it doesn't make sense to retry.
            return true;
        }
    }

    sai_attribute_t attr;
    attr.id = SAI_PORT_ATTR_FEC_MODE;
    attr.value.s32 = port.m_fec_mode;

    sai_status_t status = sai_port_api->set_port_attribute(port.m_port_id, &attr);
    if (status != SAI_STATUS_SUCCESS)
    {
        SWSS_LOG_ERROR("Failed to set FEC mode %s to port %s", mode.c_str(), port.m_alias.c_str());
        task_process_status handle_status = handleSaiSetStatus(SAI_API_PORT, status);
        if (handle_status != task_success)
        {
            return parseHandleSaiStatusFailure(handle_status);
        }
    }

    SWSS_LOG_NOTICE("Set port %s FEC mode %s", port.m_alias.c_str(), mode.c_str());

    setGearboxPortsAttr(port, SAI_PORT_ATTR_FEC_MODE, &port.m_fec_mode);

    return true;
}

bool PortsOrch::getPortPfc(sai_object_id_t portId, uint8_t *pfc_bitmask)
{
    SWSS_LOG_ENTER();

    Port p;

    if (!getPort(portId, p))
    {
        SWSS_LOG_ERROR("Failed to get port object for port id 0x%" PRIx64, portId);
        return false;
    }

    *pfc_bitmask = p.m_pfc_bitmask;

    return true;
}

bool PortsOrch::setPortPfc(sai_object_id_t portId, uint8_t pfc_bitmask)
{
    SWSS_LOG_ENTER();

    sai_attribute_t attr;
    Port p;

    if (!getPort(portId, p))
    {
        SWSS_LOG_ERROR("Failed to get port object for port id 0x%" PRIx64, portId);
        return false;
    }

    if (p.m_pfc_asym == SAI_PORT_PRIORITY_FLOW_CONTROL_MODE_COMBINED)
    {
        attr.id = SAI_PORT_ATTR_PRIORITY_FLOW_CONTROL;
    }
    else if (p.m_pfc_asym == SAI_PORT_PRIORITY_FLOW_CONTROL_MODE_SEPARATE)
    {
        attr.id = SAI_PORT_ATTR_PRIORITY_FLOW_CONTROL_TX;
    }
    else
    {
        SWSS_LOG_ERROR("Incorrect asymmetric PFC mode: %u", p.m_pfc_asym);
        return false;
    }

    attr.value.u8 = pfc_bitmask;

    sai_status_t status = sai_port_api->set_port_attribute(portId, &attr);
    if (status != SAI_STATUS_SUCCESS)
    {
        SWSS_LOG_ERROR("Failed to set PFC 0x%x to port id 0x%" PRIx64 " (rc:%d)", attr.value.u8, portId, status);
        task_process_status handle_status = handleSaiSetStatus(SAI_API_PORT, status);
        if (handle_status != task_success)
        {
            return parseHandleSaiStatusFailure(handle_status);
        }
    }

    if (p.m_pfc_bitmask != pfc_bitmask)
    {
        p.m_pfc_bitmask = pfc_bitmask;
        m_portList[p.m_alias] = p;
    }

    return true;
}

bool PortsOrch::setPortPfcWatchdogStatus(sai_object_id_t portId, uint8_t pfcwd_bitmask)
{
    SWSS_LOG_ENTER();

    Port p;

    if (!getPort(portId, p))
    {
        SWSS_LOG_ERROR("Failed to get port object for port id 0x%" PRIx64, portId);
        return false;
    }

    p.m_pfcwd_sw_bitmask = pfcwd_bitmask;

    m_portList[p.m_alias] = p;

    SWSS_LOG_INFO("Set PFC watchdog port id=0x%" PRIx64 ", bitmast=0x%x", portId, pfcwd_bitmask);
    return true;
}

bool PortsOrch::getPortPfcWatchdogStatus(sai_object_id_t portId, uint8_t *pfcwd_bitmask)
{
    SWSS_LOG_ENTER();

    Port p;

    if (!pfcwd_bitmask || !getPort(portId, p))
    {
        SWSS_LOG_ERROR("Failed to get port object for port id 0x%" PRIx64, portId);
        return false;
    }

    *pfcwd_bitmask = p.m_pfcwd_sw_bitmask;

    return true;
}

bool PortsOrch::setPortPfcAsym(Port &port, string pfc_asym)
{
    SWSS_LOG_ENTER();

    sai_attribute_t attr;
    uint8_t pfc = 0;

    if (!getPortPfc(port.m_port_id, &pfc))
    {
        return false;
    }

    auto found = pfc_asym_map.find(pfc_asym);
    if (found == pfc_asym_map.end())
    {
        SWSS_LOG_ERROR("Incorrect asymmetric PFC mode: %s", pfc_asym.c_str());
        return false;
    }

    auto new_pfc_asym = found->second;
    if (port.m_pfc_asym == new_pfc_asym)
    {
        SWSS_LOG_NOTICE("Already set asymmetric PFC mode: %s", pfc_asym.c_str());
        return true;
    }

    port.m_pfc_asym = new_pfc_asym;
    m_portList[port.m_alias] = port;

    attr.id = SAI_PORT_ATTR_PRIORITY_FLOW_CONTROL_MODE;
    attr.value.s32 = (int32_t) port.m_pfc_asym;

    sai_status_t status = sai_port_api->set_port_attribute(port.m_port_id, &attr);
    if (status != SAI_STATUS_SUCCESS)
    {
        SWSS_LOG_ERROR("Failed to set PFC mode %d to port id 0x%" PRIx64 " (rc:%d)", port.m_pfc_asym, port.m_port_id, status);
        task_process_status handle_status = handleSaiSetStatus(SAI_API_PORT, status);
        if (handle_status != task_success)
        {
            return parseHandleSaiStatusFailure(handle_status);
        }
    }

    if (!setPortPfc(port.m_port_id, pfc))
    {
        return false;
    }

    if (port.m_pfc_asym == SAI_PORT_PRIORITY_FLOW_CONTROL_MODE_SEPARATE)
    {
        attr.id = SAI_PORT_ATTR_PRIORITY_FLOW_CONTROL_RX;
        attr.value.u8 = static_cast<uint8_t>(0xff);

        sai_status_t status = sai_port_api->set_port_attribute(port.m_port_id, &attr);
        if (status != SAI_STATUS_SUCCESS)
        {
            SWSS_LOG_ERROR("Failed to set RX PFC 0x%x to port id 0x%" PRIx64 " (rc:%d)", attr.value.u8, port.m_port_id, status);
            task_process_status handle_status = handleSaiSetStatus(SAI_API_PORT, status);
            if (handle_status != task_success)
        {
            return parseHandleSaiStatusFailure(handle_status);
        }
        }
    }

    SWSS_LOG_INFO("Set asymmetric PFC %s to port id 0x%" PRIx64, pfc_asym.c_str(), port.m_port_id);

    return true;
}

/*
 * Name: bindUnbindAclTableGroup
 *
 * Description:
 *     To bind a port to ACL table we need to do two things.
 *     1. Create ACL table member, which maps
 *        ACL table group OID --> ACL table OID
 *     2. Set ACL table group OID as value port attribute.
 *
 *      This function performs the second step of binding.
 *
 *      Also, while unbinding we use this function to
 *      set port attribute value to SAI_NULL_OBJECT_ID
 *
 *      Port attribute name is derived from port type
 *
 * Return: true on success, false on failure
 */
bool PortsOrch::bindUnbindAclTableGroup(Port &port,
                                        bool ingress,
                                        bool bind)
{

    sai_attribute_t    attr;
    sai_status_t       status = SAI_STATUS_SUCCESS;
    string             bind_str = bind ? "bind" : "unbind";

    attr.value.oid = bind ? (ingress ? port.m_ingress_acl_table_group_id :
                                       port.m_egress_acl_table_group_id):
                            SAI_NULL_OBJECT_ID;
    switch (port.m_type)
    {
        case Port::PHY:
        {
            attr.id = ingress ?
                    SAI_PORT_ATTR_INGRESS_ACL : SAI_PORT_ATTR_EGRESS_ACL;
            status = sai_port_api->set_port_attribute(port.m_port_id, &attr);
            if (SAI_STATUS_SUCCESS != status)
            {
                SWSS_LOG_ERROR("Failed to %s %s to ACL table group %" PRIx64 ", rv:%d",
                            bind_str.c_str(), port.m_alias.c_str(), attr.value.oid, status);
                task_process_status handle_status = handleSaiSetStatus(SAI_API_PORT, status);
                if (handle_status != task_success)
                {
                    return parseHandleSaiStatusFailure(handle_status);
                }
            }
            break;
        }
        case Port::LAG:
        {
            attr.id = ingress ?
                    SAI_LAG_ATTR_INGRESS_ACL : SAI_LAG_ATTR_EGRESS_ACL;
            status = sai_lag_api->set_lag_attribute(port.m_lag_id, &attr);
            if (SAI_STATUS_SUCCESS != status)
            {
                SWSS_LOG_ERROR("Failed to %s %s to ACL table group %" PRIx64 ", rv:%d",
                            bind_str.c_str(), port.m_alias.c_str(), attr.value.oid, status);
                task_process_status handle_status = handleSaiSetStatus(SAI_API_LAG, status);
                if (handle_status != task_success)
                {
                    return parseHandleSaiStatusFailure(handle_status);
                }
            }
            break;
        }
        case Port::VLAN:
        {
            attr.id = ingress ?
                    SAI_VLAN_ATTR_INGRESS_ACL : SAI_VLAN_ATTR_EGRESS_ACL;
            status =
                sai_vlan_api->set_vlan_attribute(port.m_vlan_info.vlan_oid,
                                                 &attr);
            if (SAI_STATUS_SUCCESS != status)
            {
                SWSS_LOG_ERROR("Failed to %s %s to ACL table group %" PRIx64 ", rv:%d",
                            bind_str.c_str(), port.m_alias.c_str(), attr.value.oid, status);
                task_process_status handle_status = handleSaiSetStatus(SAI_API_VLAN, status);
                if (handle_status != task_success)
                {
                    return parseHandleSaiStatusFailure(handle_status);
                }
            }
            break;
        }
        default:
        {
            SWSS_LOG_ERROR("Failed to %s %s port with type %d",
                           bind_str.c_str(), port.m_alias.c_str(), port.m_type);
            return false;
        }
    }

    return true;
}

bool PortsOrch::unbindRemoveAclTableGroup(sai_object_id_t  port_oid,
                                          sai_object_id_t  acl_table_oid,
                                          acl_stage_type_t acl_stage)
{
    SWSS_LOG_ENTER();

    sai_status_t       status;
    bool               ingress = (acl_stage == ACL_STAGE_INGRESS);
    Port               port;

    if (!getPort(port_oid, port))
    {
        SWSS_LOG_ERROR("Failed to get port by port OID %" PRIx64, port_oid);
        return false;
    }


    sai_object_id_t &group_oid_ref =
            ingress? port.m_ingress_acl_table_group_id :
                     port.m_egress_acl_table_group_id;
    unordered_set<sai_object_id_t> &acl_list_ref =
            ingress ? port.m_ingress_acl_tables_uset :
                      port.m_egress_acl_tables_uset;

    if (SAI_NULL_OBJECT_ID == group_oid_ref)
    {
        assert(acl_list_ref.find(acl_table_oid) == acl_list_ref.end());
        return true;
    }
    assert(acl_list_ref.find(acl_table_oid) != acl_list_ref.end());
    acl_list_ref.erase(acl_table_oid);
    if (!acl_list_ref.empty())
    {
        // This port is in more than one acl table's port list
        // So, we need to preserve group OID
        SWSS_LOG_NOTICE("Preserving port OID %" PRIx64" ACL table grop ID", port_oid);
        setPort(port.m_alias, port);
        return true;
    }

    SWSS_LOG_NOTICE("Removing port OID %" PRIx64" ACL table group ID", port_oid);

    // Unbind ACL group
    if (!bindUnbindAclTableGroup(port, ingress, false))
    {
        SWSS_LOG_ERROR("Failed to remove ACL group ID from port");
        return false;
    }

    // Remove ACL group
    status = sai_acl_api->remove_acl_table_group(group_oid_ref);
    if (SAI_STATUS_SUCCESS != status)
    {
        SWSS_LOG_ERROR("Failed to remove ACL table group, rv:%d", status);
        task_process_status handle_status = handleSaiRemoveStatus(SAI_API_ACL, status);
        if (handle_status != task_success)
        {
            return parseHandleSaiStatusFailure(handle_status);
        }
    }
    sai_acl_bind_point_type_t bind_type;
    if (!getSaiAclBindPointType(port.m_type, bind_type))
    {
        SWSS_LOG_ERROR("Unknown SAI ACL bind point type");
        return false;
    }
    gCrmOrch->decCrmAclUsedCounter(CrmResourceType::CRM_ACL_GROUP,
                                   ingress ? SAI_ACL_STAGE_INGRESS : SAI_ACL_STAGE_EGRESS,
                                   bind_type, group_oid_ref);

    group_oid_ref = SAI_NULL_OBJECT_ID;
    setPort(port.m_alias, port);
    return true;
}

bool PortsOrch::createBindAclTableGroup(sai_object_id_t  port_oid,
                                        sai_object_id_t  acl_table_oid,
                                        sai_object_id_t  &group_oid,
                                        acl_stage_type_t acl_stage)
{
    SWSS_LOG_ENTER();

    if (ACL_STAGE_UNKNOWN == acl_stage)
    {
        SWSS_LOG_ERROR("unknown ACL stage for table group creation");
        return false;
    }
    assert(ACL_STAGE_INGRESS == acl_stage || ACL_STAGE_EGRESS == acl_stage);

    sai_status_t    status;
    Port            port;
    bool            ingress = (ACL_STAGE_INGRESS == acl_stage) ?
                              true : false;
    if (!getPort(port_oid, port))
    {
        SWSS_LOG_ERROR("Failed to get port by port ID %" PRIx64, port_oid);
        return false;
    }

    unordered_set<sai_object_id_t> &acl_list_ref =
            ingress ? port.m_ingress_acl_tables_uset :
                      port.m_egress_acl_tables_uset;
    sai_object_id_t &group_oid_ref =
            ingress ? port.m_ingress_acl_table_group_id :
                      port.m_egress_acl_table_group_id;

    if (acl_list_ref.empty())
    {
        // Port ACL table group does not exist, create one
        assert(group_oid_ref == SAI_NULL_OBJECT_ID);
        sai_acl_bind_point_type_t bind_type;
        if (!getSaiAclBindPointType(port.m_type, bind_type))
        {
            SWSS_LOG_ERROR("Failed to bind ACL table to port %s with unknown type %d",
                        port.m_alias.c_str(), port.m_type);
            return false;
        }
        sai_object_id_t bp_list[] = { bind_type };

        vector<sai_attribute_t> group_attrs;
        sai_attribute_t group_attr;

        group_attr.id = SAI_ACL_TABLE_GROUP_ATTR_ACL_STAGE;
        group_attr.value.s32 = ingress ? SAI_ACL_STAGE_INGRESS :
                                         SAI_ACL_STAGE_EGRESS;
        group_attrs.push_back(group_attr);

        group_attr.id = SAI_ACL_TABLE_GROUP_ATTR_ACL_BIND_POINT_TYPE_LIST;
        group_attr.value.objlist.count = 1;
        group_attr.value.objlist.list = bp_list;
        group_attrs.push_back(group_attr);

        group_attr.id = SAI_ACL_TABLE_GROUP_ATTR_TYPE;
        group_attr.value.s32 = SAI_ACL_TABLE_GROUP_TYPE_PARALLEL;
        group_attrs.push_back(group_attr);

        status = sai_acl_api->create_acl_table_group(&group_oid_ref, gSwitchId,
                        (uint32_t)group_attrs.size(), group_attrs.data());
        if (status != SAI_STATUS_SUCCESS)
        {
            SWSS_LOG_ERROR("Failed to create ACL table group, rv:%d", status);
            task_process_status handle_status = handleSaiCreateStatus(SAI_API_ACL, status);
            if (handle_status != task_success)
            {
                return parseHandleSaiStatusFailure(handle_status);
            }
        }
        assert(group_oid_ref != SAI_NULL_OBJECT_ID);

        gCrmOrch->incCrmAclUsedCounter(CrmResourceType::CRM_ACL_GROUP,
                        ingress ? SAI_ACL_STAGE_INGRESS :
                                  SAI_ACL_STAGE_EGRESS, bind_type);

        // Bind ACL table group
        if (!bindUnbindAclTableGroup(port, ingress, true))
        {
            return false;
        }

        SWSS_LOG_NOTICE("Create %s ACL table group and bind port %s to it",
                        ingress ? "ingress" : "egress", port.m_alias.c_str());
    }

    assert(group_oid_ref != SAI_NULL_OBJECT_ID);
    group_oid = group_oid_ref;
    acl_list_ref.insert(acl_table_oid);
    setPort(port.m_alias, port);

    return true;
}

bool PortsOrch::unbindAclTable(sai_object_id_t  port_oid,
                               sai_object_id_t  acl_table_oid,
                               sai_object_id_t  acl_group_member_oid,
                               acl_stage_type_t acl_stage)
{

    /*
     * Do the following in-order
     * 1. Delete ACL table group member
     * 2. Unbind ACL table group
     * 3. Delete ACL table group
     */
    sai_status_t status =
            sai_acl_api->remove_acl_table_group_member(acl_group_member_oid);
    if (status != SAI_STATUS_SUCCESS) {
        SWSS_LOG_ERROR("Failed to remove ACL group member: %" PRIu64 " ",
                       acl_group_member_oid);
        task_process_status handle_status = handleSaiRemoveStatus(SAI_API_ACL, status);
        if (handle_status != task_success)
        {
            return parseHandleSaiStatusFailure(handle_status);
        }
    }


    Port port;
    if (getPort(port_oid, port))
    {
        decreasePortRefCount(port.m_alias);
    }

    if (!unbindRemoveAclTableGroup(port_oid, acl_table_oid, acl_stage)) {
        return false;
    }

    return true;
}

bool PortsOrch::bindAclTable(sai_object_id_t  port_oid,
                             sai_object_id_t  table_oid,
                             sai_object_id_t  &group_member_oid,
                             acl_stage_type_t acl_stage)
{
    SWSS_LOG_ENTER();
    /*
     * Do the following in-order
     * 1. Create ACL table group
     * 2. Bind ACL table group (set ACL table group ID on port)
     * 3. Create ACL table group member
     */

    if (table_oid == SAI_NULL_OBJECT_ID)
    {
        SWSS_LOG_ERROR("Invalid ACL table %" PRIx64, table_oid);
        return false;
    }

    sai_object_id_t    group_oid;
    sai_status_t       status;

    // Create an ACL table group and bind to port
    if (!createBindAclTableGroup(port_oid, table_oid, group_oid, acl_stage))
    {
        SWSS_LOG_ERROR("Fail to create or bind to port %" PRIx64 " ACL table group", port_oid);
        return false;
    }

    // Create an ACL group member with table_oid and group_oid
    vector<sai_attribute_t> member_attrs;

    sai_attribute_t member_attr;
    member_attr.id = SAI_ACL_TABLE_GROUP_MEMBER_ATTR_ACL_TABLE_GROUP_ID;
    member_attr.value.oid = group_oid;
    member_attrs.push_back(member_attr);

    member_attr.id = SAI_ACL_TABLE_GROUP_MEMBER_ATTR_ACL_TABLE_ID;
    member_attr.value.oid = table_oid;
    member_attrs.push_back(member_attr);

    member_attr.id = SAI_ACL_TABLE_GROUP_MEMBER_ATTR_PRIORITY;
    member_attr.value.u32 = 100; // TODO: double check!
    member_attrs.push_back(member_attr);

    status = sai_acl_api->create_acl_table_group_member(&group_member_oid, gSwitchId, (uint32_t)member_attrs.size(), member_attrs.data());
    if (status != SAI_STATUS_SUCCESS)
    {
        SWSS_LOG_ERROR("Failed to create member in ACL table group %" PRIx64 " for ACL table %" PRIx64 ", rv:%d",
                group_oid, table_oid, status);
        task_process_status handle_status = handleSaiCreateStatus(SAI_API_ACL, status);
        if (handle_status != task_success)
        {
            return parseHandleSaiStatusFailure(handle_status);
        }
    }

    Port port;
    if (getPort(port_oid, port))
    {
        increasePortRefCount(port.m_alias);
    }

    return true;
}

bool PortsOrch::setPortPvid(Port &port, sai_uint32_t pvid)
{
    SWSS_LOG_ENTER();

    if(port.m_type == Port::TUNNEL)
    {
        SWSS_LOG_ERROR("pvid setting for tunnel %s is not allowed", port.m_alias.c_str());
        return true;
    }

    if(port.m_type == Port::SYSTEM)
    {
        SWSS_LOG_INFO("pvid setting for system port %s is not applicable", port.m_alias.c_str());
        return true;
    }

    if (port.m_rif_id)
    {
        SWSS_LOG_ERROR("pvid setting for router interface %s is not allowed", port.m_alias.c_str());
        return false;
    }

    vector<Port> portv;
    if (port.m_type == Port::PHY)
    {
        sai_attribute_t attr;
        attr.id = SAI_PORT_ATTR_PORT_VLAN_ID;
        attr.value.u32 = pvid;

        sai_status_t status = sai_port_api->set_port_attribute(port.m_port_id, &attr);
        if (status != SAI_STATUS_SUCCESS)
        {
            SWSS_LOG_ERROR("Failed to set pvid %u to port: %s", attr.value.u32, port.m_alias.c_str());
            task_process_status handle_status = handleSaiSetStatus(SAI_API_PORT, status);
            if (handle_status != task_success)
            {
                return parseHandleSaiStatusFailure(handle_status);
            }
        }
        SWSS_LOG_NOTICE("Set pvid %u to port: %s", attr.value.u32, port.m_alias.c_str());
    }
    else if (port.m_type == Port::LAG)
    {
        sai_attribute_t attr;
        attr.id = SAI_LAG_ATTR_PORT_VLAN_ID;
        attr.value.u32 = pvid;

        sai_status_t status = sai_lag_api->set_lag_attribute(port.m_lag_id, &attr);
        if (status != SAI_STATUS_SUCCESS)
        {
            SWSS_LOG_ERROR("Failed to set pvid %u to lag: %s", attr.value.u32, port.m_alias.c_str());
            task_process_status handle_status = handleSaiSetStatus(SAI_API_LAG, status);
            if (handle_status != task_success)
            {
                return parseHandleSaiStatusFailure(handle_status);
            }
        }
        SWSS_LOG_NOTICE("Set pvid %u to lag: %s", attr.value.u32, port.m_alias.c_str());
    }
    else
    {
        SWSS_LOG_ERROR("PortsOrch::setPortPvid port type %d not supported", port.m_type);
        return false;
    }

    port.m_port_vlan_id = (sai_vlan_id_t)pvid;
    return true;
}

bool PortsOrch::getPortPvid(Port &port, sai_uint32_t &pvid)
{
    /* Just return false if the router interface exists */
    if (port.m_rif_id)
    {
        SWSS_LOG_DEBUG("Router interface exists on %s, don't set pvid",
                      port.m_alias.c_str());
        return false;
    }

    pvid = port.m_port_vlan_id;
    return true;
}

bool PortsOrch::setHostIntfsStripTag(Port &port, sai_hostif_vlan_tag_t strip)
{
    SWSS_LOG_ENTER();
    vector<Port> portv;

    if(port.m_type == Port::TUNNEL)
    {
        return true;
    }

    /*
     * Before SAI_HOSTIF_VLAN_TAG_ORIGINAL is supported by libsai from all asic vendors,
     * the VLAN tag on hostif is explicitly controlled with SAI_HOSTIF_VLAN_TAG_STRIP &
     * SAI_HOSTIF_VLAN_TAG_KEEP attributes.
     */
    if (port.m_type == Port::PHY)
    {
        portv.push_back(port);
    }
    else if (port.m_type == Port::LAG)
    {
        getLagMember(port, portv);
    }
    else
    {
        SWSS_LOG_ERROR("port type %d not supported", port.m_type);
        return false;
    }

    for (const auto p: portv)
    {
        sai_attribute_t attr;
        attr.id = SAI_HOSTIF_ATTR_VLAN_TAG;
        attr.value.s32 = strip;

        sai_status_t status = sai_hostif_api->set_hostif_attribute(p.m_hif_id, &attr);
        if (status != SAI_STATUS_SUCCESS)
        {
            SWSS_LOG_ERROR("Failed to set %s to host interface %s",
                        hostif_vlan_tag[strip], p.m_alias.c_str());
            task_process_status handle_status = handleSaiSetStatus(SAI_API_HOSTIF, status);
            if (handle_status != task_success)
            {
                return parseHandleSaiStatusFailure(handle_status);
            }
        }
        SWSS_LOG_NOTICE("Set %s to host interface: %s",
                        hostif_vlan_tag[strip], p.m_alias.c_str());
    }

    return true;
}

bool PortsOrch::isSpeedSupported(const std::string& alias, sai_object_id_t port_id, sai_uint32_t speed)
{
    // This method will return false iff we get a list of supported speeds and the requested speed
    // is not supported
    // Otherwise the method will return true (even if we received errors)
    initPortSupportedSpeeds(alias, port_id);

    const auto &supp_speeds = m_portSupportedSpeeds[port_id];
    if (supp_speeds.empty())
    {
        // we don't have the list for this port, so return true to change speed anyway
        return true;
    }

    return std::find(supp_speeds.begin(), supp_speeds.end(), speed) != supp_speeds.end();
}

void PortsOrch::getPortSupportedSpeeds(const std::string& alias, sai_object_id_t port_id, PortSupportedSpeeds &supported_speeds)
{
    sai_attribute_t attr;
    sai_status_t status;
    const auto size_guess = 25; // Guess the size which could be enough

    PortSupportedSpeeds speeds(size_guess);

    // two attempts to get our value, first with the guess, other with the returned value
    for (int attempt = 0; attempt < 2; ++attempt)
    {
        attr.id = SAI_PORT_ATTR_SUPPORTED_SPEED;
        attr.value.u32list.count = static_cast<uint32_t>(speeds.size());
        attr.value.u32list.list = speeds.data();

        status = sai_port_api->get_port_attribute(port_id, 1, &attr);
        if (status != SAI_STATUS_BUFFER_OVERFLOW)
        {
            break;
        }

        // if our guess was wrong, retry with the correct value
        speeds.resize(attr.value.u32list.count);
    }

    if (status == SAI_STATUS_SUCCESS)
    {
        speeds.resize(attr.value.u32list.count);
        supported_speeds.swap(speeds);
    }
    else
    {
        if (status == SAI_STATUS_BUFFER_OVERFLOW)
        {
            // something went wrong in SAI implementation
            SWSS_LOG_ERROR("Failed to get supported speed list for port %s id=%" PRIx64 ". Not enough container size",
                           alias.c_str(), port_id);
        }
        else if (SAI_STATUS_IS_ATTR_NOT_SUPPORTED(status) ||
                 SAI_STATUS_IS_ATTR_NOT_IMPLEMENTED(status) ||
                 status == SAI_STATUS_NOT_IMPLEMENTED)
        {
            // unable to validate speed if attribute is not supported on platform
            // assuming input value is correct
            SWSS_LOG_WARN("Unable to validate speed for port %s id=%" PRIx64 ". Not supported by platform",
                          alias.c_str(), port_id);
        }
        else
        {
            SWSS_LOG_ERROR("Failed to get a list of supported speeds for port %s id=%" PRIx64 ". Error=%d",
                           alias.c_str(), port_id, status);
        }

        supported_speeds.clear(); // return empty
    }
}

void PortsOrch::initPortSupportedSpeeds(const std::string& alias, sai_object_id_t port_id)
{
    // If port supported speeds map already contains the information, save the SAI call
    if (m_portSupportedSpeeds.count(port_id))
    {
        return;
    }
    PortSupportedSpeeds supported_speeds;
    getPortSupportedSpeeds(alias, port_id, supported_speeds);
    m_portSupportedSpeeds[port_id] = supported_speeds;
    vector<FieldValueTuple> v;
    std::string supported_speeds_str = swss::join(',', supported_speeds.begin(), supported_speeds.end());
    v.emplace_back(std::make_pair("supported_speeds", supported_speeds_str));
    m_portStateTable.set(alias, v);
}


void PortsOrch::initPortCapAutoNeg(Port &port)
{
    sai_status_t status;
    sai_attribute_t attr;

    attr.id = SAI_PORT_ATTR_SUPPORTED_AUTO_NEG_MODE;
    status = sai_port_api->get_port_attribute(port.m_port_id, 1, &attr);
    if (status == SAI_STATUS_SUCCESS)
    {
        port.m_cap_an = attr.value.booldata ? 1 : 0;
    }
    else
    {
        // To avoid breakage on the existing platforms, AN should be 1 by default
        port.m_cap_an = 1;
        SWSS_LOG_WARN("Unable to get %s AN support capability",
                      port.m_alias.c_str());
    }
}

void PortsOrch::initPortCapLinkTraining(Port &port)
{
    // TODO:
    // Add SAI_PORT_ATTR_SUPPORTED_LINK_TRAINING_MODE query when it is
    // available in the saiport.h of SAI.
    port.m_cap_lt = 1;
    SWSS_LOG_WARN("Unable to get %s LT support capability", port.m_alias.c_str());
}

void PortsOrch::getPortSupportedFecModes(const std::string& alias, sai_object_id_t port_id, PortSupportedFecModes &supported_fecmodes)
{
    sai_attribute_t attr;
    sai_status_t status;
    vector<sai_int32_t> fecModes(fec_mode_reverse_map.size());

    attr.id = SAI_PORT_ATTR_SUPPORTED_FEC_MODE;
    attr.value.s32list.count = static_cast<uint32_t>(fecModes.size());
    attr.value.s32list.list = fecModes.data();

    status = sai_port_api->get_port_attribute(port_id, 1, &attr);
    fecModes.resize(attr.value.s32list.count);
    if (status == SAI_STATUS_SUCCESS)
    {
        if (fecModes.empty())
        {
            supported_fecmodes.insert("N/A");
        }
        else
        {
            for(auto fecMode : fecModes)
            {
                supported_fecmodes.insert(fec_mode_reverse_map[static_cast<sai_port_fec_mode_t>(fecMode)]);
            }
        }
    }
    else
    {
        if (SAI_STATUS_IS_ATTR_NOT_SUPPORTED(status) ||
            SAI_STATUS_IS_ATTR_NOT_IMPLEMENTED(status) ||
            status == SAI_STATUS_NOT_IMPLEMENTED)
        {
            // unable to validate FEC mode if attribute is not supported on platform
            SWSS_LOG_NOTICE("Unable to validate FEC mode for port %s id=%" PRIx64 " due to unsupported by platform",
                            alias.c_str(), port_id);
        }
        else
        {
            SWSS_LOG_ERROR("Failed to get a list of supported FEC modes for port %s id=%" PRIx64 ". Error=%d",
                           alias.c_str(), port_id, status);
        }

        supported_fecmodes.clear(); // return empty
    }
}

void PortsOrch::initPortSupportedFecModes(const std::string& alias, sai_object_id_t port_id)
{
    // If port supported speeds map already contains the information, save the SAI call
    if (m_portSupportedFecModes.count(port_id))
    {
        return;
    }
    PortSupportedFecModes supported_fec_modes;
    getPortSupportedFecModes(alias, port_id, supported_fec_modes);
    m_portSupportedFecModes[port_id] = supported_fec_modes;

    if (supported_fec_modes.empty())
    {
        // Do not expose "supported_fecs" in case fetching FEC modes is not supported by the vendor
        SWSS_LOG_INFO("No supported_fecs exposed to STATE_DB for port %s since fetching supported FEC modes is not supported by the vendor",
                      alias.c_str());
        return;
    }

    vector<FieldValueTuple> v;
    std::string supported_fec_modes_str;
    bool first = true;
    for(auto fec : supported_fec_modes)
    {
        if (first)
            first = false;
        else
            supported_fec_modes_str += ',';
        supported_fec_modes_str += fec;
    }

    v.emplace_back(std::make_pair("supported_fecs", supported_fec_modes_str));
    m_portStateTable.set(alias, v);
}

/*
 * If Gearbox is enabled and this is a Gearbox port then set the attributes accordingly.
 */
bool PortsOrch::setGearboxPortsAttr(const Port &port, sai_port_attr_t id, void *value)
{
    bool status = false;

    status = setGearboxPortAttr(port, PHY_PORT_TYPE, id, value);

    if (status == true)
    {
        status = setGearboxPortAttr(port, LINE_PORT_TYPE, id, value);
    }

    return status;
}

/*
 * If Gearbox is enabled and this is a Gearbox port then set the specific lane attribute.
 * Note: the appl_db is also updated (Gearbox config_db tables are TBA).
 */
bool PortsOrch::setGearboxPortAttr(const Port &port, dest_port_type_t port_type, sai_port_attr_t id, void *value)
{
    sai_status_t status = SAI_STATUS_SUCCESS;
    sai_object_id_t dest_port_id;
    sai_attribute_t attr;
    string speed_attr;
    sai_uint32_t speed = 0;

    SWSS_LOG_ENTER();

    if (m_gearboxEnabled)
    {
        if (getDestPortId(port.m_port_id, port_type, dest_port_id) == true)
        {
            switch (id)
            {
                case SAI_PORT_ATTR_FEC_MODE:
                    attr.id = id;
                    attr.value.s32 = *static_cast<sai_int32_t*>(value);
                    SWSS_LOG_NOTICE("BOX: Set %s FEC_MODE %d", port.m_alias.c_str(), attr.value.s32);
                    break;
                case SAI_PORT_ATTR_ADMIN_STATE:
                    attr.id = id;
                    attr.value.booldata = *static_cast<bool*>(value);
                    SWSS_LOG_NOTICE("BOX: Set %s ADMIN_STATE %d", port.m_alias.c_str(), attr.value.booldata);
                    break;
                case SAI_PORT_ATTR_SPEED:
                    switch (port_type)
                    {
                        case PHY_PORT_TYPE:
                            speed_attr = "system_speed";
                            break;
                        case LINE_PORT_TYPE:
                            speed_attr = "line_speed";
                            break;
                        default:
                            return false;
                    }

                    speed = *static_cast<sai_int32_t*>(value);
                    if (isSpeedSupported(port.m_alias, dest_port_id, speed))
                    {
                        // Gearbox may not implement speed check, so
                        // invalidate speed if it doesn't make sense.
                        if (to_string(speed).size() < 5)
                        {
                            speed = 0;
                        }

                        attr.id = SAI_PORT_ATTR_SPEED;
                        attr.value.u32 = speed;
                    }
                    SWSS_LOG_NOTICE("BOX: Set %s lane %s %d", port.m_alias.c_str(), speed_attr.c_str(), speed);
                    break;
                case SAI_PORT_ATTR_MTU:
                    attr.id = id;
                    attr.value.u32 = *static_cast<sai_uint32_t*>(value);
                    if (LINE_PORT_TYPE == port_type && isMACsecPort(dest_port_id))
                    {
                        attr.value.u32 += MAX_MACSEC_SECTAG_SIZE;
                    }
                    SWSS_LOG_NOTICE("BOX: Set %s MTU %d", port.m_alias.c_str(), attr.value.u32);
                    break;
                default:
                    return false;
            }

            status = sai_port_api->set_port_attribute(dest_port_id, &attr);
            if (status == SAI_STATUS_SUCCESS)
            {
                if (id == SAI_PORT_ATTR_SPEED)
                {
                    string key = "phy:"+to_string(m_gearboxInterfaceMap[port.m_index].phy_id)+":ports:"+to_string(port.m_index);
                    m_gearboxTable->hset(key, speed_attr, to_string(speed));
                    SWSS_LOG_NOTICE("BOX: Updated APPL_DB key:%s %s %d", key.c_str(), speed_attr.c_str(), speed);
                }
            }
            else
            {
                SWSS_LOG_ERROR("BOX: Failed to set %s port attribute %d", port.m_alias.c_str(), id);
                task_process_status handle_status = handleSaiSetStatus(SAI_API_PORT, status);
                if (handle_status != task_success)
                {
                    return parseHandleSaiStatusFailure(handle_status);
                }
            }
        }
    }

    return true;
}

task_process_status PortsOrch::setPortSpeed(Port &port, sai_uint32_t speed)
{
    sai_attribute_t attr;
    sai_status_t status;

    SWSS_LOG_ENTER();

    attr.id = SAI_PORT_ATTR_SPEED;
    attr.value.u32 = speed;

    status = sai_port_api->set_port_attribute(port.m_port_id, &attr);
    if (status != SAI_STATUS_SUCCESS)
    {
        return handleSaiSetStatus(SAI_API_PORT, status);
    }

    setGearboxPortsAttr(port, SAI_PORT_ATTR_SPEED, &speed);
    return task_success;
}

bool PortsOrch::getPortSpeed(sai_object_id_t id, sai_uint32_t &speed)
{
    SWSS_LOG_ENTER();

    getDestPortId(id, LINE_PORT_TYPE, id);

    sai_attribute_t attr;
    sai_status_t status;

    attr.id = SAI_PORT_ATTR_SPEED;
    attr.value.u32 = 0;

    status = sai_port_api->get_port_attribute(id, 1, &attr);

    if (status == SAI_STATUS_SUCCESS)
    {
        speed = attr.value.u32;
    }
    else
    {
        task_process_status handle_status = handleSaiGetStatus(SAI_API_PORT, status);
        if (handle_status != task_process_status::task_success)
        {
            return false;
        }
    }

    return true;
}

bool PortsOrch::getPortAdvSpeeds(const Port& port, bool remote, std::vector<sai_uint32_t>& speed_list)
{
    sai_object_id_t port_id = port.m_port_id;
    sai_object_id_t line_port_id;
    sai_attribute_t attr;
    sai_status_t status;
    std::vector<sai_uint32_t> speeds(PORT_SPEED_LIST_DEFAULT_SIZE);

    attr.id = remote ? SAI_PORT_ATTR_REMOTE_ADVERTISED_SPEED : SAI_PORT_ATTR_ADVERTISED_SPEED;
    attr.value.u32list.count = static_cast<uint32_t>(speeds.size());
    attr.value.u32list.list = speeds.data();

    if (getDestPortId(port_id, LINE_PORT_TYPE, line_port_id))
    {
        status = sai_port_api->get_port_attribute(line_port_id, 1, &attr);
    }
    else
    {
        status = sai_port_api->get_port_attribute(port_id, 1, &attr);
    }
    if (status != SAI_STATUS_SUCCESS)
    {
        SWSS_LOG_WARN("Unable to get advertised speed for %s", port.m_alias.c_str());
        return false;
    }
    speeds.resize(attr.value.u32list.count);
    speed_list.swap(speeds);
    return true;
}

bool PortsOrch::getPortAdvSpeeds(const Port& port, bool remote, string& adv_speeds)
{
    std::vector<sai_uint32_t> speed_list;
    bool rc = getPortAdvSpeeds(port, remote, speed_list);

    adv_speeds = rc ? swss::join(',', speed_list.begin(), speed_list.end()) : "";
    return rc;
}

task_process_status PortsOrch::setPortAdvSpeeds(sai_object_id_t port_id, std::vector<sai_uint32_t>& speed_list)
{
    SWSS_LOG_ENTER();
    sai_attribute_t attr;
    sai_status_t status;

    attr.id = SAI_PORT_ATTR_ADVERTISED_SPEED;
    attr.value.u32list.list  = speed_list.data();
    attr.value.u32list.count = static_cast<uint32_t>(speed_list.size());

    status = sai_port_api->set_port_attribute(port_id, &attr);
    if (status != SAI_STATUS_SUCCESS)
    {
        return handleSaiSetStatus(SAI_API_PORT, status);
    }

    return task_success;
}

task_process_status PortsOrch::setPortInterfaceType(sai_object_id_t port_id, sai_port_interface_type_t interface_type)
{
    SWSS_LOG_ENTER();
    sai_attribute_t attr;
    sai_status_t status;

    attr.id = SAI_PORT_ATTR_INTERFACE_TYPE;
    attr.value.u32 = static_cast<uint32_t>(interface_type);

    status = sai_port_api->set_port_attribute(port_id, &attr);
    if (status != SAI_STATUS_SUCCESS)
    {
        return handleSaiSetStatus(SAI_API_PORT, status);
    }

    return task_success;
}

task_process_status PortsOrch::setPortAdvInterfaceTypes(sai_object_id_t port_id, std::vector<uint32_t> &interface_types)
{
    SWSS_LOG_ENTER();
    sai_attribute_t attr;
    sai_status_t status;

    attr.id = SAI_PORT_ATTR_ADVERTISED_INTERFACE_TYPE;
    attr.value.u32list.list  = interface_types.data();
    attr.value.u32list.count = static_cast<uint32_t>(interface_types.size());

    status = sai_port_api->set_port_attribute(port_id, &attr);
    if (status != SAI_STATUS_SUCCESS)
    {
        return handleSaiSetStatus(SAI_API_PORT, status);
    }

    return task_success;
}

bool PortsOrch::getQueueTypeAndIndex(sai_object_id_t queue_id, string &type, uint8_t &index)
{
    SWSS_LOG_ENTER();

    sai_attribute_t attr[2];
    attr[0].id = SAI_QUEUE_ATTR_TYPE;
    attr[1].id = SAI_QUEUE_ATTR_INDEX;

    sai_status_t status = sai_queue_api->get_queue_attribute(queue_id, 2, attr);
    if (status != SAI_STATUS_SUCCESS)
    {
        SWSS_LOG_ERROR("Failed to get queue type and index for queue %" PRIu64 " rv:%d", queue_id, status);
        task_process_status handle_status = handleSaiGetStatus(SAI_API_QUEUE, status);
        if (handle_status != task_process_status::task_success)
        {
            return false;
        }
    }

    switch (attr[0].value.s32)
    {
    case SAI_QUEUE_TYPE_ALL:
        type = "SAI_QUEUE_TYPE_ALL";
        break;
    case SAI_QUEUE_TYPE_UNICAST:
        type = "SAI_QUEUE_TYPE_UNICAST";
        break;
    case SAI_QUEUE_TYPE_MULTICAST:
        type = "SAI_QUEUE_TYPE_MULTICAST";
        break;
    case SAI_QUEUE_TYPE_UNICAST_VOQ:
        type = "SAI_QUEUE_TYPE_UNICAST_VOQ";
        break;
    default:
        SWSS_LOG_ERROR("Got unsupported queue type %d for %" PRIu64 " queue", attr[0].value.s32, queue_id);
        throw runtime_error("Got unsupported queue type");
    }

    index = attr[1].value.u8;

    return true;
}

bool PortsOrch::isAutoNegEnabled(sai_object_id_t id)
{
    SWSS_LOG_ENTER();

    sai_attribute_t attr;
    attr.id = SAI_PORT_ATTR_AUTO_NEG_MODE;

    sai_status_t status = sai_port_api->get_port_attribute(id, 1, &attr);
    if (status != SAI_STATUS_SUCCESS)
    {
        SWSS_LOG_ERROR("Failed to get port AutoNeg status for port pid:%" PRIx64, id);
        return false;
    }

    return attr.value.booldata;
}

task_process_status PortsOrch::setPortAutoNeg(sai_object_id_t id, int an)
{
    SWSS_LOG_ENTER();

    sai_attribute_t attr;
    attr.id = SAI_PORT_ATTR_AUTO_NEG_MODE;
    attr.value.booldata = (an == 1 ? true : false);

    sai_status_t status = sai_port_api->set_port_attribute(id, &attr);
    if (status != SAI_STATUS_SUCCESS)
    {
        SWSS_LOG_ERROR("Failed to set AutoNeg %u to port pid:%" PRIx64, attr.value.booldata, id);
        return handleSaiSetStatus(SAI_API_PORT, status);
    }
    SWSS_LOG_INFO("Set AutoNeg %u to port pid:%" PRIx64, attr.value.booldata, id);
    return task_success;
}

task_process_status PortsOrch::setPortLinkTraining(const Port &port, bool state)
{
    SWSS_LOG_ENTER();

    if (port.m_type != Port::PHY)
    {
        return task_failed;
    }

    sai_attribute_t attr;
    attr.id = SAI_PORT_ATTR_LINK_TRAINING_ENABLE;
    attr.value.booldata = state;

    string op = state ? "on" : "off";
    sai_status_t status = sai_port_api->set_port_attribute(port.m_port_id, &attr);
    if (status != SAI_STATUS_SUCCESS)
    {
        SWSS_LOG_ERROR("Failed to set LT %s to port %s", op.c_str(), port.m_alias.c_str());
        return handleSaiSetStatus(SAI_API_PORT, status);
    }

    SWSS_LOG_INFO("Set LT %s to port %s", op.c_str(), port.m_alias.c_str());

    return task_success;
}

bool PortsOrch::setHostIntfsOperStatus(const Port& port, bool isUp) const
{
    SWSS_LOG_ENTER();

    sai_attribute_t attr;
    attr.id = SAI_HOSTIF_ATTR_OPER_STATUS;
    attr.value.booldata = isUp;

    sai_status_t status = sai_hostif_api->set_hostif_attribute(port.m_hif_id, &attr);
    if (status != SAI_STATUS_SUCCESS)
    {
        SWSS_LOG_WARN("Failed to set operation status %s to host interface %s",
                isUp ? "UP" : "DOWN", port.m_alias.c_str());
        return false;
    }

    SWSS_LOG_NOTICE("Set operation status %s to host interface %s",
            isUp ? "UP" : "DOWN", port.m_alias.c_str());

    event_params_t params = {{"ifname",port.m_alias},{"status",isUp ? "up" : "down"}};
    event_publish(g_events_handle, "if-state", &params);
    return true;
}

bool PortsOrch::createVlanHostIntf(Port& vl, string hostif_name)
{
    SWSS_LOG_ENTER();

    if (vl.m_vlan_info.host_intf_id != SAI_NULL_OBJECT_ID)
    {
        SWSS_LOG_ERROR("Host interface already assigned to VLAN %d", vl.m_vlan_info.vlan_id);
        return false;
    }

    vector<sai_attribute_t> attrs;
    sai_attribute_t attr;

    attr.id = SAI_HOSTIF_ATTR_TYPE;
    attr.value.s32 = SAI_HOSTIF_TYPE_NETDEV;
    attrs.push_back(attr);

    attr.id = SAI_HOSTIF_ATTR_OBJ_ID;
    attr.value.oid = vl.m_vlan_info.vlan_oid;
    attrs.push_back(attr);

    attr.id = SAI_HOSTIF_ATTR_NAME;
    if (hostif_name.length() >= SAI_HOSTIF_NAME_SIZE)
    {
        SWSS_LOG_WARN("Host interface name %s is too long and will be truncated to %d bytes", hostif_name.c_str(), SAI_HOSTIF_NAME_SIZE - 1);
    }
    strncpy(attr.value.chardata, hostif_name.c_str(), SAI_HOSTIF_NAME_SIZE);
    attr.value.chardata[SAI_HOSTIF_NAME_SIZE - 1] = '\0';
    attrs.push_back(attr);

    sai_status_t status = sai_hostif_api->create_hostif(&vl.m_vlan_info.host_intf_id, gSwitchId, (uint32_t)attrs.size(), attrs.data());
    if (status != SAI_STATUS_SUCCESS)
    {
        SWSS_LOG_ERROR("Failed to create host interface %s for VLAN %d", hostif_name.c_str(), vl.m_vlan_info.vlan_id);
        return false;
    }

    m_portList[vl.m_alias] = vl;

    return true;
}

bool PortsOrch::removeVlanHostIntf(Port vl)
{
    sai_status_t status = sai_hostif_api->remove_hostif(vl.m_vlan_info.host_intf_id);
    if (status != SAI_STATUS_SUCCESS)
    {
        SWSS_LOG_ERROR("Failed to remove VLAN %d host interface", vl.m_vlan_info.vlan_id);
        return false;
    }

    return true;
}

void PortsOrch::updateDbPortOperStatus(const Port& port, sai_port_oper_status_t status) const
{
    SWSS_LOG_ENTER();

    if(port.m_type == Port::TUNNEL)
    {
        VxlanTunnelOrch* tunnel_orch = gDirectory.get<VxlanTunnelOrch*>();
        tunnel_orch->updateDbTunnelOperStatus(port.m_alias, status);
        return;
    }

    vector<FieldValueTuple> tuples;
    FieldValueTuple tuple("oper_status", oper_status_strings.at(status));
    tuples.push_back(tuple);
    m_portTable->set(port.m_alias, tuples);
}

bool PortsOrch::addPort(const set<int> &lane_set, uint32_t speed, int an, string fec_mode)
{
    SWSS_LOG_ENTER();

    if (!speed || lane_set.empty())
    {
        /*
        speed and lane list are mandatory attributes for the initial create_port call
        This check is required because the incoming notifs may not be atomic
        */
        return true;
    }

    vector<uint32_t> lanes(lane_set.begin(), lane_set.end());

    sai_attribute_t attr;
    vector<sai_attribute_t> attrs;

    attr.id = SAI_PORT_ATTR_SPEED;
    attr.value.u32 = speed;
    attrs.push_back(attr);

    attr.id = SAI_PORT_ATTR_HW_LANE_LIST;
    attr.value.u32list.list = lanes.data();
    attr.value.u32list.count = static_cast<uint32_t>(lanes.size());
    attrs.push_back(attr);

    if (an == true)
    {
        attr.id = SAI_PORT_ATTR_AUTO_NEG_MODE;
        attr.value.booldata = true;
        attrs.push_back(attr);
    }

    if (!fec_mode.empty())
    {
        attr.id = SAI_PORT_ATTR_FEC_MODE;
        attr.value.u32 = fec_mode_map[fec_mode];
        attrs.push_back(attr);
    }

    sai_object_id_t port_id;
    sai_status_t status = sai_port_api->create_port(&port_id, gSwitchId, static_cast<uint32_t>(attrs.size()), attrs.data());
    if (status != SAI_STATUS_SUCCESS)
    {
        SWSS_LOG_ERROR("Failed to create port with the speed %u, rv:%d", speed, status);
        task_process_status handle_status = handleSaiCreateStatus(SAI_API_PORT, status);
        if (handle_status != task_success)
        {
            return parseHandleSaiStatusFailure(handle_status);
        }
    }

    m_portListLaneMap[lane_set] = port_id;
    m_portCount++;

    SWSS_LOG_NOTICE("Create port %" PRIx64 " with the speed %u", port_id, speed);

    return true;
}

sai_status_t PortsOrch::removePort(sai_object_id_t port_id)
{
    SWSS_LOG_ENTER();

    Port port;

    /*
     * Make sure to bring down admin state.
     * SET would have replaced with DEL
     */
    if (getPort(port_id, port))
    {
        setPortAdminStatus(port, false);
    }
    /* else : port is in default state or not yet created */

    /*
     * Remove port serdes (if exists) before removing port since this
     * reference is dependency.
     */

    removePortSerdesAttribute(port_id);

    sai_status_t status = sai_port_api->remove_port(port_id);
    if (status != SAI_STATUS_SUCCESS)
    {
        return status;
    }

    m_portCount--;
    m_portSupportedSpeeds.erase(port_id);
    SWSS_LOG_NOTICE("Remove port %" PRIx64, port_id);

    return status;
}

string PortsOrch::getQueueWatermarkFlexCounterTableKey(string key)
{
    return string(QUEUE_WATERMARK_STAT_COUNTER_FLEX_COUNTER_GROUP) + ":" + key;
}

string PortsOrch::getPriorityGroupWatermarkFlexCounterTableKey(string key)
{
    return string(PG_WATERMARK_STAT_COUNTER_FLEX_COUNTER_GROUP) + ":" + key;
}

string PortsOrch::getPriorityGroupDropPacketsFlexCounterTableKey(string key)
{
    return string(PG_DROP_STAT_COUNTER_FLEX_COUNTER_GROUP) + ":" + key;
}

bool PortsOrch::initPort(const string &alias, const string &role, const int index, const set<int> &lane_set)
{
    SWSS_LOG_ENTER();

    /* Determine if the lane combination exists in switch */
    if (m_portListLaneMap.find(lane_set) != m_portListLaneMap.end())
    {
        sai_object_id_t id = m_portListLaneMap[lane_set];

        /* Determine if the port has already been initialized before */
        if (m_portList.find(alias) != m_portList.end() && m_portList[alias].m_port_id == id)
        {
            SWSS_LOG_DEBUG("Port has already been initialized before alias:%s", alias.c_str());
        }
        else
        {
            Port p(alias, Port::PHY);

            p.m_index = index;
            p.m_port_id = id;

            /* Initialize the port and create corresponding host interface */
            if (initializePort(p))
            {
                /* Create associated Gearbox lane mapping */
                initGearboxPort(p);

                /* Add port to port list */
                m_portList[alias] = p;
                saiOidToAlias[id] = alias;
                m_port_ref_count[alias] = 0;
                m_portOidToIndex[id] = index;

                /* Add port name map to counter table */
                FieldValueTuple tuple(p.m_alias, sai_serialize_object_id(p.m_port_id));
                vector<FieldValueTuple> fields;
                fields.push_back(tuple);
                m_counterTable->set("", fields);

                // Install a flex counter for this port to track stats
                auto flex_counters_orch = gDirectory.get<FlexCounterOrch*>();
                /* Delay installing the counters if they are yet enabled
                If they are enabled, install the counters immediately */
                if (flex_counters_orch->getPortCountersState())
                {
                    auto port_counter_stats = generateCounterStats(PORT_STAT_COUNTER_FLEX_COUNTER_GROUP);
                    port_stat_manager.setCounterIdList(p.m_port_id,
                            CounterType::PORT, port_counter_stats);
                    auto gbport_counter_stats = generateCounterStats(PORT_STAT_COUNTER_FLEX_COUNTER_GROUP, true);
                    if (p.m_system_side_id)
                        gb_port_stat_manager.setCounterIdList(p.m_system_side_id,
                                CounterType::PORT, gbport_counter_stats);
                    if (p.m_line_side_id)
                        gb_port_stat_manager.setCounterIdList(p.m_line_side_id,
                                CounterType::PORT, gbport_counter_stats);
                }
                if (flex_counters_orch->getPortBufferDropCountersState())
                {
                    auto port_buffer_drop_stats = generateCounterStats(PORT_BUFFER_DROP_STAT_FLEX_COUNTER_GROUP);
                    port_buffer_drop_stat_manager.setCounterIdList(p.m_port_id, CounterType::PORT, port_buffer_drop_stats);
                }

                PortUpdate update = { p, true };
                notify(SUBJECT_TYPE_PORT_CHANGE, static_cast<void *>(&update));

                m_portList[alias].m_init = true;

                if (role == "Rec" || role == "Inb")
                {
                    m_recircPortRole[alias] = role;
                }

                SWSS_LOG_NOTICE("Initialized port %s", alias.c_str());
            }
            else
            {
                SWSS_LOG_ERROR("Failed to initialize port %s", alias.c_str());
                return false;
            }
        }
    }
    else
    {
        SWSS_LOG_ERROR("Failed to locate port lane combination alias:%s", alias.c_str());
        return false;
    }

    return true;
}

void PortsOrch::deInitPort(string alias, sai_object_id_t port_id)
{
    SWSS_LOG_ENTER();

    Port p;

    if (!getPort(port_id, p))
    {
        SWSS_LOG_ERROR("Failed to get port object for port id 0x%" PRIx64, port_id);
        return;
    }

    /* remove port from flex_counter_table for updating counters  */
    auto flex_counters_orch = gDirectory.get<FlexCounterOrch*>();
    if ((flex_counters_orch->getPortCountersState()))
    {
        port_stat_manager.clearCounterIdList(p.m_port_id);
    }

    if (flex_counters_orch->getPortBufferDropCountersState())
    {
        port_buffer_drop_stat_manager.clearCounterIdList(p.m_port_id);
    }

    /* remove port name map from counter table */
    m_counterTable->hdel("", alias);

    /* Remove the associated port serdes attribute */
    removePortSerdesAttribute(p.m_port_id);

    m_portList[alias].m_init = false;
    SWSS_LOG_NOTICE("De-Initialized port %s", alias.c_str());
}

bool PortsOrch::bake()
{
    SWSS_LOG_ENTER();

    // Check the APP_DB port table for warm reboot
    vector<FieldValueTuple> tuples;
    string value;
    bool foundPortConfigDone = m_portTable->hget("PortConfigDone", "count", value);
    uintmax_t portCount;
    char* endPtr = NULL;
    SWSS_LOG_NOTICE("foundPortConfigDone = %d", foundPortConfigDone);

    bool foundPortInitDone = m_portTable->get("PortInitDone", tuples);
    SWSS_LOG_NOTICE("foundPortInitDone = %d", foundPortInitDone);

    vector<string> keys;
    m_portTable->getKeys(keys);
    SWSS_LOG_NOTICE("m_portTable->getKeys %zd", keys.size());

    if (!foundPortConfigDone || !foundPortInitDone)
    {
        SWSS_LOG_NOTICE("No port table, fallback to cold start");
        cleanPortTable(keys);
        return false;
    }

    portCount = strtoumax(value.c_str(), &endPtr, 0);
    SWSS_LOG_NOTICE("portCount = %" PRIuMAX ", m_portCount = %u", portCount, m_portCount);
    if (portCount != keys.size() - 2)
    {
        // Invalid port table
        SWSS_LOG_ERROR("Invalid port table: portCount, expecting %" PRIuMAX ", got %zu",
                portCount, keys.size() - 2);

        cleanPortTable(keys);
        return false;
    }

    for (const auto& alias: keys)
    {
        if (alias == "PortConfigDone" || alias == "PortInitDone")
        {
            continue;
        }

        m_pendingPortSet.emplace(alias);
    }

    addExistingData(m_portTable.get());
    addExistingData(APP_LAG_TABLE_NAME);
    addExistingData(APP_LAG_MEMBER_TABLE_NAME);
    addExistingData(APP_VLAN_TABLE_NAME);
    addExistingData(APP_VLAN_MEMBER_TABLE_NAME);

    return true;
}

// Clean up port table
void PortsOrch::cleanPortTable(const vector<string>& keys)
{
    for (auto& key : keys)
    {
        m_portTable->del(key);
    }
}

void PortsOrch::removePortFromLanesMap(string alias)
{

    for (auto it = m_lanesAliasSpeedMap.begin(); it != m_lanesAliasSpeedMap.end(); it++)
    {
        if (get<0>(it->second) == alias)
        {
            SWSS_LOG_NOTICE("Removing port %s from lanes map", alias.c_str());
            it = m_lanesAliasSpeedMap.erase(it);
            break;
        }
    }
}

void PortsOrch::removePortFromPortListMap(sai_object_id_t port_id)
{

    for (auto it = m_portListLaneMap.begin(); it != m_portListLaneMap.end(); it++)
    {
        if (it->second == port_id)
        {
            SWSS_LOG_NOTICE("Removing port-id %" PRIx64 " from port list map", port_id);
            it = m_portListLaneMap.erase(it);
            break;
        }
    }
}


void PortsOrch::doPortTask(Consumer &consumer)
{
    SWSS_LOG_ENTER();

    auto it = consumer.m_toSync.begin();
    while (it != consumer.m_toSync.end())
    {
        auto &t = it->second;

        string alias = kfvKey(t);
        string op = kfvOp(t);

        if (alias == "PortConfigDone")
        {
            if (m_portConfigState != PORT_CONFIG_MISSING)
            {
                // Already received, ignore this task
                it = consumer.m_toSync.erase(it);
                continue;
            }

            m_portConfigState = PORT_CONFIG_RECEIVED;

            for (auto i : kfvFieldsValues(t))
            {
                if (fvField(i) == "count")
                {
                    m_portCount = to_uint<uint32_t>(fvValue(i));
                }
            }
        }

        /* Get notification from application */
        /* portsyncd application:
         * When portsorch receives 'PortInitDone' message, it indicates port initialization
         * procedure is done. Before port initialization procedure, none of other tasks
         * are executed.
         */
        if (alias == "PortInitDone")
        {
            /* portsyncd restarting case:
             * When portsyncd restarts, duplicate notifications may be received.
             */
            if (!m_initDone)
            {
                addSystemPorts();
                m_initDone = true;
                SWSS_LOG_INFO("Get PortInitDone notification from portsyncd.");
            }

            it = consumer.m_toSync.erase(it);
            return;

        }

        if (op == SET_COMMAND)
        {
            set<int> lane_set;
            vector<uint32_t> attr_val;
            map<sai_port_serdes_attr_t, vector<uint32_t>> serdes_attr;
            typedef pair<sai_port_serdes_attr_t, vector<uint32_t>> serdes_attr_pair;
            string admin_status;
            string fec_mode;
            string pfc_asym;
            uint32_t mtu = 0;
            uint32_t speed = 0;
            string learn_mode;
            string an_str;
            string lt_str;
            int an = -1;
            int lt = -1;
            int index = -1;
            string role;
            string adv_speeds_str;
            string interface_type_str;
            string adv_interface_types_str;
            vector<uint32_t> adv_speeds;
            sai_port_interface_type_t interface_type;
            vector<uint32_t> adv_interface_types;
            string tpid_string;
            uint16_t tpid = 0;

            for (auto i : kfvFieldsValues(t))
            {
                attr_val.clear();
                /* Set interface index */
                if (fvField(i) == "index")
                {
                    index = (int)stoul(fvValue(i));
                }
                /* Get lane information of a physical port and initialize the port */
                else if (fvField(i) == "lanes")
                {
                    string lane_str;
                    istringstream iss(fvValue(i));

                    while (getline(iss, lane_str, ','))
                    {
                        int lane = stoi(lane_str);
                        lane_set.insert(lane);
                    }
                }
                /* Set port admin status */
                else if (fvField(i) == "admin_status")
                {
                    admin_status = fvValue(i);
                }
                /* Set port MTU */
                else if (fvField(i) == "mtu")
                {
                    mtu = (uint32_t)stoul(fvValue(i));
                }
                /* Set port TPID */
                if (fvField(i) == "tpid")
                {
                    tpid_string = fvValue(i);
                    // Need to get rid of the leading 0x
                    tpid_string.erase(0,2);
                    tpid = (uint16_t)stoi(tpid_string, 0, 16);
                    SWSS_LOG_DEBUG("Handling TPID to 0x%x, string value:%s", tpid, tpid_string.c_str());
                }
                /* Set port speed */
                else if (fvField(i) == "speed")
                {
                    speed = (uint32_t)stoul(fvValue(i));
                }
                /* Set port fec */
                else if (fvField(i) == "fec")
                {
                    fec_mode = fvValue(i);
                }
                /* Get port fdb learn mode*/
                else if (fvField(i) == "learn_mode")
                {
                    learn_mode = fvValue(i);
                }
                /* Set port asymmetric PFC */
                else if (fvField(i) == "pfc_asym")
                {
                    pfc_asym = fvValue(i);
                }
                /* Set autoneg and ignore the port speed setting */
                else if (fvField(i) == "autoneg")
                {
                    an_str = fvValue(i);
                }
                /* Set advertised speeds */
                else if (fvField(i) == "adv_speeds")
                {
                    adv_speeds_str = fvValue(i);
                }
                /* Set interface type */
                else if (fvField(i) == "interface_type")
                {
                    interface_type_str = fvValue(i);
                }
                /* Set advertised interface type */
                else if (fvField(i) == "adv_interface_types")
                {
                    adv_interface_types_str = fvValue(i);
                }
                /* Set link training */
                else if (fvField(i) == "link_training")
                {
                    lt_str = fvValue(i);
                }
                /* Set port serdes Pre-emphasis */
                else if (fvField(i) == "preemphasis")
                {
                    getPortSerdesVal(fvValue(i), attr_val);
                    serdes_attr.insert(serdes_attr_pair(SAI_PORT_SERDES_ATTR_PREEMPHASIS, attr_val));
                }
                /* Set port serdes idriver */
                else if (fvField(i) == "idriver")
                {
                    getPortSerdesVal(fvValue(i), attr_val);
                    serdes_attr.insert(serdes_attr_pair(SAI_PORT_SERDES_ATTR_IDRIVER, attr_val));
                }
                /* Set port serdes ipredriver */
                else if (fvField(i) == "ipredriver")
                {
                    getPortSerdesVal(fvValue(i), attr_val);
                    serdes_attr.insert(serdes_attr_pair(SAI_PORT_SERDES_ATTR_IPREDRIVER, attr_val));
                }
                /* Set port serdes pre1 */
                else if (fvField(i) == "pre1")
                {
                    getPortSerdesVal(fvValue(i), attr_val);
                    serdes_attr.insert(serdes_attr_pair(SAI_PORT_SERDES_ATTR_TX_FIR_PRE1, attr_val));
                }
                /* Set port serdes pre2 */
                else if (fvField(i) == "pre2")
                {
                    getPortSerdesVal(fvValue(i), attr_val);
                    serdes_attr.insert(serdes_attr_pair(SAI_PORT_SERDES_ATTR_TX_FIR_PRE2, attr_val));
                }
                /* Set port serdes pre3 */
                else if (fvField(i) == "pre3")
                {
                    getPortSerdesVal(fvValue(i), attr_val);
                    serdes_attr.insert(serdes_attr_pair(SAI_PORT_SERDES_ATTR_TX_FIR_PRE3, attr_val));
                }
                /* Set port serdes main */
                else if (fvField(i) == "main")
                {
                    getPortSerdesVal(fvValue(i), attr_val);
                    serdes_attr.insert(serdes_attr_pair(SAI_PORT_SERDES_ATTR_TX_FIR_MAIN, attr_val));
                }
                /* Set port serdes post1 */
                else if (fvField(i) == "post1")
                {
                    getPortSerdesVal(fvValue(i), attr_val);
                    serdes_attr.insert(serdes_attr_pair(SAI_PORT_SERDES_ATTR_TX_FIR_POST1, attr_val));
                }
                /* Set port serdes post2 */
                else if (fvField(i) == "post2")
                {
                    getPortSerdesVal(fvValue(i), attr_val);
                    serdes_attr.insert(serdes_attr_pair(SAI_PORT_SERDES_ATTR_TX_FIR_POST2, attr_val));
                }
                /* Set port serdes post3 */
                else if (fvField(i) == "post3")
                {
                    getPortSerdesVal(fvValue(i), attr_val);
                    serdes_attr.insert(serdes_attr_pair(SAI_PORT_SERDES_ATTR_TX_FIR_POST3, attr_val));
                }
                /* Set port serdes attn */
                else if (fvField(i) == "attn")
                {
                    getPortSerdesVal(fvValue(i), attr_val);
                    serdes_attr.insert(serdes_attr_pair(SAI_PORT_SERDES_ATTR_TX_FIR_ATTN, attr_val));
                }

                /* Get port role */
                if (fvField(i) == "role")
                {
                    role = fvValue(i);
                }
            }

            /* Collect information about all received ports */
            if (lane_set.size())
            {
                m_lanesAliasSpeedMap[lane_set] = make_tuple(alias, speed, an, fec_mode, index, role);
            }

            // TODO:
            // Fix the issue below
            // After PortConfigDone, while waiting for "PortInitDone" and the first gBufferOrch->isPortReady(alias),
            // the complete m_lanesAliasSpeedMap may be populated again, so initPort() will be called more than once
            // for the same port.

            /* Once all ports received, go through the each port and perform appropriate actions:
             * 1. Remove ports which don't exist anymore
             * 2. Create new ports
             * 3. Initialize all ports
             */
            if (m_portConfigState == PORT_CONFIG_RECEIVED || m_portConfigState == PORT_CONFIG_DONE)
            {
                for (auto it = m_portListLaneMap.begin(); it != m_portListLaneMap.end();)
                {
                    if (m_lanesAliasSpeedMap.find(it->first) == m_lanesAliasSpeedMap.end())
                    {
                        if (SAI_STATUS_SUCCESS != removePort(it->second))
                        {
                            throw runtime_error("PortsOrch initialization failure.");
                        }
                        it = m_portListLaneMap.erase(it);
                    }
                    else
                    {
                        it++;
                    }
                }

                for (auto it = m_lanesAliasSpeedMap.begin(); it != m_lanesAliasSpeedMap.end();)
                {
                    if (m_portListLaneMap.find(it->first) == m_portListLaneMap.end())
                    {
                        if (!addPort(it->first, get<1>(it->second), get<2>(it->second), get<3>(it->second)))
                        {
                            throw runtime_error("PortsOrch initialization failure.");
                        }
                    }

                    if (!initPort(get<0>(it->second), get<5>(it->second), get<4>(it->second), it->first))
                    {
                        // Failure has been recorded in initPort
                        it++;
                        continue;
                    }

                    initPortSupportedSpeeds(get<0>(it->second), m_portListLaneMap[it->first]);
                    initPortSupportedFecModes(get<0>(it->second), m_portListLaneMap[it->first]);
                    it++;
                }

                m_portConfigState = PORT_CONFIG_DONE;
            }

            if (m_portConfigState != PORT_CONFIG_DONE)
            {
                // Not yet receive PortConfigDone. Save it for future retry
                it++;
                continue;
            }

            if (alias == "PortConfigDone")
            {
                it = consumer.m_toSync.erase(it);
                continue;
            }

            if (!gBufferOrch->isPortReady(alias))
            {
                // buffer configuration hasn't been applied yet. save it for future retry
                m_pendingPortSet.emplace(alias);
                it++;
                continue;
            }
            else
            {
                m_pendingPortSet.erase(alias);
            }

            Port p;
            if (!getPort(alias, p))
            {
                SWSS_LOG_ERROR("Failed to get port id by alias:%s", alias.c_str());
            }
            else
            {
                if (admin_status.empty())
                {
                    admin_status = p.m_admin_state_up ? "up" : "down";
                }

                if (!an_str.empty())
                {
                    if (autoneg_mode_map.find(an_str) == autoneg_mode_map.end())
                    {
                        SWSS_LOG_ERROR("Failed to parse autoneg value: %s", an_str.c_str());
                        // Invalid auto negotiation mode configured, don't retry
                        it = consumer.m_toSync.erase(it);
                        continue;
                    }
                    an = autoneg_mode_map[an_str];
                    if (an != p.m_autoneg)
                    {
                        if (p.m_cap_an < 0)
                        {
                            initPortCapAutoNeg(p);
                            m_portList[alias] = p;
                        }
                        if (p.m_cap_an < 1)
                        {
                            SWSS_LOG_ERROR("%s: autoneg is not supported (cap=%d)", p.m_alias.c_str(), p.m_cap_an);
                            // autoneg is not supported, don't retry
                            it = consumer.m_toSync.erase(it);
                            continue;
                        }
                        if (p.m_admin_state_up)
                        {
                            /* Bring port down before applying speed */
                            if (!setPortAdminStatus(p, false))
                            {
                                SWSS_LOG_ERROR("Failed to set port %s admin status DOWN to set port autoneg mode", alias.c_str());
                                it++;
                                continue;
                            }

                            p.m_admin_state_up = false;
                            m_portList[alias] = p;
                        }

                        auto status = setPortAutoNeg(p.m_port_id, an);
                        if (status != task_success)
                        {
                            SWSS_LOG_ERROR("Failed to set port %s AN from %d to %d", alias.c_str(), p.m_autoneg, an);
                            if (status == task_need_retry)
                            {
                                it++;
                            }
                            else
                            {
                                it = consumer.m_toSync.erase(it);
                            }
                            continue;
                        }
                        SWSS_LOG_NOTICE("Set port %s AutoNeg from %d to %d", alias.c_str(), p.m_autoneg, an);
                        p.m_autoneg = static_cast<swss::Port::AutoNegMode>(an);
                        m_portList[alias] = p;
                        m_portStateTable.hdel(p.m_alias, "rmt_adv_speeds");
                        updatePortStatePoll(p, PORT_STATE_POLL_AN, (an > 0));
                    }
                }

                if (!lt_str.empty() && (p.m_type == Port::PHY))
                {
                    if (link_training_mode_map.find(lt_str) == link_training_mode_map.end())
                    {
                        SWSS_LOG_ERROR("Failed to parse LT value: %s", lt_str.c_str());
                        // Invalid link training mode configured, don't retry
                        it = consumer.m_toSync.erase(it);
                        continue;
                    }

                    lt = link_training_mode_map[lt_str];
                    if (lt != p.m_link_training)
                    {
                        if (p.m_cap_lt < 0)
                        {
                            initPortCapLinkTraining(p);
                            m_portList[alias] = p;
                        }
                        if (p.m_cap_lt < 1)
                        {
                            SWSS_LOG_WARN("%s: LT is not supported(cap=%d)", alias.c_str(), p.m_cap_lt);
                            // Don't retry
                            it = consumer.m_toSync.erase(it);
                            continue;
                        }

                        auto status = setPortLinkTraining(p, lt > 0 ? true : false);
                        if (status != task_success)
                        {
                            SWSS_LOG_ERROR("Failed to set port %s LT from %d to %d", alias.c_str(), p.m_link_training, lt);
                            if (status == task_need_retry)
                            {
                                it++;
                            }
                            else
                            {
                                it = consumer.m_toSync.erase(it);
                            }
                            continue;
                        }
                        m_portStateTable.hset(alias, "link_training_status", lt_str);
                        SWSS_LOG_NOTICE("Set port %s LT from %d to %d", alias.c_str(), p.m_link_training, lt);
                        p.m_link_training = lt;
                        m_portList[alias] = p;
                        updatePortStatePoll(p, PORT_STATE_POLL_LT, (lt > 0));

                        // Restore pre-emphasis when LT is transitioned from ON to OFF
                        if ((p.m_link_training < 1) && (serdes_attr.size() == 0))
                        {
                            serdes_attr = p.m_preemphasis;
                        }
                    }
                }

                if (speed != 0)
                {
                    if (speed != p.m_speed)
                    {
                        if (!isSpeedSupported(alias, p.m_port_id, speed))
                        {
                            SWSS_LOG_ERROR("Unsupported port speed %u", speed);
                            // Speed not supported, dont retry
                            it = consumer.m_toSync.erase(it);
                            continue;
                        }

                        // for backward compatible, if p.m_autoneg != 1, toggle admin status
                        if (p.m_admin_state_up && p.m_autoneg != 1)
                        {
                            /* Bring port down before applying speed */
                            if (!setPortAdminStatus(p, false))
                            {
                                SWSS_LOG_ERROR("Failed to set port %s admin status DOWN to set speed", alias.c_str());
                                it++;
                                continue;
                            }

                            p.m_admin_state_up = false;
                            m_portList[alias] = p;
                        }

                        auto status = setPortSpeed(p, speed);
                        if (status != task_success)
                        {
                            SWSS_LOG_ERROR("Failed to set port %s speed from %u to %u", alias.c_str(), p.m_speed, speed);
                            if (status == task_need_retry)
                            {
                                it++;
                            }
                            else
                            {
                                it = consumer.m_toSync.erase(it);
                            }
                            continue;
                        }

                        SWSS_LOG_NOTICE("Set port %s speed from %u to %u", alias.c_str(), p.m_speed, speed);
                        p.m_speed = speed;
                        m_portList[alias] = p;
                    }
                    else
                    {
                        /* Always update Gearbox speed on Gearbox ports */
                        setGearboxPortsAttr(p, SAI_PORT_ATTR_SPEED, &speed);
                    }
                }

                if (!adv_speeds_str.empty())
                {
                    boost::to_lower(adv_speeds_str);
                    if (!getPortAdvSpeedsVal(adv_speeds_str, adv_speeds))
                    {
                        // Invalid advertised speeds configured, dont retry
                        it = consumer.m_toSync.erase(it);
                        continue;
                    }

                    if (adv_speeds != p.m_adv_speeds)
                    {
                        if (p.m_admin_state_up && p.m_autoneg == 1)
                        {
                            /* Bring port down before applying speed */
                            if (!setPortAdminStatus(p, false))
                            {
                                SWSS_LOG_ERROR("Failed to set port %s admin status DOWN to set interface type", alias.c_str());
                                it++;
                                continue;
                            }

                            p.m_admin_state_up = false;
                            m_portList[alias] = p;
                        }

                        auto ori_adv_speeds = swss::join(',', p.m_adv_speeds.begin(), p.m_adv_speeds.end());
                        auto status = setPortAdvSpeeds(p.m_port_id, adv_speeds);
                        if (status != task_success)
                        {

                            SWSS_LOG_ERROR("Failed to set port %s advertised speed from %s to %s", alias.c_str(),
                                                                                                   ori_adv_speeds.c_str(),
                                                                                                   adv_speeds_str.c_str());
                            if (status == task_need_retry)
                            {
                                it++;
                            }
                            else
                            {
                                it = consumer.m_toSync.erase(it);
                            }
                            continue;
                        }
                        SWSS_LOG_NOTICE("Set port %s advertised speed from %s to %s", alias.c_str(),
                                                                                      ori_adv_speeds.c_str(),
                                                                                      adv_speeds_str.c_str());
                        p.m_adv_speeds.swap(adv_speeds);
                        m_portList[alias] = p;
                    }
                }

                if (!interface_type_str.empty())
                {
                    boost::to_lower(interface_type_str);
                    if (!getPortInterfaceTypeVal(interface_type_str, interface_type))
                    {
                        // Invalid interface type configured, dont retry
                        it = consumer.m_toSync.erase(it);
                        continue;
                    }

                    if (interface_type != p.m_interface_type)
                    {
                        if (p.m_admin_state_up && p.m_autoneg == 0)
                        {
                            /* Bring port down before applying speed */
                            if (!setPortAdminStatus(p, false))
                            {
                                SWSS_LOG_ERROR("Failed to set port %s admin status DOWN to set interface type", alias.c_str());
                                it++;
                                continue;
                            }

                            p.m_admin_state_up = false;
                            m_portList[alias] = p;
                        }

                        auto status = setPortInterfaceType(p.m_port_id, interface_type);
                        if (status != task_success)
                        {
                            SWSS_LOG_ERROR("Failed to set port %s interface type to %s", alias.c_str(), interface_type_str.c_str());
                            if (status == task_need_retry)
                            {
                                it++;
                            }
                            else
                            {
                                it = consumer.m_toSync.erase(it);
                            }
                            continue;
                        }

                        SWSS_LOG_NOTICE("Set port %s interface type to %s", alias.c_str(), interface_type_str.c_str());
                        p.m_interface_type = interface_type;
                        m_portList[alias] = p;
                    }
                }

                if (!adv_interface_types_str.empty())
                {
                    boost::to_lower(adv_interface_types_str);
                    if (!getPortAdvInterfaceTypesVal(adv_interface_types_str, adv_interface_types))
                    {
                        // Invalid advertised interface types configured, dont retry
                        it = consumer.m_toSync.erase(it);
                        continue;
                    }

                    if (adv_interface_types != p.m_adv_interface_types && p.m_autoneg == 1)
                    {
                        if (p.m_admin_state_up)
                        {
                            /* Bring port down before applying speed */
                            if (!setPortAdminStatus(p, false))
                            {
                                SWSS_LOG_ERROR("Failed to set port %s admin status DOWN to set interface type", alias.c_str());
                                it++;
                                continue;
                            }

                            p.m_admin_state_up = false;
                            m_portList[alias] = p;
                        }

                        auto status = setPortAdvInterfaceTypes(p.m_port_id, adv_interface_types);
                        if (status != task_success)
                        {
                            SWSS_LOG_ERROR("Failed to set port %s advertised interface type to %s", alias.c_str(), adv_interface_types_str.c_str());
                            if (status == task_need_retry)
                            {
                                it++;
                            }
                            else
                            {
                                it = consumer.m_toSync.erase(it);
                            }
                            continue;
                        }

                        SWSS_LOG_NOTICE("Set port %s advertised interface type to %s", alias.c_str(), adv_interface_types_str.c_str());
                        p.m_adv_interface_types.swap(adv_interface_types);
                        m_portList[alias] = p;
                    }
                }

                if (mtu != 0 && mtu != p.m_mtu)
                {
                    if (setPortMtu(p, mtu))
                    {
                        p.m_mtu = mtu;
                        m_portList[alias] = p;
                        SWSS_LOG_NOTICE("Set port %s MTU to %u", alias.c_str(), mtu);
                        if (p.m_rif_id)
                        {
                            gIntfsOrch->setRouterIntfsMtu(p);
                        }
                        // Sub interfaces inherit parent physical port mtu
                        updateChildPortsMtu(p, mtu);
                    }
                    else
                    {
                        SWSS_LOG_ERROR("Failed to set port %s MTU to %u", alias.c_str(), mtu);
                        it++;
                        continue;
                    }
                }

                if (tpid != 0 && tpid != p.m_tpid)
                {
                    SWSS_LOG_DEBUG("Set port %s TPID to 0x%x", alias.c_str(), tpid);
                    if (setPortTpid(p.m_port_id, tpid))
                    {
                        p.m_tpid = tpid;
                        m_portList[alias] = p;
                    }
                    else
                    {
                        SWSS_LOG_ERROR("Failed to set port %s TPID to 0x%x", alias.c_str(), tpid);
                        it++;
                        continue;
                    }
                }

                if (!fec_mode.empty())
                {
                    if (fec_mode_map.find(fec_mode) != fec_mode_map.end())
                    {
                        /* reset fec mode upon mode change */
                        if (!p.m_fec_cfg || p.m_fec_mode != fec_mode_map[fec_mode])
                        {
                            if (p.m_admin_state_up)
                            {
                                /* Bring port down before applying fec mode*/
                                if (!setPortAdminStatus(p, false))
                                {
                                    SWSS_LOG_ERROR("Failed to set port %s admin status DOWN to set fec mode", alias.c_str());
                                    it++;
                                    continue;
                                }

                                p.m_admin_state_up = false;
                                p.m_fec_mode = fec_mode_map[fec_mode];
                                p.m_fec_cfg = true;

                                if (setPortFec(p, fec_mode))
                                {
                                    m_portList[alias] = p;
                                }
                                else
                                {
                                    it++;
                                    continue;
                                }
                            }
                            else
                            {
                                /* Port is already down, setting fec mode*/
                                p.m_fec_mode = fec_mode_map[fec_mode];
                                p.m_fec_cfg = true;
                                if (setPortFec(p, fec_mode))
                                {
                                    m_portList[alias] = p;
                                }
                                else
                                {
                                    it++;
                                    continue;
                                }
                            }
                        }
                    }
                    else
                    {
                        SWSS_LOG_ERROR("Unknown fec mode %s", fec_mode.c_str());
                    }
                }

                if (!learn_mode.empty() && (p.m_learn_mode != learn_mode))
                {
                    if (p.m_bridge_port_id != SAI_NULL_OBJECT_ID)
                    {
                        if(setBridgePortLearnMode(p, learn_mode))
                        {
                            p.m_learn_mode = learn_mode;
                            m_portList[alias] = p;
                            SWSS_LOG_NOTICE("Set port %s learn mode to %s", alias.c_str(), learn_mode.c_str());
                        }
                        else
                        {
                            SWSS_LOG_ERROR("Failed to set port %s learn mode to %s", alias.c_str(), learn_mode.c_str());
                            it++;
                            continue;
                        }
                    }
                    else
                    {
                        p.m_learn_mode = learn_mode;
                        m_portList[alias] = p;

                        SWSS_LOG_NOTICE("Saved to set port %s learn mode %s", alias.c_str(), learn_mode.c_str());
                    }
                }

                if (pfc_asym != "")
                {
                    if (setPortPfcAsym(p, pfc_asym))
                    {
                        SWSS_LOG_NOTICE("Set port %s asymmetric PFC to %s", alias.c_str(), pfc_asym.c_str());
                    }
                    else
                    {
                        SWSS_LOG_ERROR("Failed to set port %s asymmetric PFC to %s", alias.c_str(), pfc_asym.c_str());
                        it++;
                        continue;
                    }
                }

                if (serdes_attr.size() != 0)
                {
                    if (p.m_link_training > 0)
                    {
                        SWSS_LOG_NOTICE("Save port %s preemphasis for LT", alias.c_str());
                        p.m_preemphasis = serdes_attr;
                        m_portList[alias] = p;
                    }
                    else if (setPortSerdesAttribute(p.m_port_id, gSwitchId, serdes_attr))
                    {
                        SWSS_LOG_NOTICE("Set port %s preemphasis is success", alias.c_str());
                        p.m_preemphasis = serdes_attr;
                        m_portList[alias] = p;
                    }
                    else
                    {
                        SWSS_LOG_ERROR("Failed to set port %s pre-emphasis", alias.c_str());
                        it++;
                        continue;
                    }
                }

                /* create host_tx_ready field in state-db */
                initHostTxReadyState(p);

                /* Last step set port admin status */
                if (!admin_status.empty() && (p.m_admin_state_up != (admin_status == "up")))
                {
                    if (setPortAdminStatus(p, admin_status == "up"))
                    {
                        p.m_admin_state_up = (admin_status == "up");
                        m_portList[alias] = p;
                        SWSS_LOG_NOTICE("Set port %s admin status to %s", alias.c_str(), admin_status.c_str());
                    }
                    else
                    {
                        SWSS_LOG_ERROR("Failed to set port %s admin status to %s", alias.c_str(), admin_status.c_str());
                        it++;
                        continue;
                    }
                }
            }
        }
        else if (op == DEL_COMMAND)
        {
            if (m_port_ref_count[alias] > 0)
            {
                SWSS_LOG_WARN("Unable to remove port %s: ref count %u", alias.c_str(), m_port_ref_count[alias]);
                it++;
                continue;
            }

            SWSS_LOG_NOTICE("Deleting Port %s", alias.c_str());
            auto port_id = m_portList[alias].m_port_id;
            auto hif_id = m_portList[alias].m_hif_id;
            auto bridge_port_oid = m_portList[alias].m_bridge_port_id;

            if (bridge_port_oid != SAI_NULL_OBJECT_ID)
            {
                // Bridge port OID is set on a port as long as
                // port is part of at-least one VLAN.
                // Ideally this should be tracked by SAI redis.
                // Until then, let this snippet be here.
                SWSS_LOG_WARN("Cannot remove port as bridge port OID is present %" PRIx64 , bridge_port_oid);
                it++;
                continue;
            }

            if (m_portList[alias].m_init)
            {
                deInitPort(alias, port_id);
                SWSS_LOG_NOTICE("Removing hostif %" PRIx64 " for Port %s", hif_id, alias.c_str());
                sai_status_t status = sai_hostif_api->remove_hostif(hif_id);
                if (status != SAI_STATUS_SUCCESS)
                {
                    throw runtime_error("Remove hostif for the port failed");
                }

                Port p;
                if (getPort(port_id, p))
                {
                    PortUpdate update = {p, false};
                    notify(SUBJECT_TYPE_PORT_CHANGE, static_cast<void *>(&update));
                }
            }

            sai_status_t status = removePort(port_id);
            if (SAI_STATUS_SUCCESS != status)
            {
                if (SAI_STATUS_OBJECT_IN_USE != status)
                {
                    throw runtime_error("Delete port failed");
                }
                SWSS_LOG_WARN("Failed to remove port %" PRIx64 ", as the object is in use", port_id);
                it++;
                continue;
            }
            removePortFromLanesMap(alias);
            removePortFromPortListMap(port_id);

            /* Delete port from port list */
            m_portList.erase(alias);
            saiOidToAlias.erase(port_id);
        }
        else
        {
            SWSS_LOG_ERROR("Unknown operation type %s", op.c_str());
        }

        it = consumer.m_toSync.erase(it);
    }
}

void PortsOrch::doVlanTask(Consumer &consumer)
{
    SWSS_LOG_ENTER();

    auto it = consumer.m_toSync.begin();
    while (it != consumer.m_toSync.end())
    {
        auto &t = it->second;

        string key = kfvKey(t);

        /* Ensure the key starts with "Vlan" otherwise ignore */
        if (strncmp(key.c_str(), VLAN_PREFIX, 4))
        {
            SWSS_LOG_ERROR("Invalid key format. No 'Vlan' prefix: %s", key.c_str());
            it = consumer.m_toSync.erase(it);
            continue;
        }

        int vlan_id;
        vlan_id = stoi(key.substr(4)); // FIXME: might raise exception

        string vlan_alias;
        vlan_alias = VLAN_PREFIX + to_string(vlan_id);
        string op = kfvOp(t);

        if (op == SET_COMMAND)
        {
            // Retrieve attributes
            uint32_t mtu = 0;
            MacAddress mac;
            string hostif_name = "";
            for (auto i : kfvFieldsValues(t))
            {
                if (fvField(i) == "mtu")
                {
                    mtu = (uint32_t)stoul(fvValue(i));
                }
                if (fvField(i) == "mac")
                {
                    mac = MacAddress(fvValue(i));
                }
                if (fvField(i) == "host_ifname")
                {
                    hostif_name = fvValue(i);
                }
            }

            /*
             * Only creation is supported for now.
             * We may add support for VLAN mac learning enable/disable,
             * VLAN flooding control setting and etc. in the future.
             */
            if (m_portList.find(vlan_alias) == m_portList.end())
            {
                if (!addVlan(vlan_alias))
                {
                    it++;
                    continue;
                }
            }

            // Process attributes
            Port vl;
            if (!getPort(vlan_alias, vl))
            {
                SWSS_LOG_ERROR("Failed to get VLAN %s", vlan_alias.c_str());
            }
            else
            {
                if (mtu != 0)
                {
                    vl.m_mtu = mtu;
                    m_portList[vlan_alias] = vl;
                    if (vl.m_rif_id)
                    {
                        gIntfsOrch->setRouterIntfsMtu(vl);
                    }
                }
                if (mac)
                {
                    vl.m_mac = mac;
                    m_portList[vlan_alias] = vl;
                    if (vl.m_rif_id)
                    {
                        gIntfsOrch->setRouterIntfsMac(vl);
                    }
                }
                if (!hostif_name.empty())
                {
                    if (!createVlanHostIntf(vl, hostif_name))
                    {
                        // No need to fail in case of error as this is for monitoring VLAN.
                        // Error message is printed by "createVlanHostIntf" so just handle failure gracefully.
                        it = consumer.m_toSync.erase(it);
                        continue;
                    }
                }
            }

            it = consumer.m_toSync.erase(it);
        }
        else if (op == DEL_COMMAND)
        {
            Port vlan;
            getPort(vlan_alias, vlan);

            if (removeVlan(vlan))
                it = consumer.m_toSync.erase(it);
            else
                it++;
        }
        else
        {
            SWSS_LOG_ERROR("Unknown operation type %s", op.c_str());
            it = consumer.m_toSync.erase(it);
        }
    }
}

void PortsOrch::doVlanMemberTask(Consumer &consumer)
{
    SWSS_LOG_ENTER();

    auto it = consumer.m_toSync.begin();
    while (it != consumer.m_toSync.end())
    {
        auto &t = it->second;

        string key = kfvKey(t);

        /* Ensure the key starts with "Vlan" otherwise ignore */
        if (strncmp(key.c_str(), VLAN_PREFIX, 4))
        {
            SWSS_LOG_ERROR("Invalid key format. No 'Vlan' prefix: %s", key.c_str());
            it = consumer.m_toSync.erase(it);
            continue;
        }

        key = key.substr(4);
        size_t found = key.find(':');
        int vlan_id;
        string vlan_alias, port_alias;
        if (found != string::npos)
        {
            vlan_id = stoi(key.substr(0, found)); // FIXME: might raise exception
            port_alias = key.substr(found+1);
        }
        else
        {
            SWSS_LOG_ERROR("Invalid key format. No member port is presented: %s",
                           kfvKey(t).c_str());
            it = consumer.m_toSync.erase(it);
            continue;
        }

        vlan_alias = VLAN_PREFIX + to_string(vlan_id);
        string op = kfvOp(t);

        assert(m_portList.find(vlan_alias) != m_portList.end());
        Port vlan, port;

        /* When VLAN member is to be created before VLAN is created */
        if (!getPort(vlan_alias, vlan))
        {
            SWSS_LOG_INFO("Failed to locate VLAN %s", vlan_alias.c_str());
            it++;
            continue;
        }

        if (!getPort(port_alias, port))
        {
            SWSS_LOG_DEBUG("%s is not not yet created, delaying", port_alias.c_str());
            it++;
            continue;
        }

        if (op == SET_COMMAND)
        {
            string tagging_mode = "untagged";

            for (auto i : kfvFieldsValues(t))
            {
                if (fvField(i) == "tagging_mode")
                    tagging_mode = fvValue(i);
            }

            if (tagging_mode != "untagged" &&
                tagging_mode != "tagged"   &&
                tagging_mode != "priority_tagged")
            {
                SWSS_LOG_ERROR("Wrong tagging_mode '%s' for key: %s", tagging_mode.c_str(), kfvKey(t).c_str());
                it = consumer.m_toSync.erase(it);
                continue;
            }

            /* Duplicate entry */
            if (vlan.m_members.find(port_alias) != vlan.m_members.end())
            {
                it = consumer.m_toSync.erase(it);
                continue;
            }

            if (addBridgePort(port) && addVlanMember(vlan, port, tagging_mode))
                it = consumer.m_toSync.erase(it);
            else
                it++;
        }
        else if (op == DEL_COMMAND)
        {
            if (vlan.m_members.find(port_alias) != vlan.m_members.end())
            {
                if (removeVlanMember(vlan, port))
                {
                    if (m_portVlanMember[port.m_alias].empty())
                    {
                        removeBridgePort(port);
                    }
                    it = consumer.m_toSync.erase(it);
                }
                else
                {
                    it++;
                }
            }
            else
                /* Cannot locate the VLAN */
                it = consumer.m_toSync.erase(it);
        }
        else
        {
            SWSS_LOG_ERROR("Unknown operation type %s", op.c_str());
            it = consumer.m_toSync.erase(it);
        }
    }
}

void PortsOrch::doLagTask(Consumer &consumer)
{
    SWSS_LOG_ENTER();

    string table_name = consumer.getTableName();

    auto it = consumer.m_toSync.begin();
    while (it != consumer.m_toSync.end())
    {
        auto &t = it->second;

        string alias = kfvKey(t);
        string op = kfvOp(t);

        if (op == SET_COMMAND)
        {
            // Retrieve attributes
            uint32_t mtu = 0;
            string learn_mode;
            string operation_status;
            uint32_t lag_id = 0;
            int32_t switch_id = -1;
            string tpid_string;
            uint16_t tpid = 0;

            for (auto i : kfvFieldsValues(t))
            {
                if (fvField(i) == "mtu")
                {
                    mtu = (uint32_t)stoul(fvValue(i));
                }
                else if (fvField(i) == "learn_mode")
                {
                    learn_mode = fvValue(i);
                }
                else if (fvField(i) == "oper_status")
                {
                    operation_status = fvValue(i);
                    if (!string_oper_status.count(operation_status))
                    {
                        SWSS_LOG_ERROR("Invalid operation status value:%s", operation_status.c_str());
                        it++;
                        continue;
                    }
                }
                else if (fvField(i) == "lag_id")
                {
                    lag_id = (uint32_t)stoul(fvValue(i));
                }
                else if (fvField(i) == "switch_id")
                {
                    switch_id = stoi(fvValue(i));
                }
                else if (fvField(i) == "tpid")
                {
                    tpid_string = fvValue(i);
                    // Need to get rid of the leading 0x
                    tpid_string.erase(0,2);
                    tpid = (uint16_t)stoi(tpid_string, 0, 16);
                    SWSS_LOG_DEBUG("reading TPID string:%s to uint16: 0x%x", tpid_string.c_str(), tpid);
                 }
            }

            if (table_name == CHASSIS_APP_LAG_TABLE_NAME)
            {
                if (switch_id == gVoqMySwitchId)
                {
                    //Already created, syncd local lag from CHASSIS_APP_DB. Skip
                    it = consumer.m_toSync.erase(it);
                    continue;
                }
            }
            else
            {
                // For local portchannel

                lag_id = 0;
                switch_id = -1;
            }

            if (m_portList.find(alias) == m_portList.end())
            {
                if (!addLag(alias, lag_id, switch_id))
                {
                    it++;
                    continue;
                }
            }

            // Process attributes
            Port l;
            if (!getPort(alias, l))
            {
                SWSS_LOG_ERROR("Failed to get LAG %s", alias.c_str());
            }
            else
            {
                if (!operation_status.empty())
                {
                    updatePortOperStatus(l, string_oper_status.at(operation_status));

                    m_portList[alias] = l;
                }

                if (mtu != 0)
                {
                    l.m_mtu = mtu;
                    m_portList[alias] = l;
                    if (l.m_rif_id)
                    {
                        gIntfsOrch->setRouterIntfsMtu(l);
                    }
                    // Sub interfaces inherit parent LAG mtu
                    updateChildPortsMtu(l, mtu);
                }

                if (tpid != 0)
                {
                    if (tpid != l.m_tpid)
                    {
                        if(!setLagTpid(l.m_lag_id, tpid))
                        {
                            SWSS_LOG_ERROR("Failed to set LAG %s TPID 0x%x", alias.c_str(), tpid);
                        }
                        else
                        {
                            SWSS_LOG_DEBUG("Set LAG %s TPID to 0x%x", alias.c_str(), tpid);
                            l.m_tpid = tpid;
                            m_portList[alias] = l;
                        }
                    }
                }

                if (!learn_mode.empty() && (l.m_learn_mode != learn_mode))
                {
                    if (l.m_bridge_port_id != SAI_NULL_OBJECT_ID)
                    {
                        if(setBridgePortLearnMode(l, learn_mode))
                        {
                            l.m_learn_mode = learn_mode;
                            m_portList[alias] = l;
                            SWSS_LOG_NOTICE("Set port %s learn mode to %s", alias.c_str(), learn_mode.c_str());
                        }
                        else
                        {
                            SWSS_LOG_ERROR("Failed to set port %s learn mode to %s", alias.c_str(), learn_mode.c_str());
                            it++;
                            continue;
                        }
                    }
                    else
                    {
                        l.m_learn_mode = learn_mode;
                        m_portList[alias] = l;

                        SWSS_LOG_NOTICE("Saved to set port %s learn mode %s", alias.c_str(), learn_mode.c_str());
                    }
                }
            }

            it = consumer.m_toSync.erase(it);
        }
        else if (op == DEL_COMMAND)
        {
            Port lag;
            /* Cannot locate LAG */
            if (!getPort(alias, lag))
            {
                it = consumer.m_toSync.erase(it);
                continue;
            }

            if (removeLag(lag))
                it = consumer.m_toSync.erase(it);
            else
                it++;
        }
        else
        {
            SWSS_LOG_ERROR("Unknown operation type %s", op.c_str());
            it = consumer.m_toSync.erase(it);
        }
    }
}

void PortsOrch::doLagMemberTask(Consumer &consumer)
{
    SWSS_LOG_ENTER();

    string table_name = consumer.getTableName();

    auto it = consumer.m_toSync.begin();
    while (it != consumer.m_toSync.end())
    {
        auto &t = it->second;

        /* Retrieve LAG alias and LAG member alias from key */
        string key = kfvKey(t);
        size_t found = key.find(':');
        /* Return if the format of key is wrong */
        if (found == string::npos)
        {
            SWSS_LOG_ERROR("Failed to parse %s", key.c_str());
            return;
        }
        string lag_alias = key.substr(0, found);
        string port_alias = key.substr(found+1);

        string op = kfvOp(t);

        Port lag, port;
        if (!getPort(lag_alias, lag))
        {
            SWSS_LOG_INFO("Failed to locate LAG %s", lag_alias.c_str());
            it++;
            continue;
        }

        if (!getPort(port_alias, port))
        {
            SWSS_LOG_ERROR("Failed to locate port %s", port_alias.c_str());
            it = consumer.m_toSync.erase(it);
            continue;
        }

        /* Fail if a port type is not a valid type for being a LAG member port.
         * Erase invalid entry, no need to retry in this case. */
        if (!isValidPortTypeForLagMember(port))
        {
            SWSS_LOG_ERROR("LAG member port has to be of type PHY or SYSTEM");
            it = consumer.m_toSync.erase(it);
            continue;
        }

        if (table_name == CHASSIS_APP_LAG_MEMBER_TABLE_NAME)
        {
            int32_t lag_switch_id = lag.m_system_lag_info.switch_id;
            if (lag_switch_id == gVoqMySwitchId)
            {
                //Synced local member addition to local lag. Skip
                it = consumer.m_toSync.erase(it);
                continue;
            }

            //Sanity check: The switch id-s of lag and member must match
            int32_t port_switch_id = port.m_system_port_info.switch_id;
            if (port_switch_id != lag_switch_id)
            {
                SWSS_LOG_ERROR("System lag switch id mismatch. Lag %s switch id: %d, Member %s switch id: %d",
                        lag_alias.c_str(), lag_switch_id, port_alias.c_str(), port_switch_id);
                it = consumer.m_toSync.erase(it);
                continue;
            }
        }

        /* Update a LAG member */
        if (op == SET_COMMAND)
        {
            string status;
            for (auto i : kfvFieldsValues(t))
            {
                if (fvField(i) == "status")
                    status = fvValue(i);
            }

            if (lag.m_members.find(port_alias) == lag.m_members.end())
            {
                if (port.m_lag_member_id != SAI_NULL_OBJECT_ID)
                {
                    SWSS_LOG_INFO("Port %s is already a LAG member", port.m_alias.c_str());
                    it++;
                    continue;
                }

                if (!addLagMember(lag, port, (status == "enabled")))
                {
                    it++;
                    continue;
                }
            }

            /* Sync an enabled member */
            if (status == "enabled")
            {
                /* enable collection first, distribution-only mode
                 * is not supported on Mellanox platform
                 */
                if (setCollectionOnLagMember(port, true) &&
                    setDistributionOnLagMember(port, true))
                {
                    it = consumer.m_toSync.erase(it);
                }
                else
                {
                    it++;
                    continue;
                }
            }
            /* Sync an disabled member */
            else /* status == "disabled" */
            {
                /* disable distribution first, distribution-only mode
                 * is not supported on Mellanox platform
                 */
                if (setDistributionOnLagMember(port, false) &&
                    setCollectionOnLagMember(port, false))
                {
                    it = consumer.m_toSync.erase(it);
                }
                else
                {
                    it++;
                    continue;
                }
            }
        }
        /* Remove a LAG member */
        else if (op == DEL_COMMAND)
        {
            /* Assert the LAG member exists */
            assert(lag.m_members.find(port_alias) != lag.m_members.end());

            if (!port.m_lag_id || !port.m_lag_member_id)
            {
                SWSS_LOG_WARN("Member %s not found in LAG %s lid:%" PRIx64 " lmid:%" PRIx64 ",",
                        port.m_alias.c_str(), lag.m_alias.c_str(), lag.m_lag_id, port.m_lag_member_id);
                it = consumer.m_toSync.erase(it);
                continue;
            }

            if (removeLagMember(lag, port))
            {
                it = consumer.m_toSync.erase(it);
            }
            else
            {
                it++;
            }
        }
        else
        {
            SWSS_LOG_ERROR("Unknown operation type %s", op.c_str());
            it = consumer.m_toSync.erase(it);
        }
    }
}

void PortsOrch::doTask()
{
    auto tableOrder = {
        APP_PORT_TABLE_NAME,
        APP_LAG_TABLE_NAME,
        APP_LAG_MEMBER_TABLE_NAME,
        APP_VLAN_TABLE_NAME,
        APP_VLAN_MEMBER_TABLE_NAME,
    };

    for (auto tableName: tableOrder)
    {
        auto consumer = getExecutor(tableName);
        consumer->drain();
    }

    // drain remaining tables
    for (auto& it: m_consumerMap)
    {
        auto tableName = it.first;
        auto consumer = it.second.get();
        if (find(tableOrder.begin(), tableOrder.end(), tableName) == tableOrder.end())
        {
            consumer->drain();
        }
    }
}

void PortsOrch::doTask(Consumer &consumer)
{
    SWSS_LOG_ENTER();

    string table_name = consumer.getTableName();

    if (table_name == APP_PORT_TABLE_NAME)
    {
        doPortTask(consumer);
    }
    else
    {
        /* Wait for all ports to be initialized */
        if (!allPortsReady())
        {
            return;
        }

        if (table_name == APP_VLAN_TABLE_NAME)
        {
            doVlanTask(consumer);
        }
        else if (table_name == APP_VLAN_MEMBER_TABLE_NAME)
        {
            doVlanMemberTask(consumer);
        }
        else if (table_name == APP_LAG_TABLE_NAME || table_name == CHASSIS_APP_LAG_TABLE_NAME)
        {
            doLagTask(consumer);
        }
        else if (table_name == APP_LAG_MEMBER_TABLE_NAME || table_name == CHASSIS_APP_LAG_MEMBER_TABLE_NAME)
        {
            doLagMemberTask(consumer);
        }
    }
}

void PortsOrch::initializeVoqs(Port &port)
{
    SWSS_LOG_ENTER();

    sai_attribute_t attr;
    attr.id = SAI_SYSTEM_PORT_ATTR_QOS_NUMBER_OF_VOQS;
    sai_status_t status = sai_system_port_api->get_system_port_attribute(
		    port.m_system_port_oid, 1, &attr);
    if (status != SAI_STATUS_SUCCESS)
    {
        SWSS_LOG_ERROR("Failed to get number of voqs for port %s rv:%d", port.m_alias.c_str(), status);
        task_process_status handle_status = handleSaiGetStatus(SAI_API_PORT, status);
        if (handle_status != task_process_status::task_success)
        {
            throw runtime_error("PortsOrch initialization failure.");
        }
    }
    SWSS_LOG_INFO("Get %d voq for port %s", attr.value.u32, port.m_alias.c_str());

    m_port_voq_ids[port.m_alias] = std::vector<sai_object_id_t>( attr.value.u32 );

    if (attr.value.u32 == 0)
    {
        return;
    }

    attr.id = SAI_SYSTEM_PORT_ATTR_QOS_VOQ_LIST;
    attr.value.objlist.count = (uint32_t) m_port_voq_ids[port.m_alias].size();
    attr.value.objlist.list = m_port_voq_ids[port.m_alias].data();

    status = sai_system_port_api->get_system_port_attribute(
			port.m_system_port_oid, 1, &attr);
    if (status != SAI_STATUS_SUCCESS)
    {
        SWSS_LOG_ERROR("Failed to get voq list for port %s rv:%d", port.m_alias.c_str(), status);
        task_process_status handle_status = handleSaiGetStatus(SAI_API_PORT, status);
        if (handle_status != task_process_status::task_success)
        {
            throw runtime_error("PortsOrch initialization failure.");
        }
    }

    SWSS_LOG_INFO("Get voqs for port %s", port.m_alias.c_str());
}

void PortsOrch::initializeQueues(Port &port)
{
    SWSS_LOG_ENTER();

    sai_attribute_t attr;
    attr.id = SAI_PORT_ATTR_QOS_NUMBER_OF_QUEUES;
    sai_status_t status = sai_port_api->get_port_attribute(port.m_port_id, 1, &attr);
    if (status != SAI_STATUS_SUCCESS)
    {
        SWSS_LOG_ERROR("Failed to get number of queues for port %s rv:%d", port.m_alias.c_str(), status);
        task_process_status handle_status = handleSaiGetStatus(SAI_API_PORT, status);
        if (handle_status != task_process_status::task_success)
        {
            throw runtime_error("PortsOrch initialization failure.");
        }
    }
    SWSS_LOG_INFO("Get %d queues for port %s", attr.value.u32, port.m_alias.c_str());

    port.m_queue_ids.resize(attr.value.u32);
    port.m_queue_lock.resize(attr.value.u32);

    if (attr.value.u32 == 0)
    {
        return;
    }

    attr.id = SAI_PORT_ATTR_QOS_QUEUE_LIST;
    attr.value.objlist.count = (uint32_t)port.m_queue_ids.size();
    attr.value.objlist.list = port.m_queue_ids.data();

    status = sai_port_api->get_port_attribute(port.m_port_id, 1, &attr);
    if (status != SAI_STATUS_SUCCESS)
    {
        SWSS_LOG_ERROR("Failed to get queue list for port %s rv:%d", port.m_alias.c_str(), status);
        task_process_status handle_status = handleSaiGetStatus(SAI_API_PORT, status);
        if (handle_status != task_process_status::task_success)
        {
            throw runtime_error("PortsOrch initialization failure.");
        }
    }

    SWSS_LOG_INFO("Get queues for port %s", port.m_alias.c_str());
}

void PortsOrch::initializeSchedulerGroups(Port &port)
{
    std::vector<sai_object_id_t> scheduler_group_ids;
    SWSS_LOG_ENTER();

    sai_attribute_t attr;
    attr.id = SAI_PORT_ATTR_QOS_NUMBER_OF_SCHEDULER_GROUPS;
    sai_status_t status = sai_port_api->get_port_attribute(port.m_port_id, 1, &attr);
    if (status != SAI_STATUS_SUCCESS)
    {
        SWSS_LOG_ERROR("Failed to get number of scheduler groups for port:%s", port.m_alias.c_str());
        task_process_status handle_status = handleSaiGetStatus(SAI_API_PORT, status);
        if (handle_status != task_process_status::task_success)
        {
            throw runtime_error("PortsOrch initialization failure.");
        }
    }
    SWSS_LOG_INFO("Got %d number of scheduler groups for port %s", attr.value.u32, port.m_alias.c_str());

    scheduler_group_ids.resize(attr.value.u32);

    if (attr.value.u32 == 0)
    {
        return;
    }

    attr.id = SAI_PORT_ATTR_QOS_SCHEDULER_GROUP_LIST;
    attr.value.objlist.count = (uint32_t)scheduler_group_ids.size();
    attr.value.objlist.list = scheduler_group_ids.data();

    status = sai_port_api->get_port_attribute(port.m_port_id, 1, &attr);
    if (status != SAI_STATUS_SUCCESS)
    {
        SWSS_LOG_ERROR("Failed to get scheduler group list for port %s rv:%d", port.m_alias.c_str(), status);
        task_process_status handle_status = handleSaiGetStatus(SAI_API_PORT, status);
        if (handle_status != task_process_status::task_success)
        {
            throw runtime_error("PortsOrch initialization failure.");
        }
    }

    SWSS_LOG_INFO("Got scheduler groups for port %s", port.m_alias.c_str());
}

void PortsOrch::initializePriorityGroups(Port &port)
{
    SWSS_LOG_ENTER();

    sai_attribute_t attr;
    attr.id = SAI_PORT_ATTR_NUMBER_OF_INGRESS_PRIORITY_GROUPS;
    sai_status_t status = sai_port_api->get_port_attribute(port.m_port_id, 1, &attr);
    if (status != SAI_STATUS_SUCCESS)
    {
        SWSS_LOG_ERROR("Failed to get number of priority groups for port %s rv:%d", port.m_alias.c_str(), status);
        task_process_status handle_status = handleSaiGetStatus(SAI_API_PORT, status);
        if (handle_status != task_process_status::task_success)
        {
            throw runtime_error("PortsOrch initialization failure.");
        }
    }
    SWSS_LOG_INFO("Get %d priority groups for port %s", attr.value.u32, port.m_alias.c_str());

    port.m_priority_group_ids.resize(attr.value.u32);

    if (attr.value.u32 == 0)
    {
        return;
    }

    attr.id = SAI_PORT_ATTR_INGRESS_PRIORITY_GROUP_LIST;
    attr.value.objlist.count = (uint32_t)port.m_priority_group_ids.size();
    attr.value.objlist.list = port.m_priority_group_ids.data();

    status = sai_port_api->get_port_attribute(port.m_port_id, 1, &attr);
    if (status != SAI_STATUS_SUCCESS)
    {
        SWSS_LOG_ERROR("Fail to get priority group list for port %s rv:%d", port.m_alias.c_str(), status);
        task_process_status handle_status = handleSaiGetStatus(SAI_API_PORT, status);
        if (handle_status != task_process_status::task_success)
        {
            throw runtime_error("PortsOrch initialization failure.");
        }
    }
    SWSS_LOG_INFO("Get priority groups for port %s", port.m_alias.c_str());
}

void PortsOrch::initializePortBufferMaximumParameters(Port &port)
{
    sai_attribute_t attr;
    vector<FieldValueTuple> fvVector;

    attr.id = SAI_PORT_ATTR_QOS_MAXIMUM_HEADROOM_SIZE;

    sai_status_t status = sai_port_api->get_port_attribute(port.m_port_id, 1, &attr);
    if (status != SAI_STATUS_SUCCESS)
    {
        SWSS_LOG_NOTICE("Unable to get the maximum headroom for port %s rv:%d, ignored", port.m_alias.c_str(), status);
    }
    else
    {
        port.m_maximum_headroom = attr.value.u32;
        fvVector.emplace_back("max_headroom_size", to_string(port.m_maximum_headroom));
    }

    fvVector.emplace_back("max_priority_groups", to_string(port.m_priority_group_ids.size()));
    fvVector.emplace_back("max_queues", to_string(port.m_queue_ids.size()));

    m_stateBufferMaximumValueTable->set(port.m_alias, fvVector);
}

bool PortsOrch::initializePort(Port &port)
{
    SWSS_LOG_ENTER();

    SWSS_LOG_NOTICE("Initializing port alias:%s pid:%" PRIx64, port.m_alias.c_str(), port.m_port_id);

<<<<<<< HEAD
    if (gMySwitchType != "dpu")
    {
        initializePriorityGroups(port);
        initializeQueues(port);
        initializePortBufferMaximumParameters(port);
    }
=======
    initializePriorityGroups(port);
    initializeQueues(port);
    initializeSchedulerGroups(port);
    initializePortBufferMaximumParameters(port);
>>>>>>> 7891e785

    /* Create host interface */
    if (!addHostIntfs(port, port.m_alias, port.m_hif_id))
    {
        SWSS_LOG_ERROR("Failed to create host interface for port %s", port.m_alias.c_str());
        return false;
    }

    /* Check warm start states */
    vector<FieldValueTuple> tuples;
    bool exist = m_portTable->get(port.m_alias, tuples);
    string operStatus;
    if (exist)
    {
        for (auto i : tuples)
        {
            if (fvField(i) == "oper_status")
            {
                operStatus = fvValue(i);
            }
        }
    }
    SWSS_LOG_DEBUG("initializePort %s with oper %s", port.m_alias.c_str(), operStatus.c_str());

    /**
     * Create database port oper status as DOWN if attr missing
     * This status will be updated upon receiving port_oper_status_notification.
     */
    if (operStatus == "up")
    {
        port.m_oper_status = SAI_PORT_OPER_STATUS_UP;
    }
    else if (operStatus.empty())
    {
        port.m_oper_status = SAI_PORT_OPER_STATUS_DOWN;
        /* Fill oper_status in db with default value "down" */
        m_portTable->hset(port.m_alias, "oper_status", "down");
    }
    else
    {
        port.m_oper_status = SAI_PORT_OPER_STATUS_DOWN;
    }

    /* initialize port admin status */
    if (!getPortAdminStatus(port.m_port_id, port.m_admin_state_up))
    {
        SWSS_LOG_ERROR("Failed to get initial port admin status %s", port.m_alias.c_str());
        return false;
    }

    /* initialize port admin speed */
    if (!isAutoNegEnabled(port.m_port_id) && !getPortSpeed(port.m_port_id, port.m_speed))
    {
        SWSS_LOG_ERROR("Failed to get initial port admin speed %d", port.m_speed);
        return false;
    }

    /* initialize port mtu */
    if (!getPortMtu(port, port.m_mtu))
    {
        SWSS_LOG_ERROR("Failed to get initial port mtu %d", port.m_mtu);
    }

    /*
     * always initialize Port SAI_HOSTIF_ATTR_OPER_STATUS based on oper_status value in appDB.
     */
    bool isUp = port.m_oper_status == SAI_PORT_OPER_STATUS_UP;
    if (!setHostIntfsOperStatus(port, isUp))
    {
        SWSS_LOG_WARN("Failed to set operation status %s to host interface %s",
                      operStatus.c_str(), port.m_alias.c_str());
        return false;
    }

    return true;
}

bool PortsOrch::addHostIntfs(Port &port, string alias, sai_object_id_t &host_intfs_id)
{
    SWSS_LOG_ENTER();

    sai_attribute_t attr;
    vector<sai_attribute_t> attrs;

    attr.id = SAI_HOSTIF_ATTR_TYPE;
    attr.value.s32 = SAI_HOSTIF_TYPE_NETDEV;
    attrs.push_back(attr);

    attr.id = SAI_HOSTIF_ATTR_OBJ_ID;
    attr.value.oid = port.m_port_id;
    attrs.push_back(attr);

    attr.id = SAI_HOSTIF_ATTR_NAME;
    strncpy((char *)&attr.value.chardata, alias.c_str(), SAI_HOSTIF_NAME_SIZE);
    if (alias.length() >= SAI_HOSTIF_NAME_SIZE)
    {
        SWSS_LOG_WARN("Host interface name %s is too long and will be truncated to %d bytes", alias.c_str(), SAI_HOSTIF_NAME_SIZE - 1);
    }
    attr.value.chardata[SAI_HOSTIF_NAME_SIZE - 1] = '\0';
    attrs.push_back(attr);

    sai_status_t status = sai_hostif_api->create_hostif(&host_intfs_id, gSwitchId, (uint32_t)attrs.size(), attrs.data());
    if (status != SAI_STATUS_SUCCESS)
    {
        SWSS_LOG_ERROR("Failed to create host interface for port %s", alias.c_str());
        task_process_status handle_status = handleSaiCreateStatus(SAI_API_HOSTIF, status);
        if (handle_status != task_success)
        {
            return parseHandleSaiStatusFailure(handle_status);
        }
    }

    SWSS_LOG_NOTICE("Create host interface for port %s", alias.c_str());

    return true;
}

bool PortsOrch::setBridgePortLearningFDB(Port &port, sai_bridge_port_fdb_learning_mode_t mode)
{
    // TODO: how to support 1D bridge?
    if (port.m_type != Port::PHY) return false;

    auto bridge_port_id = port.m_bridge_port_id;
    if (bridge_port_id == SAI_NULL_OBJECT_ID) return false;

    sai_attribute_t bport_attr;
    bport_attr.id = SAI_BRIDGE_PORT_ATTR_FDB_LEARNING_MODE;
    bport_attr.value.s32 = mode;
    auto status = sai_bridge_api->set_bridge_port_attribute(bridge_port_id, &bport_attr);
    if (status != SAI_STATUS_SUCCESS)
    {
        SWSS_LOG_ERROR("Failed to set bridge port %" PRIx64 " learning_mode attribute: %d", bridge_port_id, status);
        task_process_status handle_status = handleSaiSetStatus(SAI_API_BRIDGE, status);
        if (handle_status != task_success)
        {
            return parseHandleSaiStatusFailure(handle_status);
        }
    }
    SWSS_LOG_NOTICE("Disable FDB learning on bridge port %s(%" PRIx64 ")", port.m_alias.c_str(), bridge_port_id);
    return true;
}

bool PortsOrch::addBridgePort(Port &port)
{
    SWSS_LOG_ENTER();

    if (port.m_bridge_port_id != SAI_NULL_OBJECT_ID)
    {
        return true;
    }

    sai_attribute_t attr;
    vector<sai_attribute_t> attrs;

    if (port.m_type == Port::PHY)
    {
        attr.id = SAI_BRIDGE_PORT_ATTR_TYPE;
        attr.value.s32 = SAI_BRIDGE_PORT_TYPE_PORT;
        attrs.push_back(attr);

        attr.id = SAI_BRIDGE_PORT_ATTR_PORT_ID;
        attr.value.oid = port.m_port_id;
        attrs.push_back(attr);
    }
    else if  (port.m_type == Port::LAG)
    {
        attr.id = SAI_BRIDGE_PORT_ATTR_TYPE;
        attr.value.s32 = SAI_BRIDGE_PORT_TYPE_PORT;
        attrs.push_back(attr);

        attr.id = SAI_BRIDGE_PORT_ATTR_PORT_ID;
        attr.value.oid = port.m_lag_id;
        attrs.push_back(attr);
    }
    else if  (port.m_type == Port::TUNNEL)
    {
        attr.id = SAI_BRIDGE_PORT_ATTR_TYPE;
        attr.value.s32 = SAI_BRIDGE_PORT_TYPE_TUNNEL;
        attrs.push_back(attr);

        attr.id = SAI_BRIDGE_PORT_ATTR_TUNNEL_ID;
        attr.value.oid = port.m_tunnel_id;
        attrs.push_back(attr);

        attr.id = SAI_BRIDGE_PORT_ATTR_BRIDGE_ID;
        attr.value.oid = m_default1QBridge;
        attrs.push_back(attr);
    }
    else
    {
        SWSS_LOG_ERROR("Failed to add bridge port %s to default 1Q bridge, invalid port type %d",
            port.m_alias.c_str(), port.m_type);
        return false;
    }

    /* Create a bridge port with admin status set to UP */
    attr.id = SAI_BRIDGE_PORT_ATTR_ADMIN_STATE;
    attr.value.booldata = true;
    attrs.push_back(attr);

    /* And with hardware FDB learning mode set to HW (explicit default value) */
    attr.id = SAI_BRIDGE_PORT_ATTR_FDB_LEARNING_MODE;
    auto found = learn_mode_map.find(port.m_learn_mode);
    if (found == learn_mode_map.end())
    {
        attr.value.s32 = SAI_BRIDGE_PORT_FDB_LEARNING_MODE_HW;
    }
    else
    {
        attr.value.s32 = found->second;
    }
    attrs.push_back(attr);

    sai_status_t status = sai_bridge_api->create_bridge_port(&port.m_bridge_port_id, gSwitchId, (uint32_t)attrs.size(), attrs.data());
    if (status != SAI_STATUS_SUCCESS)
    {
        SWSS_LOG_ERROR("Failed to add bridge port %s to default 1Q bridge, rv:%d",
            port.m_alias.c_str(), status);
        task_process_status handle_status = handleSaiCreateStatus(SAI_API_BRIDGE, status);
        if (handle_status != task_success)
        {
            return parseHandleSaiStatusFailure(handle_status);
        }
    }

    if (!setHostIntfsStripTag(port, SAI_HOSTIF_VLAN_TAG_KEEP))
    {
        SWSS_LOG_ERROR("Failed to set %s for hostif of port %s",
                hostif_vlan_tag[SAI_HOSTIF_VLAN_TAG_KEEP], port.m_alias.c_str());
        return false;
    }
    m_portList[port.m_alias] = port;
    saiOidToAlias[port.m_bridge_port_id] = port.m_alias;
    SWSS_LOG_NOTICE("Add bridge port %s to default 1Q bridge", port.m_alias.c_str());

    PortUpdate update = { port, true };
    notify(SUBJECT_TYPE_BRIDGE_PORT_CHANGE, static_cast<void *>(&update));

    return true;
}

bool PortsOrch::removeBridgePort(Port &port)
{
    SWSS_LOG_ENTER();

    if (port.m_bridge_port_id == SAI_NULL_OBJECT_ID)
    {
        return true;
    }
    /* Set bridge port admin status to DOWN */
    sai_attribute_t attr;
    attr.id = SAI_BRIDGE_PORT_ATTR_ADMIN_STATE;
    attr.value.booldata = false;

    sai_status_t status = sai_bridge_api->set_bridge_port_attribute(port.m_bridge_port_id, &attr);
    if (status != SAI_STATUS_SUCCESS)
    {
        SWSS_LOG_ERROR("Failed to set bridge port %s admin status to DOWN, rv:%d",
            port.m_alias.c_str(), status);
        task_process_status handle_status = handleSaiSetStatus(SAI_API_BRIDGE, status);
        if (handle_status != task_success)
        {
            return parseHandleSaiStatusFailure(handle_status);
        }
    }

    if (!setHostIntfsStripTag(port, SAI_HOSTIF_VLAN_TAG_STRIP))
    {
        SWSS_LOG_ERROR("Failed to set %s for hostif of port %s",
                hostif_vlan_tag[SAI_HOSTIF_VLAN_TAG_STRIP], port.m_alias.c_str());
        return false;
    }

    //Flush the FDB entires corresponding to the port
    gFdbOrch->flushFDBEntries(port.m_bridge_port_id, SAI_NULL_OBJECT_ID);
    SWSS_LOG_INFO("Flush FDB entries for port %s", port.m_alias.c_str());

    /* Remove bridge port */
    status = sai_bridge_api->remove_bridge_port(port.m_bridge_port_id);
    if (status != SAI_STATUS_SUCCESS)
    {
        SWSS_LOG_ERROR("Failed to remove bridge port %s from default 1Q bridge, rv:%d",
            port.m_alias.c_str(), status);
        task_process_status handle_status = handleSaiRemoveStatus(SAI_API_BRIDGE, status);
        if (handle_status != task_success)
        {
            return parseHandleSaiStatusFailure(handle_status);
        }
    }
    saiOidToAlias.erase(port.m_bridge_port_id);
    port.m_bridge_port_id = SAI_NULL_OBJECT_ID;

    /* Remove bridge port */
    PortUpdate update = { port, false };
    notify(SUBJECT_TYPE_BRIDGE_PORT_CHANGE, static_cast<void *>(&update));

    SWSS_LOG_NOTICE("Remove bridge port %s from default 1Q bridge", port.m_alias.c_str());

    m_portList[port.m_alias] = port;
    return true;
}

bool PortsOrch::setBridgePortLearnMode(Port &port, string learn_mode)
{
    SWSS_LOG_ENTER();

    if (port.m_bridge_port_id == SAI_NULL_OBJECT_ID)
    {
        return true;
    }

    auto found = learn_mode_map.find(learn_mode);
    if (found == learn_mode_map.end())
    {
        SWSS_LOG_ERROR("Incorrect MAC learn mode: %s", learn_mode.c_str());
        return false;
    }

    /* Set bridge port learning mode */
    sai_attribute_t attr;
    attr.id = SAI_BRIDGE_PORT_ATTR_FDB_LEARNING_MODE;
    attr.value.s32 = found->second;

    sai_status_t status = sai_bridge_api->set_bridge_port_attribute(port.m_bridge_port_id, &attr);
    if (status != SAI_STATUS_SUCCESS)
    {
        SWSS_LOG_ERROR("Failed to set bridge port %s learning mode, rv:%d",
            port.m_alias.c_str(), status);
        task_process_status handle_status = handleSaiSetStatus(SAI_API_BRIDGE, status);
        if (handle_status != task_success)
        {
            return parseHandleSaiStatusFailure(handle_status);
        }
    }

    SWSS_LOG_NOTICE("Set bridge port %s learning mode %s", port.m_alias.c_str(), learn_mode.c_str());

    return true;
}

bool PortsOrch::addVlan(string vlan_alias)
{
    SWSS_LOG_ENTER();

    sai_object_id_t vlan_oid;

    sai_vlan_id_t vlan_id = (uint16_t)stoi(vlan_alias.substr(4));
    sai_attribute_t attr;
    attr.id = SAI_VLAN_ATTR_VLAN_ID;
    attr.value.u16 = vlan_id;

    sai_status_t status = sai_vlan_api->create_vlan(&vlan_oid, gSwitchId, 1, &attr);

    if (status != SAI_STATUS_SUCCESS)
    {
        SWSS_LOG_ERROR("Failed to create VLAN %s vid:%hu", vlan_alias.c_str(), vlan_id);
        task_process_status handle_status = handleSaiCreateStatus(SAI_API_VLAN, status);
        if (handle_status != task_success)
        {
            return parseHandleSaiStatusFailure(handle_status);
        }
    }

    SWSS_LOG_NOTICE("Create an empty VLAN %s vid:%hu vlan_oid:%" PRIx64, vlan_alias.c_str(), vlan_id, vlan_oid);

    Port vlan(vlan_alias, Port::VLAN);
    vlan.m_vlan_info.vlan_oid = vlan_oid;
    vlan.m_vlan_info.vlan_id = vlan_id;
    vlan.m_vlan_info.uuc_flood_type = SAI_VLAN_FLOOD_CONTROL_TYPE_ALL;
    vlan.m_vlan_info.bc_flood_type = SAI_VLAN_FLOOD_CONTROL_TYPE_ALL;
    vlan.m_members = set<string>();
    m_portList[vlan_alias] = vlan;
    m_port_ref_count[vlan_alias] = 0;
    saiOidToAlias[vlan_oid] =  vlan_alias;

    return true;
}

bool PortsOrch::removeVlan(Port vlan)
{
    SWSS_LOG_ENTER();

    /* If there are still fdb entries associated with the VLAN,
       return false for retry */
    if (vlan.m_fdb_count > 0)
    {
        SWSS_LOG_NOTICE("VLAN %s still has %d FDB entries", vlan.m_alias.c_str(), vlan.m_fdb_count);
        return false;
    }

    if (m_port_ref_count[vlan.m_alias] > 0)
    {
        SWSS_LOG_ERROR("Failed to remove ref count %d VLAN %s",
                       m_port_ref_count[vlan.m_alias],
                       vlan.m_alias.c_str());
        return false;
    }

    /* Vlan removing is not allowed when the VLAN still has members */
    if (vlan.m_members.size() > 0)
    {
        SWSS_LOG_ERROR("Failed to remove non-empty VLAN %s", vlan.m_alias.c_str());
        return false;
    }

    // Fail VLAN removal if there is a vnid associated
    if (vlan.m_vnid != VNID_NONE)
    {
       SWSS_LOG_ERROR("VLAN-VNI mapping not yet removed. VLAN %s VNI %d",
                      vlan.m_alias.c_str(), vlan.m_vnid);
       return false;
    }


    if (vlan.m_vlan_info.host_intf_id && !removeVlanHostIntf(vlan))
    {
        SWSS_LOG_ERROR("Failed to remove VLAN %d host interface", vlan.m_vlan_info.vlan_id);
        return false;
    }

    sai_status_t status = sai_vlan_api->remove_vlan(vlan.m_vlan_info.vlan_oid);
    if (status != SAI_STATUS_SUCCESS)
    {
        SWSS_LOG_ERROR("Failed to remove VLAN %s vid:%hu",
                vlan.m_alias.c_str(), vlan.m_vlan_info.vlan_id);
        task_process_status handle_status = handleSaiRemoveStatus(SAI_API_VLAN, status);
        if (handle_status != task_success)
        {
            return parseHandleSaiStatusFailure(handle_status);
        }
    }

    removeAclTableGroup(vlan);

    SWSS_LOG_NOTICE("Remove VLAN %s vid:%hu", vlan.m_alias.c_str(),
            vlan.m_vlan_info.vlan_id);

    saiOidToAlias.erase(vlan.m_vlan_info.vlan_oid);
    m_portList.erase(vlan.m_alias);
    m_port_ref_count.erase(vlan.m_alias);

    return true;
}

bool PortsOrch::getVlanByVlanId(sai_vlan_id_t vlan_id, Port &vlan)
{
    SWSS_LOG_ENTER();

    for (auto &it: m_portList)
    {
        if (it.second.m_type == Port::VLAN && it.second.m_vlan_info.vlan_id == vlan_id)
        {
            vlan = it.second;
            return true;
        }
    }

    return false;
}

bool PortsOrch::addVlanMember(Port &vlan, Port &port, string &tagging_mode, string end_point_ip)
{
    SWSS_LOG_ENTER();

    if (!end_point_ip.empty())
    {
        if ((uuc_sup_flood_control_type.find(SAI_VLAN_FLOOD_CONTROL_TYPE_COMBINED)
             == uuc_sup_flood_control_type.end()) ||
            (bc_sup_flood_control_type.find(SAI_VLAN_FLOOD_CONTROL_TYPE_COMBINED)
             == bc_sup_flood_control_type.end()))
        {
            SWSS_LOG_ERROR("Flood group with end point ip is not supported");
            return false;
        }
        return addVlanFloodGroups(vlan, port, end_point_ip);
    }

    sai_attribute_t attr;
    vector<sai_attribute_t> attrs;

    attr.id = SAI_VLAN_MEMBER_ATTR_VLAN_ID;
    attr.value.oid = vlan.m_vlan_info.vlan_oid;
    attrs.push_back(attr);

    attr.id = SAI_VLAN_MEMBER_ATTR_BRIDGE_PORT_ID;
    attr.value.oid = port.m_bridge_port_id;
    attrs.push_back(attr);


    sai_vlan_tagging_mode_t sai_tagging_mode = SAI_VLAN_TAGGING_MODE_TAGGED;
    attr.id = SAI_VLAN_MEMBER_ATTR_VLAN_TAGGING_MODE;
    if (tagging_mode == "untagged")
        sai_tagging_mode = SAI_VLAN_TAGGING_MODE_UNTAGGED;
    else if (tagging_mode == "tagged")
        sai_tagging_mode = SAI_VLAN_TAGGING_MODE_TAGGED;
    else if (tagging_mode == "priority_tagged")
        sai_tagging_mode = SAI_VLAN_TAGGING_MODE_PRIORITY_TAGGED;
    else assert(false);
    attr.value.s32 = sai_tagging_mode;
    attrs.push_back(attr);

    sai_object_id_t vlan_member_id;
    sai_status_t status = sai_vlan_api->create_vlan_member(&vlan_member_id, gSwitchId, (uint32_t)attrs.size(), attrs.data());
    if (status != SAI_STATUS_SUCCESS)
    {
        SWSS_LOG_ERROR("Failed to add member %s to VLAN %s vid:%hu pid:%" PRIx64,
                port.m_alias.c_str(), vlan.m_alias.c_str(), vlan.m_vlan_info.vlan_id, port.m_port_id);
        task_process_status handle_status = handleSaiCreateStatus(SAI_API_VLAN, status);
        if (handle_status != task_success)
        {
            return parseHandleSaiStatusFailure(handle_status);
        }
    }
    SWSS_LOG_NOTICE("Add member %s to VLAN %s vid:%hu pid%" PRIx64,
            port.m_alias.c_str(), vlan.m_alias.c_str(), vlan.m_vlan_info.vlan_id, port.m_port_id);

    /* Use untagged VLAN as pvid of the member port */
    if (sai_tagging_mode == SAI_VLAN_TAGGING_MODE_UNTAGGED)
    {
        if(!setPortPvid(port, vlan.m_vlan_info.vlan_id))
        {
            return false;
        }
    }

    /* a physical port may join multiple vlans */
    VlanMemberEntry vme = {vlan_member_id, sai_tagging_mode};
    m_portVlanMember[port.m_alias][vlan.m_vlan_info.vlan_id] = vme;
    m_portList[port.m_alias] = port;
    vlan.m_members.insert(port.m_alias);
    m_portList[vlan.m_alias] = vlan;

    VlanMemberUpdate update = { vlan, port, true };
    notify(SUBJECT_TYPE_VLAN_MEMBER_CHANGE, static_cast<void *>(&update));

    return true;
}

bool PortsOrch::getPortVlanMembers(Port &port, vlan_members_t &vlan_members)
{
    vlan_members = m_portVlanMember[port.m_alias];
    return true;
}

bool PortsOrch::addVlanFloodGroups(Port &vlan, Port &port, string end_point_ip)
{
    SWSS_LOG_ENTER();

    sai_object_id_t l2mc_group_id = SAI_NULL_OBJECT_ID;
    sai_status_t    status;
    sai_attribute_t attr;

    if (vlan.m_vlan_info.uuc_flood_type != SAI_VLAN_FLOOD_CONTROL_TYPE_COMBINED)
    {
        attr.id = SAI_VLAN_ATTR_UNKNOWN_UNICAST_FLOOD_CONTROL_TYPE;
        attr.value.s32 = SAI_VLAN_FLOOD_CONTROL_TYPE_COMBINED;

        status = sai_vlan_api->set_vlan_attribute(vlan.m_vlan_info.vlan_oid, &attr);
        if (status != SAI_STATUS_SUCCESS)
        {
            SWSS_LOG_ERROR("Failed to set l2mc flood type combined "
                           " to vlan %hu for unknown unicast flooding", vlan.m_vlan_info.vlan_id);
            task_process_status handle_status = handleSaiSetStatus(SAI_API_VLAN, status);
            if (handle_status != task_success)
            {
                return parseHandleSaiStatusFailure(handle_status);
            }
        }
        vlan.m_vlan_info.uuc_flood_type = SAI_VLAN_FLOOD_CONTROL_TYPE_COMBINED;
    }

    if (vlan.m_vlan_info.bc_flood_type != SAI_VLAN_FLOOD_CONTROL_TYPE_COMBINED)
    {
        attr.id = SAI_VLAN_ATTR_BROADCAST_FLOOD_CONTROL_TYPE;
        attr.value.s32 = SAI_VLAN_FLOOD_CONTROL_TYPE_COMBINED;

        status = sai_vlan_api->set_vlan_attribute(vlan.m_vlan_info.vlan_oid, &attr);
        if (status != SAI_STATUS_SUCCESS)
        {
            SWSS_LOG_ERROR("Failed to set l2mc flood type combined "
                           " to vlan %hu for broadcast flooding", vlan.m_vlan_info.vlan_id);
            task_process_status handle_status = handleSaiSetStatus(SAI_API_VLAN, status);
            if (handle_status != task_success)
            {
                m_portList[vlan.m_alias] = vlan;
                return parseHandleSaiStatusFailure(handle_status);
            }
        }
        vlan.m_vlan_info.bc_flood_type = SAI_VLAN_FLOOD_CONTROL_TYPE_COMBINED;
    }

    if (vlan.m_vlan_info.l2mc_group_id == SAI_NULL_OBJECT_ID)
    {
        status = sai_l2mc_group_api->create_l2mc_group(&l2mc_group_id, gSwitchId, 0, NULL);
        if (status != SAI_STATUS_SUCCESS)
        {
            SWSS_LOG_ERROR("Failed to create l2mc flood group");
            task_process_status handle_status = handleSaiCreateStatus(SAI_API_L2MC_GROUP, status);
            if (handle_status != task_success)
            {
                m_portList[vlan.m_alias] = vlan;
                return parseHandleSaiStatusFailure(handle_status);
            }
        }

        if (vlan.m_vlan_info.uuc_flood_type == SAI_VLAN_FLOOD_CONTROL_TYPE_COMBINED)
        {
            attr.id = SAI_VLAN_ATTR_UNKNOWN_UNICAST_FLOOD_GROUP;
            attr.value.oid = l2mc_group_id;

            status = sai_vlan_api->set_vlan_attribute(vlan.m_vlan_info.vlan_oid, &attr);
            if (status != SAI_STATUS_SUCCESS)
            {
                SWSS_LOG_ERROR("Failed to set l2mc group %" PRIx64
                               " to vlan %hu for unknown unicast flooding",
                               l2mc_group_id, vlan.m_vlan_info.vlan_id);
                task_process_status handle_status = handleSaiSetStatus(SAI_API_VLAN, status);
                if (handle_status != task_success)
                {
                    m_portList[vlan.m_alias] = vlan;
                    return parseHandleSaiStatusFailure(handle_status);
                }
            }
        }
        if (vlan.m_vlan_info.bc_flood_type == SAI_VLAN_FLOOD_CONTROL_TYPE_COMBINED)
        {
            attr.id = SAI_VLAN_ATTR_BROADCAST_FLOOD_GROUP;
            attr.value.oid = l2mc_group_id;

            status = sai_vlan_api->set_vlan_attribute(vlan.m_vlan_info.vlan_oid, &attr);
            if (status != SAI_STATUS_SUCCESS)
            {
                SWSS_LOG_ERROR("Failed to set l2mc group %" PRIx64
                               " to vlan %hu for broadcast flooding",
                               l2mc_group_id, vlan.m_vlan_info.vlan_id);
                task_process_status handle_status = handleSaiSetStatus(SAI_API_VLAN, status);
                if (handle_status != task_success)
                {
                    m_portList[vlan.m_alias] = vlan;
                    return parseHandleSaiStatusFailure(handle_status);
                }
            }
        }
        vlan.m_vlan_info.l2mc_group_id = l2mc_group_id;
        m_portList[vlan.m_alias] = vlan;
    }

    vector<sai_attribute_t> attrs;
    attr.id = SAI_L2MC_GROUP_MEMBER_ATTR_L2MC_GROUP_ID;
    attr.value.oid = vlan.m_vlan_info.l2mc_group_id;
    attrs.push_back(attr);

    attr.id = SAI_L2MC_GROUP_MEMBER_ATTR_L2MC_OUTPUT_ID;
    attr.value.oid = port.m_bridge_port_id;
    attrs.push_back(attr);

    attr.id = SAI_L2MC_GROUP_MEMBER_ATTR_L2MC_ENDPOINT_IP;
    IpAddress remote = IpAddress(end_point_ip);
    sai_ip_address_t ipaddr;
    if (remote.isV4())
    {
        ipaddr.addr_family = SAI_IP_ADDR_FAMILY_IPV4;
        ipaddr.addr.ip4 = remote.getV4Addr();
    }
    else
    {
        ipaddr.addr_family = SAI_IP_ADDR_FAMILY_IPV6;
        memcpy(ipaddr.addr.ip6, remote.getV6Addr(), sizeof(ipaddr.addr.ip6));
    }
    attr.value.ipaddr = ipaddr;
    attrs.push_back(attr);

    sai_object_id_t l2mc_group_member = SAI_NULL_OBJECT_ID;
    status = sai_l2mc_group_api->create_l2mc_group_member(&l2mc_group_member, gSwitchId,
                                                          static_cast<uint32_t>(attrs.size()),
                                                          attrs.data());
    if (status != SAI_STATUS_SUCCESS)
    {
        SWSS_LOG_ERROR("Failed to create l2mc group member for adding tunnel %s to vlan %hu",
                       end_point_ip.c_str(), vlan.m_vlan_info.vlan_id);
        task_process_status handle_status = handleSaiCreateStatus(SAI_API_L2MC_GROUP, status);
        if (handle_status != task_success)
        {
            m_portList[vlan.m_alias] = vlan;
            return parseHandleSaiStatusFailure(handle_status);
        }
    }
    vlan.m_vlan_info.l2mc_members[end_point_ip] = l2mc_group_member;
    m_portList[vlan.m_alias] = vlan;
    increaseBridgePortRefCount(port);

    VlanMemberUpdate update = { vlan, port, true };
    notify(SUBJECT_TYPE_VLAN_MEMBER_CHANGE, static_cast<void *>(&update));
    return true;
}


bool PortsOrch::removeVlanEndPointIp(Port &vlan, Port &port, string end_point_ip)
{
    SWSS_LOG_ENTER();

    sai_status_t status;

    if(vlan.m_vlan_info.l2mc_members.find(end_point_ip) == vlan.m_vlan_info.l2mc_members.end())
    {
        SWSS_LOG_NOTICE("End point ip %s is not part of vlan %hu",
                        end_point_ip.c_str(), vlan.m_vlan_info.vlan_id);
        return true;
    }

    status = sai_l2mc_group_api->remove_l2mc_group_member(vlan.m_vlan_info.l2mc_members[end_point_ip]);
    if (status != SAI_STATUS_SUCCESS)
    {
        SWSS_LOG_ERROR("Failed to remove end point ip %s from vlan %hu",
                       end_point_ip.c_str(), vlan.m_vlan_info.vlan_id);
        task_process_status handle_status = handleSaiRemoveStatus(SAI_API_L2MC_GROUP, status);
        if (handle_status != task_success)
        {
            return parseHandleSaiStatusFailure(handle_status);
        }
    }
    decreaseBridgePortRefCount(port);
    vlan.m_vlan_info.l2mc_members.erase(end_point_ip);
    sai_object_id_t l2mc_group_id = SAI_NULL_OBJECT_ID;
    sai_attribute_t attr;

    if (vlan.m_vlan_info.l2mc_members.empty())
    {
        if (vlan.m_vlan_info.uuc_flood_type == SAI_VLAN_FLOOD_CONTROL_TYPE_COMBINED)
        {
            attr.id = SAI_VLAN_ATTR_UNKNOWN_UNICAST_FLOOD_GROUP;
            attr.value.oid = SAI_NULL_OBJECT_ID;

            status = sai_vlan_api->set_vlan_attribute(vlan.m_vlan_info.vlan_oid, &attr);
            if (status != SAI_STATUS_SUCCESS)
            {
                SWSS_LOG_ERROR("Failed to set null l2mc group "
                               " to vlan %hu for unknown unicast flooding",
                               vlan.m_vlan_info.vlan_id);
                task_process_status handle_status = handleSaiSetStatus(SAI_API_VLAN, status);
                if (handle_status != task_success)
                {
                    m_portList[vlan.m_alias] = vlan;
                    return parseHandleSaiStatusFailure(handle_status);
                }
            }
            attr.id = SAI_VLAN_ATTR_UNKNOWN_UNICAST_FLOOD_CONTROL_TYPE;
            attr.value.s32 = SAI_VLAN_FLOOD_CONTROL_TYPE_ALL;
            status = sai_vlan_api->set_vlan_attribute(vlan.m_vlan_info.vlan_oid, &attr);
            if (status != SAI_STATUS_SUCCESS)
            {
                SWSS_LOG_ERROR("Failed to set flood control type all"
                               " to vlan %hu for unknown unicast flooding",
                               vlan.m_vlan_info.vlan_id);
                task_process_status handle_status = handleSaiSetStatus(SAI_API_VLAN, status);
                if (handle_status != task_success)
                {
                    m_portList[vlan.m_alias] = vlan;
                    return parseHandleSaiStatusFailure(handle_status);
                }
            }
            vlan.m_vlan_info.uuc_flood_type = SAI_VLAN_FLOOD_CONTROL_TYPE_ALL;
        }
        if (vlan.m_vlan_info.bc_flood_type == SAI_VLAN_FLOOD_CONTROL_TYPE_COMBINED)
        {
            attr.id = SAI_VLAN_ATTR_BROADCAST_FLOOD_GROUP;
            attr.value.oid = SAI_NULL_OBJECT_ID;

            status = sai_vlan_api->set_vlan_attribute(vlan.m_vlan_info.vlan_oid, &attr);
            if (status != SAI_STATUS_SUCCESS)
            {
                SWSS_LOG_ERROR("Failed to set null l2mc group "
                               " to vlan %hu for broadcast flooding",
                               vlan.m_vlan_info.vlan_id);
                task_process_status handle_status = handleSaiSetStatus(SAI_API_VLAN, status);
                if (handle_status != task_success)
                {
                    m_portList[vlan.m_alias] = vlan;
                    return parseHandleSaiStatusFailure(handle_status);
                }
            }
            attr.id = SAI_VLAN_ATTR_BROADCAST_FLOOD_CONTROL_TYPE;
            attr.value.s32 = SAI_VLAN_FLOOD_CONTROL_TYPE_ALL;
            status = sai_vlan_api->set_vlan_attribute(vlan.m_vlan_info.vlan_oid, &attr);
            if (status != SAI_STATUS_SUCCESS)
            {
                SWSS_LOG_ERROR("Failed to set flood control type all"
                               " to vlan %hu for broadcast flooding",
                               vlan.m_vlan_info.vlan_id);
                task_process_status handle_status = handleSaiSetStatus(SAI_API_VLAN, status);
                if (handle_status != task_success)
                {
                    m_portList[vlan.m_alias] = vlan;
                    return parseHandleSaiStatusFailure(handle_status);
                }
            }
            vlan.m_vlan_info.bc_flood_type = SAI_VLAN_FLOOD_CONTROL_TYPE_ALL;
        }
        status = sai_l2mc_group_api->remove_l2mc_group(vlan.m_vlan_info.l2mc_group_id);
        if (status != SAI_STATUS_SUCCESS)
        {
            SWSS_LOG_ERROR("Failed to remove l2mc group %" PRIx64, l2mc_group_id);
            task_process_status handle_status = handleSaiRemoveStatus(SAI_API_L2MC_GROUP, status);
            if (handle_status != task_success)
            {
                m_portList[vlan.m_alias] = vlan;
                return parseHandleSaiStatusFailure(handle_status);
            }
        }
        vlan.m_vlan_info.l2mc_group_id = SAI_NULL_OBJECT_ID;
    }
    m_portList[vlan.m_alias] = vlan;
    return true;
}

bool PortsOrch::removeVlanMember(Port &vlan, Port &port, string end_point_ip)
{
    SWSS_LOG_ENTER();

    if (!end_point_ip.empty())
    {
        return removeVlanEndPointIp(vlan, port, end_point_ip);
    }
    sai_object_id_t vlan_member_id;
    sai_vlan_tagging_mode_t sai_tagging_mode;
    auto vlan_member = m_portVlanMember[port.m_alias].find(vlan.m_vlan_info.vlan_id);

    /* Assert the port belongs to this VLAN */
    assert (vlan_member != m_portVlanMember[port.m_alias].end());
    sai_tagging_mode = vlan_member->second.vlan_mode;
    vlan_member_id = vlan_member->second.vlan_member_id;

    sai_status_t status = sai_vlan_api->remove_vlan_member(vlan_member_id);
    if (status != SAI_STATUS_SUCCESS)
    {
        SWSS_LOG_ERROR("Failed to remove member %s from VLAN %s vid:%hx vmid:%" PRIx64,
                port.m_alias.c_str(), vlan.m_alias.c_str(), vlan.m_vlan_info.vlan_id, vlan_member_id);
        task_process_status handle_status = handleSaiRemoveStatus(SAI_API_VLAN, status);
        if (handle_status != task_success)
        {
            return parseHandleSaiStatusFailure(handle_status);
        }
    }
    m_portVlanMember[port.m_alias].erase(vlan_member);
    if (m_portVlanMember[port.m_alias].empty())
    {
        m_portVlanMember.erase(port.m_alias);
    }
    SWSS_LOG_NOTICE("Remove member %s from VLAN %s lid:%hx vmid:%" PRIx64,
            port.m_alias.c_str(), vlan.m_alias.c_str(), vlan.m_vlan_info.vlan_id, vlan_member_id);

    /* Restore to default pvid if this port joined this VLAN in untagged mode previously */
    if (sai_tagging_mode == SAI_VLAN_TAGGING_MODE_UNTAGGED)
    {
        if (!setPortPvid(port, DEFAULT_PORT_VLAN_ID))
        {
            return false;
        }
    }

    m_portList[port.m_alias] = port;
    vlan.m_members.erase(port.m_alias);
    m_portList[vlan.m_alias] = vlan;

    VlanMemberUpdate update = { vlan, port, false };
    notify(SUBJECT_TYPE_VLAN_MEMBER_CHANGE, static_cast<void *>(&update));

    return true;
}

bool PortsOrch::isVlanMember(Port &vlan, Port &port, string end_point_ip)
{
    if (!end_point_ip.empty())
    {
        if (vlan.m_vlan_info.l2mc_members.find(end_point_ip) != vlan.m_vlan_info.l2mc_members.end())
        {
            return true;
        }
        return false;
    }
    if (vlan.m_members.find(port.m_alias) == vlan.m_members.end())
       return false;

    return true;
}

bool PortsOrch::addLag(string lag_alias, uint32_t spa_id, int32_t switch_id)
{
    SWSS_LOG_ENTER();

    auto lagport = m_portList.find(lag_alias);
    if (lagport != m_portList.end())
    {
        /* The deletion of bridgeport attached to the lag may still be
         * pending due to fdb entries still present on the lag. Wait
         * until the cleanup is done.
         */
        if (m_portList[lag_alias].m_bridge_port_id != SAI_NULL_OBJECT_ID)
        {
            return false;
        }
        return true;
    }

    vector<sai_attribute_t> lag_attrs;
    string system_lag_alias = lag_alias;

    if (gMySwitchType == "voq")
    {
        if (switch_id < 0)
        {
            // Local PortChannel. Allocate unique lag id from central CHASSIS_APP_DB
            // Use the chassis wide unique system lag name.

            // Get the local switch id and derive the system lag name.

            switch_id = gVoqMySwitchId;
            system_lag_alias = gMyHostName + "|" + gMyAsicName + "|" + lag_alias;

            // Allocate unique lag id
            spa_id = m_lagIdAllocator->lagIdAdd(system_lag_alias, 0);

            if ((int32_t)spa_id <= 0)
            {
                SWSS_LOG_ERROR("Failed to allocate unique LAG id for local lag %s rv:%d", lag_alias.c_str(), spa_id);
                return false;
            }
        }

        sai_attribute_t attr;
        attr.id = SAI_LAG_ATTR_SYSTEM_PORT_AGGREGATE_ID;
        attr.value.u32 = spa_id;
        lag_attrs.push_back(attr);
    }

    sai_object_id_t lag_id;
    sai_status_t status = sai_lag_api->create_lag(&lag_id, gSwitchId, static_cast<uint32_t>(lag_attrs.size()), lag_attrs.data());

    if (status != SAI_STATUS_SUCCESS)
    {
        SWSS_LOG_ERROR("Failed to create LAG %s lid:%" PRIx64, lag_alias.c_str(), lag_id);
        task_process_status handle_status = handleSaiCreateStatus(SAI_API_LAG, status);
        if (handle_status != task_success)
        {
            return parseHandleSaiStatusFailure(handle_status);
        }
    }

    SWSS_LOG_NOTICE("Create an empty LAG %s lid:%" PRIx64, lag_alias.c_str(), lag_id);

    Port lag(lag_alias, Port::LAG);
    lag.m_lag_id = lag_id;
    lag.m_members = set<string>();
    m_portList[lag_alias] = lag;
    m_port_ref_count[lag_alias] = 0;
    saiOidToAlias[lag_id] = lag_alias;

    PortUpdate update = { lag, true };
    notify(SUBJECT_TYPE_PORT_CHANGE, static_cast<void *>(&update));

    FieldValueTuple tuple(lag_alias, sai_serialize_object_id(lag_id));
    vector<FieldValueTuple> fields;
    fields.push_back(tuple);
    m_counterLagTable->set("", fields);

    if (gMySwitchType == "voq")
    {
        // If this is voq switch, record system lag info

        lag.m_system_lag_info.alias = system_lag_alias;
        lag.m_system_lag_info.switch_id = switch_id;
        lag.m_system_lag_info.spa_id = spa_id;

        // This will update port list with local port channel name for local port channels
        // and with system lag name for the system lags received from chassis app db

        m_portList[lag_alias] = lag;

        // Sync to SYSTEM_LAG_TABLE of CHASSIS_APP_DB

        voqSyncAddLag(lag);
    }

    return true;
}

bool PortsOrch::removeLag(Port lag)
{
    SWSS_LOG_ENTER();

    if (m_port_ref_count[lag.m_alias] > 0)
    {
        SWSS_LOG_ERROR("Failed to remove ref count %d LAG %s",
                        m_port_ref_count[lag.m_alias],
                        lag.m_alias.c_str());
        return false;
    }

    /* Retry when the LAG still has members */
    if (lag.m_members.size() > 0)
    {
        SWSS_LOG_ERROR("Failed to remove non-empty LAG %s", lag.m_alias.c_str());
        return false;
    }
    if (m_portVlanMember[lag.m_alias].size() > 0)
    {
        SWSS_LOG_ERROR("Failed to remove LAG %s, it is still in VLAN", lag.m_alias.c_str());
        return false;
    }

    if (lag.m_bridge_port_id != SAI_NULL_OBJECT_ID)
    {
        return false;
    }

    sai_status_t status = sai_lag_api->remove_lag(lag.m_lag_id);
    if (status != SAI_STATUS_SUCCESS)
    {
        SWSS_LOG_ERROR("Failed to remove LAG %s lid:%" PRIx64, lag.m_alias.c_str(), lag.m_lag_id);
        task_process_status handle_status = handleSaiRemoveStatus(SAI_API_LAG, status);
        if (handle_status != task_success)
        {
            return parseHandleSaiStatusFailure(handle_status);
        }
    }

    SWSS_LOG_NOTICE("Remove LAG %s lid:%" PRIx64, lag.m_alias.c_str(), lag.m_lag_id);

    saiOidToAlias.erase(lag.m_lag_id);
    m_portList.erase(lag.m_alias);
    m_port_ref_count.erase(lag.m_alias);

    PortUpdate update = { lag, false };
    notify(SUBJECT_TYPE_PORT_CHANGE, static_cast<void *>(&update));

    m_counterLagTable->hdel("", lag.m_alias);

    if (gMySwitchType == "voq")
    {
        // Free the lag id, if this is local LAG

        if (lag.m_system_lag_info.switch_id == gVoqMySwitchId)
        {
            int32_t rv;
            int32_t spa_id = lag.m_system_lag_info.spa_id;

            rv = m_lagIdAllocator->lagIdDel(lag.m_system_lag_info.alias);

            if (rv != spa_id)
            {
                SWSS_LOG_ERROR("Failed to delete LAG id %d of local lag %s rv:%d", spa_id, lag.m_alias.c_str(), rv);
                return false;
            }

            // Sync to SYSTEM_LAG_TABLE of CHASSIS_APP_DB

            voqSyncDelLag(lag);
        }
    }

    return true;
}

void PortsOrch::getLagMember(Port &lag, vector<Port> &portv)
{
    Port member;

    for (auto &name: lag.m_members)
    {
        if (!getPort(name, member))
        {
            SWSS_LOG_ERROR("Failed to get port for %s alias", name.c_str());
            return;
        }
        portv.push_back(member);
    }
}

bool PortsOrch::addLagMember(Port &lag, Port &port, bool enableForwarding)
{
    SWSS_LOG_ENTER();

    sai_uint32_t pvid;
    if (getPortPvid(lag, pvid))
    {
        setPortPvid (port, pvid);
    }

    sai_attribute_t attr;
    vector<sai_attribute_t> attrs;

    attr.id = SAI_LAG_MEMBER_ATTR_LAG_ID;
    attr.value.oid = lag.m_lag_id;
    attrs.push_back(attr);

    attr.id = SAI_LAG_MEMBER_ATTR_PORT_ID;
    attr.value.oid = port.m_port_id;
    attrs.push_back(attr);

    if (!enableForwarding && port.m_type != Port::SYSTEM)
    {
        attr.id = SAI_LAG_MEMBER_ATTR_EGRESS_DISABLE;
        attr.value.booldata = true;
        attrs.push_back(attr);

        attr.id = SAI_LAG_MEMBER_ATTR_INGRESS_DISABLE;
        attr.value.booldata = true;
        attrs.push_back(attr);
    }

    sai_object_id_t lag_member_id;
    sai_status_t status = sai_lag_api->create_lag_member(&lag_member_id, gSwitchId, (uint32_t)attrs.size(), attrs.data());

    if (status != SAI_STATUS_SUCCESS)
    {
        SWSS_LOG_ERROR("Failed to add member %s to LAG %s lid:%" PRIx64 " pid:%" PRIx64,
                port.m_alias.c_str(), lag.m_alias.c_str(), lag.m_lag_id, port.m_port_id);
        task_process_status handle_status = handleSaiCreateStatus(SAI_API_LAG, status);
        if (handle_status != task_success)
        {
            return parseHandleSaiStatusFailure(handle_status);
        }
    }

    SWSS_LOG_NOTICE("Add member %s to LAG %s lid:%" PRIx64 " pid:%" PRIx64,
            port.m_alias.c_str(), lag.m_alias.c_str(), lag.m_lag_id, port.m_port_id);

    port.m_lag_id = lag.m_lag_id;
    port.m_lag_member_id = lag_member_id;
    m_portList[port.m_alias] = port;
    lag.m_members.insert(port.m_alias);

    m_portList[lag.m_alias] = lag;

    if (lag.m_bridge_port_id > 0)
    {
        if (!setHostIntfsStripTag(port, SAI_HOSTIF_VLAN_TAG_KEEP))
        {
            SWSS_LOG_ERROR("Failed to set %s for hostif of port %s which is in LAG %s",
                    hostif_vlan_tag[SAI_HOSTIF_VLAN_TAG_KEEP], port.m_alias.c_str(), lag.m_alias.c_str());
            return false;
        }
    }

    increasePortRefCount(port.m_alias);

    LagMemberUpdate update = { lag, port, true };
    notify(SUBJECT_TYPE_LAG_MEMBER_CHANGE, static_cast<void *>(&update));

    if (gMySwitchType == "voq")
    {
        //Sync to SYSTEM_LAG_MEMBER_TABLE of CHASSIS_APP_DB
        voqSyncAddLagMember(lag, port);
    }

    return true;
}

bool PortsOrch::removeLagMember(Port &lag, Port &port)
{
    sai_status_t status = sai_lag_api->remove_lag_member(port.m_lag_member_id);

    if (status != SAI_STATUS_SUCCESS)
    {
        SWSS_LOG_ERROR("Failed to remove member %s from LAG %s lid:%" PRIx64 " lmid:%" PRIx64,
                port.m_alias.c_str(), lag.m_alias.c_str(), lag.m_lag_id, port.m_lag_member_id);
        task_process_status handle_status = handleSaiRemoveStatus(SAI_API_LAG, status);
        if (handle_status != task_success)
        {
            return parseHandleSaiStatusFailure(handle_status);
        }
    }

    SWSS_LOG_NOTICE("Remove member %s from LAG %s lid:%" PRIx64 " lmid:%" PRIx64,
            port.m_alias.c_str(), lag.m_alias.c_str(), lag.m_lag_id, port.m_lag_member_id);

    port.m_lag_id = 0;
    port.m_lag_member_id = 0;
    m_portList[port.m_alias] = port;
    lag.m_members.erase(port.m_alias);
    m_portList[lag.m_alias] = lag;

    if (lag.m_bridge_port_id > 0)
    {
        if (!setHostIntfsStripTag(port, SAI_HOSTIF_VLAN_TAG_STRIP))
        {
            SWSS_LOG_ERROR("Failed to set %s for hostif of port %s which is leaving LAG %s",
                    hostif_vlan_tag[SAI_HOSTIF_VLAN_TAG_STRIP], port.m_alias.c_str(), lag.m_alias.c_str());
            return false;
        }
    }

    decreasePortRefCount(port.m_alias);

    LagMemberUpdate update = { lag, port, false };
    notify(SUBJECT_TYPE_LAG_MEMBER_CHANGE, static_cast<void *>(&update));

    if (gMySwitchType == "voq")
    {
        //Sync to SYSTEM_LAG_MEMBER_TABLE of CHASSIS_APP_DB
        voqSyncDelLagMember(lag, port);
    }

    return true;
}

bool PortsOrch::setLagTpid(sai_object_id_t id, sai_uint16_t tpid)
{
    SWSS_LOG_ENTER();
    sai_status_t status = SAI_STATUS_SUCCESS;
    sai_attribute_t attr;

    attr.id = SAI_LAG_ATTR_TPID;

    attr.value.u16 = (uint16_t)tpid;

    status = sai_lag_api->set_lag_attribute(id, &attr);
    if (status != SAI_STATUS_SUCCESS)
    {
        SWSS_LOG_ERROR("Failed to set TPID 0x%x to LAG pid:%" PRIx64 ", rv:%d",
                attr.value.u16, id, status);
        task_process_status handle_status = handleSaiSetStatus(SAI_API_LAG, status);
        if (handle_status != task_success)
        {
            return parseHandleSaiStatusFailure(handle_status);
        }
    }
    else
    {
        SWSS_LOG_NOTICE("Set TPID 0x%x to LAG pid:%" PRIx64 , attr.value.u16, id);
    }
    return true;
}


bool PortsOrch::setCollectionOnLagMember(Port &lagMember, bool enableCollection)
{
    /* Port must be LAG member */
    assert(lagMember.m_lag_member_id);

    // Collection is not applicable for system port lag members (i.e, members of remote LAGs)
    if (lagMember.m_type == Port::SYSTEM)
    {
        return true;
    }

    sai_status_t status = SAI_STATUS_FAILURE;
    sai_attribute_t attr {};

    attr.id = SAI_LAG_MEMBER_ATTR_INGRESS_DISABLE;
    attr.value.booldata = !enableCollection;

    status = sai_lag_api->set_lag_member_attribute(lagMember.m_lag_member_id, &attr);
    if (status != SAI_STATUS_SUCCESS)
    {
        SWSS_LOG_ERROR("Failed to %s collection on LAG member %s",
            enableCollection ? "enable" : "disable",
            lagMember.m_alias.c_str());
        task_process_status handle_status = handleSaiSetStatus(SAI_API_LAG, status);
        if (handle_status != task_success)
        {
            return parseHandleSaiStatusFailure(handle_status);
        }
    }

    SWSS_LOG_NOTICE("%s collection on LAG member %s",
        enableCollection ? "Enable" : "Disable",
        lagMember.m_alias.c_str());

    return true;
}

bool PortsOrch::setDistributionOnLagMember(Port &lagMember, bool enableDistribution)
{
    /* Port must be LAG member */
    assert(lagMember.m_lag_member_id);

    // Distribution is not applicable for system port lag members (i.e, members of remote LAGs)
    if (lagMember.m_type == Port::SYSTEM)
    {
        return true;
    }

    sai_status_t status = SAI_STATUS_FAILURE;
    sai_attribute_t attr {};

    attr.id = SAI_LAG_MEMBER_ATTR_EGRESS_DISABLE;
    attr.value.booldata = !enableDistribution;

    status = sai_lag_api->set_lag_member_attribute(lagMember.m_lag_member_id, &attr);
    if (status != SAI_STATUS_SUCCESS)
    {
        SWSS_LOG_ERROR("Failed to %s distribution on LAG member %s",
            enableDistribution ? "enable" : "disable",
            lagMember.m_alias.c_str());
        task_process_status handle_status = handleSaiSetStatus(SAI_API_LAG, status);
        if (handle_status != task_success)
        {
            return parseHandleSaiStatusFailure(handle_status);
        }
    }

    SWSS_LOG_NOTICE("%s distribution on LAG member %s",
        enableDistribution ? "Enable" : "Disable",
        lagMember.m_alias.c_str());

    return true;
}

bool PortsOrch::addTunnel(string tunnel_alias, sai_object_id_t tunnel_id, bool hwlearning)
{
    SWSS_LOG_ENTER();

    Port tunnel(tunnel_alias, Port::TUNNEL);
    tunnel.m_tunnel_id = tunnel_id;
    if (hwlearning)
    {
        tunnel.m_learn_mode = "hardware";
    }
    else
    {
        tunnel.m_learn_mode = "disable";
    }
    m_portList[tunnel_alias] = tunnel;

    SWSS_LOG_INFO("addTunnel:: %" PRIx64, tunnel_id);

    return true;
}

bool PortsOrch::removeTunnel(Port tunnel)
{
    SWSS_LOG_ENTER();

    m_portList.erase(tunnel.m_alias);

    return true;
}

void PortsOrch::generateQueueMap(map<string, FlexCounterQueueStates> queuesStateVector)
{
    if (m_isQueueMapGenerated)
    {
        return;
    }

    for (const auto& it: m_portList)
    {
        if (it.second.m_type == Port::PHY)
        {
            if (!queuesStateVector.count(it.second.m_alias))
            {
                auto maxQueueNumber = getNumberOfPortSupportedQueueCounters(it.second.m_alias);
                FlexCounterQueueStates flexCounterQueueState(maxQueueNumber);
                queuesStateVector.insert(make_pair(it.second.m_alias, flexCounterQueueState));
            }
            generateQueueMapPerPort(it.second, queuesStateVector.at(it.second.m_alias), false);
            if (gMySwitchType == "voq")
            {
                generateQueueMapPerPort(it.second, queuesStateVector.at(it.second.m_alias), true);
            }
        }

        if (it.second.m_type == Port::SYSTEM)
        {
            if (!queuesStateVector.count(it.second.m_alias))
            {
                auto maxQueueNumber = getNumberOfPortSupportedQueueCounters(it.second.m_alias);
                FlexCounterQueueStates flexCounterQueueState(maxQueueNumber);
                queuesStateVector.insert(make_pair(it.second.m_alias, flexCounterQueueState));
            }
            generateQueueMapPerPort(it.second, queuesStateVector.at(it.second.m_alias), true);
        }
    }

    m_isQueueMapGenerated = true;
}

void PortsOrch::generateQueueMapPerPort(const Port& port, FlexCounterQueueStates& queuesState, bool voq)
{
    /* Create the Queue map in the Counter DB */
    vector<FieldValueTuple> queueVector;
    vector<FieldValueTuple> queuePortVector;
    vector<FieldValueTuple> queueIndexVector;
    vector<FieldValueTuple> queueTypeVector;
    std::vector<sai_object_id_t> queue_ids;

    if (voq)
    {
        queue_ids = m_port_voq_ids[port.m_alias];
    }
    else
    {
        queue_ids = port.m_queue_ids;
    }

    for (size_t queueIndex = 0; queueIndex < queue_ids.size(); ++queueIndex)
    {
        std::ostringstream name;

        if (voq)
        {
            name << port.m_system_port_info.alias << ":" << queueIndex;
        }
        else
        {
            name << port.m_alias << ":" << queueIndex;
        }

        const auto id = sai_serialize_object_id(queue_ids[queueIndex]);

        string queueType;
        uint8_t queueRealIndex = 0;
        if (getQueueTypeAndIndex(queue_ids[queueIndex], queueType, queueRealIndex))
        {
	    /* voq counters are always enabled. There is no mechanism to disable voq
	     * counters in a voq system. */
            if (!voq && !queuesState.isQueueCounterEnabled(queueRealIndex))
            {
                continue;
            }
            queueTypeVector.emplace_back(id, queueType);
            queueIndexVector.emplace_back(id, to_string(queueRealIndex));
        }

        queueVector.emplace_back(name.str(), id);
        if (voq)
        {
            queuePortVector.emplace_back(id, sai_serialize_object_id(port.m_system_port_oid));
        }
        else
        {
            queuePortVector.emplace_back(id, sai_serialize_object_id(port.m_port_id));
        }
    }

    if (voq)
    {
        m_voqTable->set("", queueVector);
    }
    else
    {
        m_queueTable->set("", queueVector);
    }
    m_queuePortTable->set("", queuePortVector);
    m_queueIndexTable->set("", queueIndexVector);
    m_queueTypeTable->set("", queueTypeVector);

    CounterCheckOrch::getInstance().addPort(port);
}

void PortsOrch::addQueueFlexCounters(map<string, FlexCounterQueueStates> queuesStateVector)
{
    if (m_isQueueFlexCountersAdded)
    {
        return;
    }

    for (const auto& it: m_portList)
    {
        if (it.second.m_type == Port::PHY)
        {
            if (!queuesStateVector.count(it.second.m_alias))
            {
                auto maxQueueNumber = getNumberOfPortSupportedQueueCounters(it.second.m_alias);
                FlexCounterQueueStates flexCounterQueueState(maxQueueNumber);
                queuesStateVector.insert(make_pair(it.second.m_alias, flexCounterQueueState));
            }
            addQueueFlexCountersPerPort(it.second, queuesStateVector.at(it.second.m_alias));
        }
    }

    m_isQueueFlexCountersAdded = true;
}


void PortsOrch::addQueueFlexCountersPerPort(const Port& port, FlexCounterQueueStates& queuesState)
{
    for (size_t queueIndex = 0; queueIndex < port.m_queue_ids.size(); ++queueIndex)
    {
        string queueType;
        uint8_t queueRealIndex = 0;
        if (getQueueTypeAndIndex(port.m_queue_ids[queueIndex], queueType, queueRealIndex))
        {
            if (!queuesState.isQueueCounterEnabled(queueRealIndex))
            {
                continue;
            }
            // Install a flex counter for this queue to track stats
            addQueueFlexCountersPerPortPerQueueIndex(port, queueIndex);
        }
    }
}

void PortsOrch::addQueueFlexCountersPerPortPerQueueIndex(const Port& port, size_t queueIndex)
{
    std::unordered_set<string> counter_stats;
    for (const auto& it: queue_stat_ids)
    {
        counter_stats.emplace(sai_serialize_queue_stat(it));
    }
    queue_stat_manager.setCounterIdList(port.m_queue_ids[queueIndex], CounterType::QUEUE, counter_stats);
}


void PortsOrch::addQueueWatermarkFlexCounters(map<string, FlexCounterQueueStates> queuesStateVector)
{
    if (m_isQueueWatermarkFlexCountersAdded)
    {
        return;
    }

    for (const auto& it: m_portList)
    {
        if (it.second.m_type == Port::PHY)
        {
            if (!queuesStateVector.count(it.second.m_alias))
            {
                auto maxQueueNumber = getNumberOfPortSupportedQueueCounters(it.second.m_alias);
                FlexCounterQueueStates flexCounterQueueState(maxQueueNumber);
                queuesStateVector.insert(make_pair(it.second.m_alias, flexCounterQueueState));
            }
            addQueueWatermarkFlexCountersPerPort(it.second, queuesStateVector.at(it.second.m_alias));
        }
    }

    m_isQueueWatermarkFlexCountersAdded = true;
}

void PortsOrch::addQueueWatermarkFlexCountersPerPort(const Port& port, FlexCounterQueueStates& queuesState)
{
    /* Add stat counters to flex_counter */

    for (size_t queueIndex = 0; queueIndex < port.m_queue_ids.size(); ++queueIndex)
    {
        string queueType;
        uint8_t queueRealIndex = 0;
        if (getQueueTypeAndIndex(port.m_queue_ids[queueIndex], queueType, queueRealIndex))
        {
            if (!queuesState.isQueueCounterEnabled(queueRealIndex))
            {
                continue;
            }
            addQueueWatermarkFlexCountersPerPortPerQueueIndex(port, queueIndex);
        }
    }
}

void PortsOrch::addQueueWatermarkFlexCountersPerPortPerQueueIndex(const Port& port, size_t queueIndex)
{
    const auto id = sai_serialize_object_id(port.m_queue_ids[queueIndex]);

    /* add watermark queue counters */
    string key = getQueueWatermarkFlexCounterTableKey(id);

    string delimiter("");
    std::ostringstream counters_stream;
    for (const auto& it: queueWatermarkStatIds)
    {
        counters_stream << delimiter << sai_serialize_queue_stat(it);
        delimiter = comma;
    }

    vector<FieldValueTuple> fieldValues;
    fieldValues.emplace_back(QUEUE_COUNTER_ID_LIST, counters_stream.str());

    m_flexCounterTable->set(key, fieldValues);
}

void PortsOrch::createPortBufferQueueCounters(const Port &port, string queues)
{
    SWSS_LOG_ENTER();

    /* Create the Queue map in the Counter DB */
    vector<FieldValueTuple> queueVector;
    vector<FieldValueTuple> queuePortVector;
    vector<FieldValueTuple> queueIndexVector;
    vector<FieldValueTuple> queueTypeVector;

    auto toks = tokenize(queues, '-');
    auto startIndex = to_uint<uint32_t>(toks[0]);
    auto endIndex = startIndex;
    if (toks.size() > 1)
    {
        endIndex = to_uint<uint32_t>(toks[1]);
    }

    for (auto queueIndex = startIndex; queueIndex <= endIndex; queueIndex++)
    {
        std::ostringstream name;
        name << port.m_alias << ":" << queueIndex;

        const auto id = sai_serialize_object_id(port.m_queue_ids[queueIndex]);

        string queueType;
        uint8_t queueRealIndex = 0;
        if (getQueueTypeAndIndex(port.m_queue_ids[queueIndex], queueType, queueRealIndex))
        {
            queueTypeVector.emplace_back(id, queueType);
            queueIndexVector.emplace_back(id, to_string(queueRealIndex));
        }

        queueVector.emplace_back(name.str(), id);
        queuePortVector.emplace_back(id, sai_serialize_object_id(port.m_port_id));

        auto flexCounterOrch = gDirectory.get<FlexCounterOrch*>();
        if (flexCounterOrch->getQueueCountersState())
        {
            // Install a flex counter for this queue to track stats
            addQueueFlexCountersPerPortPerQueueIndex(port, queueIndex);
        }
        if (flexCounterOrch->getQueueWatermarkCountersState())
        {
            /* add watermark queue counters */
            addQueueWatermarkFlexCountersPerPortPerQueueIndex(port, queueIndex);
        }
    }

    m_queueTable->set("", queueVector);
    m_queuePortTable->set("", queuePortVector);
    m_queueIndexTable->set("", queueIndexVector);
    m_queueTypeTable->set("", queueTypeVector);

    CounterCheckOrch::getInstance().addPort(port);
}

void PortsOrch::removePortBufferQueueCounters(const Port &port, string queues)
{
    SWSS_LOG_ENTER();

    /* Remove the Queues maps in the Counter DB */
    /* Remove stat counters from flex_counter DB */
    auto toks = tokenize(queues, '-');
    auto startIndex = to_uint<uint32_t>(toks[0]);
    auto endIndex = startIndex;
    if (toks.size() > 1)
    {
        endIndex = to_uint<uint32_t>(toks[1]);
    }

    for (auto queueIndex = startIndex; queueIndex <= endIndex; queueIndex++)
    {
        std::ostringstream name;
        name << port.m_alias << ":" << queueIndex;
        const auto id = sai_serialize_object_id(port.m_queue_ids[queueIndex]);

        // Remove the queue counter from counters DB maps
        m_queueTable->hdel("", name.str());
        m_queuePortTable->hdel("", id);

        string queueType;
        uint8_t queueRealIndex = 0;
        if (getQueueTypeAndIndex(port.m_queue_ids[queueIndex], queueType, queueRealIndex))
        {
            m_queueTypeTable->hdel("", id);
            m_queueIndexTable->hdel("", id);
        }

        auto flexCounterOrch = gDirectory.get<FlexCounterOrch*>();
        if (flexCounterOrch->getQueueCountersState())
        {
            // Remove the flex counter for this queue
            queue_stat_manager.clearCounterIdList(port.m_queue_ids[queueIndex]);
        }

        if (flexCounterOrch->getQueueWatermarkCountersState())
        {
            // Remove watermark queue counters
            string key = getQueueWatermarkFlexCounterTableKey(id);
            m_flexCounterTable->del(key);
        }
    }

    CounterCheckOrch::getInstance().removePort(port);
}

void PortsOrch::generatePriorityGroupMap(map<string, FlexCounterPgStates> pgsStateVector)
{
    if (m_isPriorityGroupMapGenerated)
    {
        return;
    }

    for (const auto& it: m_portList)
    {
        if (it.second.m_type == Port::PHY)
        {
            if (!pgsStateVector.count(it.second.m_alias))
            {
                auto maxPgNumber = getNumberOfPortSupportedPgCounters(it.second.m_alias);
                FlexCounterPgStates flexCounterPgState(maxPgNumber);
                pgsStateVector.insert(make_pair(it.second.m_alias, flexCounterPgState));
            }
            generatePriorityGroupMapPerPort(it.second, pgsStateVector.at(it.second.m_alias));
        }
    }

    m_isPriorityGroupMapGenerated = true;
}

void PortsOrch::generatePriorityGroupMapPerPort(const Port& port, FlexCounterPgStates& pgsState)
{
    /* Create the PG map in the Counter DB */
    vector<FieldValueTuple> pgVector;
    vector<FieldValueTuple> pgPortVector;
    vector<FieldValueTuple> pgIndexVector;

    for (size_t pgIndex = 0; pgIndex < port.m_priority_group_ids.size(); ++pgIndex)
    {
        if (!pgsState.isPgCounterEnabled(static_cast<uint32_t>(pgIndex)))
        {
            continue;
        }
        std::ostringstream name;
        name << port.m_alias << ":" << pgIndex;

        const auto id = sai_serialize_object_id(port.m_priority_group_ids[pgIndex]);

        pgVector.emplace_back(name.str(), id);
        pgPortVector.emplace_back(id, sai_serialize_object_id(port.m_port_id));
        pgIndexVector.emplace_back(id, to_string(pgIndex));

    }

    m_pgTable->set("", pgVector);
    m_pgPortTable->set("", pgPortVector);
    m_pgIndexTable->set("", pgIndexVector);

    CounterCheckOrch::getInstance().addPort(port);
}

void PortsOrch::createPortBufferPgCounters(const Port& port, string pgs)
{
    SWSS_LOG_ENTER();

    /* Create the PG map in the Counter DB */
    /* Add stat counters to flex_counter */
    vector<FieldValueTuple> pgVector;
    vector<FieldValueTuple> pgPortVector;
    vector<FieldValueTuple> pgIndexVector;

    auto toks = tokenize(pgs, '-');
    auto startIndex = to_uint<uint32_t>(toks[0]);
    auto endIndex = startIndex;
    if (toks.size() > 1)
    {
        endIndex = to_uint<uint32_t>(toks[1]);
    }

    for (auto pgIndex = startIndex; pgIndex <= endIndex; pgIndex++)
    {
        std::ostringstream name;
        name << port.m_alias << ":" << pgIndex;

        const auto id = sai_serialize_object_id(port.m_priority_group_ids[pgIndex]);

        pgVector.emplace_back(name.str(), id);
        pgPortVector.emplace_back(id, sai_serialize_object_id(port.m_port_id));
        pgIndexVector.emplace_back(id, to_string(pgIndex));

        auto flexCounterOrch = gDirectory.get<FlexCounterOrch*>();
        if (flexCounterOrch->getPgCountersState())
        {
            /* Add dropped packets counters to flex_counter */
            addPriorityGroupFlexCountersPerPortPerPgIndex(port, pgIndex);
        }
        if (flexCounterOrch->getPgWatermarkCountersState())
        {
            /* Add watermark counters to flex_counter */
            addPriorityGroupWatermarkFlexCountersPerPortPerPgIndex(port, pgIndex);
        }
    }

    m_pgTable->set("", pgVector);
    m_pgPortTable->set("", pgPortVector);
    m_pgIndexTable->set("", pgIndexVector);

    CounterCheckOrch::getInstance().addPort(port);
}

void PortsOrch::addPriorityGroupFlexCounters(map<string, FlexCounterPgStates> pgsStateVector)
{
    if (m_isPriorityGroupFlexCountersAdded)
    {
        return;
    }

    for (const auto& it: m_portList)
    {
        if (it.second.m_type == Port::PHY)
        {
            if (!pgsStateVector.count(it.second.m_alias))
            {
                auto maxPgNumber = getNumberOfPortSupportedPgCounters(it.second.m_alias);
                FlexCounterPgStates flexCounterPgState(maxPgNumber);
                pgsStateVector.insert(make_pair(it.second.m_alias, flexCounterPgState));
            }
            addPriorityGroupFlexCountersPerPort(it.second, pgsStateVector.at(it.second.m_alias));
        }
    }

    m_isPriorityGroupFlexCountersAdded = true;
}

void PortsOrch::addPriorityGroupFlexCountersPerPort(const Port& port, FlexCounterPgStates& pgsState)
{
    for (size_t pgIndex = 0; pgIndex < port.m_priority_group_ids.size(); ++pgIndex)
    {
        if (!pgsState.isPgCounterEnabled(static_cast<uint32_t>(pgIndex)))
        {
            continue;
        }
        addPriorityGroupFlexCountersPerPortPerPgIndex(port, pgIndex);
    }
}

void PortsOrch::addPriorityGroupFlexCountersPerPortPerPgIndex(const Port& port, size_t pgIndex)
{
    const auto id = sai_serialize_object_id(port.m_priority_group_ids[pgIndex]);

    string delimiter = "";
    std::ostringstream ingress_pg_drop_packets_counters_stream;
    string key = getPriorityGroupDropPacketsFlexCounterTableKey(id);
    /* Add dropped packets counters to flex_counter */
    for (const auto& it: ingressPriorityGroupDropStatIds)
    {
        ingress_pg_drop_packets_counters_stream << delimiter << sai_serialize_ingress_priority_group_stat(it);
        if (delimiter.empty())
        {
            delimiter = comma;
        }
    }
    vector<FieldValueTuple> fieldValues;
    fieldValues.emplace_back(PG_COUNTER_ID_LIST, ingress_pg_drop_packets_counters_stream.str());
    m_flexCounterTable->set(key, fieldValues);
}

void PortsOrch::addPriorityGroupWatermarkFlexCounters(map<string, FlexCounterPgStates> pgsStateVector)
{
    if (m_isPriorityGroupWatermarkFlexCountersAdded)
    {
        return;
    }

    for (const auto& it: m_portList)
    {
        if (it.second.m_type == Port::PHY)
        {
            if (!pgsStateVector.count(it.second.m_alias))
            {
                auto maxPgNumber = getNumberOfPortSupportedPgCounters(it.second.m_alias);
                FlexCounterPgStates flexCounterPgState(maxPgNumber);
                pgsStateVector.insert(make_pair(it.second.m_alias, flexCounterPgState));
            }
            addPriorityGroupWatermarkFlexCountersPerPort(it.second, pgsStateVector.at(it.second.m_alias));
        }
    }

    m_isPriorityGroupWatermarkFlexCountersAdded = true;
}

void PortsOrch::addPriorityGroupWatermarkFlexCountersPerPort(const Port& port, FlexCounterPgStates& pgsState)
{
    /* Add stat counters to flex_counter */

    for (size_t pgIndex = 0; pgIndex < port.m_priority_group_ids.size(); ++pgIndex)
    {
        if (!pgsState.isPgCounterEnabled(static_cast<uint32_t>(pgIndex)))
        {
            continue;
        }
        addPriorityGroupWatermarkFlexCountersPerPortPerPgIndex(port, pgIndex);
    }
}

void PortsOrch::addPriorityGroupWatermarkFlexCountersPerPortPerPgIndex(const Port& port, size_t pgIndex)
{
    const auto id = sai_serialize_object_id(port.m_priority_group_ids[pgIndex]);

    string key = getPriorityGroupWatermarkFlexCounterTableKey(id);

    std::string delimiter = "";
    std::ostringstream counters_stream;
    /* Add watermark counters to flex_counter */
    for (const auto& it: ingressPriorityGroupWatermarkStatIds)
    {
        counters_stream << delimiter << sai_serialize_ingress_priority_group_stat(it);
        delimiter = comma;
    }

    vector<FieldValueTuple> fieldValues;
    fieldValues.emplace_back(PG_COUNTER_ID_LIST, counters_stream.str());
    m_flexCounterTable->set(key, fieldValues);
}

void PortsOrch::removePortBufferPgCounters(const Port& port, string pgs)
{
    SWSS_LOG_ENTER();

    /* Remove the Pgs maps in the Counter DB */
    /* Remove stat counters from flex_counter DB */
    auto toks = tokenize(pgs, '-');
    auto startIndex = to_uint<uint32_t>(toks[0]);
    auto endIndex = startIndex;
    if (toks.size() > 1)
    {
        endIndex = to_uint<uint32_t>(toks[1]);
    }

    for (auto pgIndex = startIndex; pgIndex <= endIndex; pgIndex++)
    {
        std::ostringstream name;
        name << port.m_alias << ":" << pgIndex;
        const auto id = sai_serialize_object_id(port.m_priority_group_ids[pgIndex]);

        // Remove the pg counter from counters DB maps
        m_pgTable->hdel("", name.str());
        m_pgPortTable->hdel("", id);
        m_pgIndexTable->hdel("", id);

        auto flexCounterOrch = gDirectory.get<FlexCounterOrch*>();
        if (flexCounterOrch->getPgCountersState())
        {
            // Remove dropped packets counters from flex_counter
            string key = getPriorityGroupDropPacketsFlexCounterTableKey(id);
            m_flexCounterTable->del(key);
        }

        if (flexCounterOrch->getPgWatermarkCountersState())
        {
            // Remove watermark counters from flex_counter
            string key = getPriorityGroupWatermarkFlexCounterTableKey(id);
            m_flexCounterTable->del(key);
        }
    }

    CounterCheckOrch::getInstance().removePort(port);
}

void PortsOrch::generatePortCounterMap()
{
    if (m_isPortCounterMapGenerated)
    {
        return;
    }

    auto port_counter_stats = generateCounterStats(PORT_STAT_COUNTER_FLEX_COUNTER_GROUP);
    auto gbport_counter_stats = generateCounterStats(PORT_STAT_COUNTER_FLEX_COUNTER_GROUP, true);
    for (const auto& it: m_portList)
    {
        // Set counter stats only for PHY ports to ensure syncd will not try to query the counter statistics from the HW for non-PHY ports.
        if (it.second.m_type != Port::Type::PHY)
        {
            continue;
        }
        port_stat_manager.setCounterIdList(it.second.m_port_id,
                CounterType::PORT, port_counter_stats);
        if (it.second.m_system_side_id)
            gb_port_stat_manager.setCounterIdList(it.second.m_system_side_id,
                    CounterType::PORT, gbport_counter_stats);
        if (it.second.m_line_side_id)
            gb_port_stat_manager.setCounterIdList(it.second.m_line_side_id,
                    CounterType::PORT, gbport_counter_stats);
    }

    m_isPortCounterMapGenerated = true;
}

void PortsOrch::generatePortBufferDropCounterMap()
{
    if (m_isPortBufferDropCounterMapGenerated)
    {
        return;
    }

    auto port_buffer_drop_stats = generateCounterStats(PORT_BUFFER_DROP_STAT_FLEX_COUNTER_GROUP);
    for (const auto& it: m_portList)
    {
        // Set counter stats only for PHY ports to ensure syncd will not try to query the counter statistics from the HW for non-PHY ports.
        if (it.second.m_type != Port::Type::PHY)
        {
            continue;
        }
        port_buffer_drop_stat_manager.setCounterIdList(it.second.m_port_id, CounterType::PORT, port_buffer_drop_stats);
    }

    m_isPortBufferDropCounterMapGenerated = true;
}

uint32_t PortsOrch::getNumberOfPortSupportedPgCounters(string port)
{
    return static_cast<uint32_t>(m_portList[port].m_priority_group_ids.size());
}

uint32_t PortsOrch::getNumberOfPortSupportedQueueCounters(string port)
{
    return static_cast<uint32_t>(m_portList[port].m_queue_ids.size());
}

void PortsOrch::doTask(NotificationConsumer &consumer)
{
    SWSS_LOG_ENTER();

    /* Wait for all ports to be initialized */
    if (!allPortsReady())
    {
        return;
    }

    std::string op;
    std::string data;
    std::vector<swss::FieldValueTuple> values;

    consumer.pop(op, data, values);

    if (&consumer != m_portStatusNotificationConsumer)
    {
        return;
    }

    if (op == "port_state_change")
    {
        uint32_t count;
        sai_port_oper_status_notification_t *portoperstatus = nullptr;

        sai_deserialize_port_oper_status_ntf(data, count, &portoperstatus);

        for (uint32_t i = 0; i < count; i++)
        {
            sai_object_id_t id = portoperstatus[i].port_id;
            sai_port_oper_status_t status = portoperstatus[i].port_state;

            SWSS_LOG_NOTICE("Get port state change notification id:%" PRIx64 " status:%d", id, status);

            Port port;

            if (!getPort(id, port))
            {
                SWSS_LOG_NOTICE("Got port state change for port id 0x%" PRIx64 " which does not exist, possibly outdated event", id);
                continue;
            }

            updatePortOperStatus(port, status);
            if (status == SAI_PORT_OPER_STATUS_UP)
            {
                sai_uint32_t speed;
                if (getPortOperSpeed(port, speed))
                {
                    SWSS_LOG_NOTICE("%s oper speed is %d", port.m_alias.c_str(), speed);
                    updateDbPortOperSpeed(port, speed);
                }
                else
                {
                    updateDbPortOperSpeed(port, 0);
                }
            }

            /* update m_portList */
            m_portList[port.m_alias] = port;
        }

        sai_deserialize_free_port_oper_status_ntf(count, portoperstatus);
    }
}

void PortsOrch::updatePortOperStatus(Port &port, sai_port_oper_status_t status)
{
    SWSS_LOG_NOTICE("Port %s oper state set from %s to %s",
            port.m_alias.c_str(), oper_status_strings.at(port.m_oper_status).c_str(),
            oper_status_strings.at(status).c_str());
    if (status == port.m_oper_status)
    {
        return;
    }

    if (port.m_type == Port::PHY)
    {
        updateDbPortOperStatus(port, status);
        updateGearboxPortOperStatus(port);

        /* Refresh the port states and reschedule the poller tasks */
        if (port.m_autoneg > 0)
        {
            refreshPortStateAutoNeg(port);
            updatePortStatePoll(port, PORT_STATE_POLL_AN, !(status == SAI_PORT_OPER_STATUS_UP));
        }
        if (port.m_link_training > 0)
        {
            refreshPortStateLinkTraining(port);
            updatePortStatePoll(port, PORT_STATE_POLL_LT, !(status == SAI_PORT_OPER_STATUS_UP));
        }
    }
    port.m_oper_status = status;

    if(port.m_type == Port::TUNNEL)
    {
        return;
    }

    bool isUp = status == SAI_PORT_OPER_STATUS_UP;
    if (port.m_type == Port::PHY)
    {
        if (!setHostIntfsOperStatus(port, isUp))
        {
            SWSS_LOG_ERROR("Failed to set host interface %s operational status %s", port.m_alias.c_str(),
                    isUp ? "up" : "down");
        }
    }
    if (!gNeighOrch->ifChangeInformNextHop(port.m_alias, isUp))
    {
        SWSS_LOG_WARN("Inform nexthop operation failed for interface %s", port.m_alias.c_str());
    }
    for (const auto &child_port : port.m_child_ports)
    {
        if (!gNeighOrch->ifChangeInformNextHop(child_port, isUp))
        {
            SWSS_LOG_WARN("Inform nexthop operation failed for sub interface %s", child_port.c_str());
        }
    }

    PortOperStateUpdate update = {port, status};
    notify(SUBJECT_TYPE_PORT_OPER_STATE_CHANGE, static_cast<void *>(&update));
}

void PortsOrch::updateDbPortOperSpeed(Port &port, sai_uint32_t speed)
{
    SWSS_LOG_ENTER();

    vector<FieldValueTuple> tuples;
    string speedStr = speed != 0 ? to_string(speed) : "N/A";
    tuples.emplace_back(std::make_pair("speed", speedStr));
    m_portStateTable.set(port.m_alias, tuples);

    // We don't set port.m_speed = speed here, because CONFIG_DB still hold the old
    // value. If we set it here, next time configure any attributes related port will
    // cause a port flapping.
}

/*
 * sync up orchagent with libsai/ASIC for port state.
 *
 * Currently NotificationProducer is used by syncd to inform port state change,
 * which means orchagent will miss the signal if it happens between orchagent shutdown and startup.
 * Syncd doesn't know whether the signal has been lost or not.
 * Also the source of notification event is from libsai/SDK.
 *
 * Latest oper status for each port is retrieved via SAI_PORT_ATTR_OPER_STATUS sai API,
 * the hostif and db are updated accordingly.
 */
void PortsOrch::refreshPortStatus()
{
    SWSS_LOG_ENTER();

    for (auto &it: m_portList)
    {
        auto &port = it.second;
        if (port.m_type != Port::PHY)
        {
            continue;
        }

        sai_port_oper_status_t status;
        if (!getPortOperStatus(port, status))
        {
            throw runtime_error("PortsOrch get port oper status failure");
        }

        SWSS_LOG_INFO("%s oper status is %s", port.m_alias.c_str(), oper_status_strings.at(status).c_str());
        updatePortOperStatus(port, status);

        if (status == SAI_PORT_OPER_STATUS_UP)
        {
            sai_uint32_t speed;
            if (getPortOperSpeed(port, speed))
            {
                SWSS_LOG_INFO("%s oper speed is %d", port.m_alias.c_str(), speed);
                updateDbPortOperSpeed(port, speed);
            }
            else
            {
                updateDbPortOperSpeed(port, 0);
            }
        }
    }
}

bool PortsOrch::getPortOperStatus(const Port& port, sai_port_oper_status_t& status) const
{
    SWSS_LOG_ENTER();

    if (port.m_type != Port::PHY)
    {
        return false;
    }

    sai_attribute_t attr;
    attr.id = SAI_PORT_ATTR_OPER_STATUS;

    sai_status_t ret = sai_port_api->get_port_attribute(port.m_port_id, 1, &attr);
    if (ret != SAI_STATUS_SUCCESS)
    {
        SWSS_LOG_ERROR("Failed to get oper_status for %s", port.m_alias.c_str());
        return false;
    }

    status = static_cast<sai_port_oper_status_t>(attr.value.u32);

    return true;
}

bool PortsOrch::getPortOperSpeed(const Port& port, sai_uint32_t& speed) const
{
    SWSS_LOG_ENTER();

    if (port.m_type != Port::PHY)
    {
        return false;
    }

    sai_attribute_t attr;
    attr.id = SAI_PORT_ATTR_OPER_SPEED;

    sai_status_t ret = sai_port_api->get_port_attribute(port.m_port_id, 1, &attr);
    if (ret != SAI_STATUS_SUCCESS)
    {
        SWSS_LOG_ERROR("Failed to get oper speed for %s", port.m_alias.c_str());
        return false;
    }

    speed = static_cast<sai_uint32_t>(attr.value.u32);

    if (speed == 0)
    {
        // Port operational status is up, but operational speed is 0. It could be a valid case because
        // port state can change during two SAI calls:
        //    1. getPortOperStatus returns UP
        //    2. port goes down due to any reason
        //    3. getPortOperSpeed gets speed value 0
        // And it could also be a bug. So, we log a warning here.
        SWSS_LOG_WARN("Port %s operational speed is 0", port.m_alias.c_str());
        return false;
    }

    return true;
}

bool PortsOrch::getPortLinkTrainingRxStatus(const Port &port, sai_port_link_training_rx_status_t &rx_status)
{
    SWSS_LOG_ENTER();

    if (port.m_type != Port::PHY)
    {
        return false;
    }

    sai_attribute_t attr;
    attr.id = SAI_PORT_ATTR_LINK_TRAINING_RX_STATUS;
    sai_status_t ret = sai_port_api->get_port_attribute(port.m_port_id, 1, &attr);
    if (ret != SAI_STATUS_SUCCESS)
    {
        SWSS_LOG_ERROR("Failed to get LT rx status for %s", port.m_alias.c_str());
        return false;
    }

    rx_status = static_cast<sai_port_link_training_rx_status_t>(attr.value.u32);
    return true;
}

bool PortsOrch::getPortLinkTrainingFailure(const Port &port, sai_port_link_training_failure_status_t &failure)
{
    SWSS_LOG_ENTER();

    if (port.m_type != Port::PHY)
    {
        return false;
    }

    sai_attribute_t attr;
    attr.id = SAI_PORT_ATTR_LINK_TRAINING_FAILURE_STATUS;
    sai_status_t ret = sai_port_api->get_port_attribute(port.m_port_id, 1, &attr);
    if (ret != SAI_STATUS_SUCCESS)
    {
        SWSS_LOG_ERROR("Failed to get LT failure status for %s", port.m_alias.c_str());
        return false;
    }

    failure = static_cast<sai_port_link_training_failure_status_t>(attr.value.u32);
    return true;
}

bool PortsOrch::getSaiAclBindPointType(Port::Type           type,
                                       sai_acl_bind_point_type_t &sai_acl_bind_type)
{
    switch(type)
    {
        case Port::PHY:
            sai_acl_bind_type = SAI_ACL_BIND_POINT_TYPE_PORT;
            break;
        case Port::LAG:
            sai_acl_bind_type = SAI_ACL_BIND_POINT_TYPE_LAG;
            break;
        case Port::VLAN:
            sai_acl_bind_type = SAI_ACL_BIND_POINT_TYPE_VLAN;
            break;
        default:
            // Dealing with port, lag and vlan for now.
            return false;
    }
    return true;
}

bool PortsOrch::removeAclTableGroup(const Port &p)
{
    sai_acl_bind_point_type_t bind_type;
    if (!getSaiAclBindPointType(p.m_type, bind_type))
    {
        SWSS_LOG_ERROR("Unknown SAI ACL bind point type");
        return false;
    }

    sai_status_t ret;
    if (p.m_ingress_acl_table_group_id != 0)
    {
        ret = sai_acl_api->remove_acl_table_group(p.m_ingress_acl_table_group_id);
        if (ret != SAI_STATUS_SUCCESS)
        {
            SWSS_LOG_ERROR("Failed to remove ingress acl table group for %s", p.m_alias.c_str());
            task_process_status handle_status = handleSaiRemoveStatus(SAI_API_ACL, ret);
            if (handle_status != task_success)
            {
                return parseHandleSaiStatusFailure(handle_status);
            }
        }
        gCrmOrch->decCrmAclUsedCounter(CrmResourceType::CRM_ACL_GROUP, SAI_ACL_STAGE_INGRESS, bind_type, p.m_ingress_acl_table_group_id);
    }

    if (p.m_egress_acl_table_group_id != 0)
    {
        ret = sai_acl_api->remove_acl_table_group(p.m_egress_acl_table_group_id);
        if (ret != SAI_STATUS_SUCCESS)
        {
            SWSS_LOG_ERROR("Failed to remove egress acl table group for %s", p.m_alias.c_str());
            task_process_status handle_status = handleSaiRemoveStatus(SAI_API_ACL, ret);
            if (handle_status != task_success)
            {
                return parseHandleSaiStatusFailure(handle_status);
            }
        }
        gCrmOrch->decCrmAclUsedCounter(CrmResourceType::CRM_ACL_GROUP, SAI_ACL_STAGE_EGRESS, bind_type, p.m_egress_acl_table_group_id);
    }
    return true;
}

bool PortsOrch::setPortSerdesAttribute(sai_object_id_t port_id, sai_object_id_t switch_id,
                                       map<sai_port_serdes_attr_t, vector<uint32_t>> &serdes_attr)
{
    SWSS_LOG_ENTER();

    vector<sai_attribute_t> attr_list;
    sai_attribute_t port_attr;
    sai_attribute_t port_serdes_attr;
    sai_status_t status;
    sai_object_id_t port_serdes_id = SAI_NULL_OBJECT_ID;

    port_attr.id = SAI_PORT_ATTR_PORT_SERDES_ID;
    status = sai_port_api->get_port_attribute(port_id, 1, &port_attr);
    if (status != SAI_STATUS_SUCCESS)
    {
        SWSS_LOG_ERROR("Failed to get port attr serdes id %d to port pid:0x%" PRIx64,
                       port_attr.id, port_id);
        task_process_status handle_status = handleSaiGetStatus(SAI_API_PORT, status);
        if (handle_status != task_process_status::task_success)
        {
            return false;
        }
    }

    if (port_attr.value.oid != SAI_NULL_OBJECT_ID)
    {
        status = sai_port_api->remove_port_serdes(port_attr.value.oid);
        if (status != SAI_STATUS_SUCCESS)
        {
            SWSS_LOG_ERROR("Failed to remove existing port serdes attr 0x%" PRIx64 " port 0x%" PRIx64,
                           port_attr.value.oid, port_id);
            task_process_status handle_status = handleSaiRemoveStatus(SAI_API_PORT, status);
            if (handle_status != task_success)
            {
                return parseHandleSaiStatusFailure(handle_status);
            }
        }
    }


    port_serdes_attr.id = SAI_PORT_SERDES_ATTR_PORT_ID;
    port_serdes_attr.value.oid = port_id;
    attr_list.emplace_back(port_serdes_attr);
    SWSS_LOG_INFO("Creating serdes for port 0x%" PRIx64, port_id);

    for (auto it = serdes_attr.begin(); it != serdes_attr.end(); it++)
    {
        port_serdes_attr.id = it->first;
        port_serdes_attr.value.u32list.count = (uint32_t)it->second.size();
        port_serdes_attr.value.u32list.list = it->second.data();
        attr_list.emplace_back(port_serdes_attr);
    }
    status = sai_port_api->create_port_serdes(&port_serdes_id, switch_id,
                                              static_cast<uint32_t>(serdes_attr.size()+1),
                                              attr_list.data());

    if (status != SAI_STATUS_SUCCESS)
    {
        SWSS_LOG_ERROR("Failed to create port serdes for port 0x%" PRIx64,
                       port_id);
        task_process_status handle_status = handleSaiCreateStatus(SAI_API_PORT, status);
        if (handle_status != task_success)
        {
            return parseHandleSaiStatusFailure(handle_status);
        }
    }
    SWSS_LOG_NOTICE("Created port serdes object 0x%" PRIx64 " for port 0x%" PRIx64, port_serdes_id, port_id);
    return true;
}

void PortsOrch::removePortSerdesAttribute(sai_object_id_t port_id)
{
    SWSS_LOG_ENTER();

    sai_attribute_t port_attr;
    sai_status_t status;
    sai_object_id_t port_serdes_id = SAI_NULL_OBJECT_ID;

    port_attr.id = SAI_PORT_ATTR_PORT_SERDES_ID;
    status = sai_port_api->get_port_attribute(port_id, 1, &port_attr);

    if (status != SAI_STATUS_SUCCESS)
    {
        SWSS_LOG_DEBUG("Failed to get port attr serdes id %d to port pid:0x%" PRIx64,
                       port_attr.id, port_id);
        return;
    }

    if (port_attr.value.oid != SAI_NULL_OBJECT_ID)
    {
        status = sai_port_api->remove_port_serdes(port_attr.value.oid);
        if (status != SAI_STATUS_SUCCESS)
        {
            SWSS_LOG_ERROR("Failed to remove existing port serdes attr 0x%" PRIx64 " port 0x%" PRIx64,
                           port_attr.value.oid, port_id);
            handleSaiRemoveStatus(SAI_API_PORT, status);
            return;
        }
    }
    SWSS_LOG_NOTICE("Removed port serdes object 0x%" PRIx64 " for port 0x%" PRIx64, port_serdes_id, port_id);
}

void PortsOrch::getPortSerdesVal(const std::string& val_str,
                                 std::vector<uint32_t> &lane_values,
                                 int base)
{
    SWSS_LOG_ENTER();

    uint32_t lane_val;
    std::string lane_str;
    std::istringstream iss(val_str);

    while (std::getline(iss, lane_str, ','))
    {
        lane_val = (uint32_t)std::stoul(lane_str, NULL, base);
        lane_values.push_back(lane_val);
    }
}

bool PortsOrch::getPortAdvSpeedsVal(const std::string &val_str,
                                    std::vector<uint32_t> &speed_values)
{
    SWSS_LOG_ENTER();

    if (val_str == "all")
    {
        return true;
    }

    uint32_t speed_val;
    std::string speed_str;
    std::istringstream iss(val_str);

    try
    {
        while (std::getline(iss, speed_str, ','))
        {
            speed_val = (uint32_t)std::stoul(speed_str);
            speed_values.push_back(speed_val);
        }
    }
    catch (const std::invalid_argument &e)
    {
        SWSS_LOG_ERROR("Failed to parse adv_speeds value: %s", val_str.c_str());
        return false;
    }
    std::sort(speed_values.begin(), speed_values.end());
    return true;
}

bool PortsOrch::getPortInterfaceTypeVal(const std::string &s,
                                        sai_port_interface_type_t &interface_type)
{
    SWSS_LOG_ENTER();

    auto iter = interface_type_map_for_an.find(s);
    if (iter != interface_type_map_for_an.end())
    {
        interface_type = interface_type_map_for_an[s];
        return true;
    }
    else
    {
        const std::string &validInterfaceTypes = getValidInterfaceTypes();
        SWSS_LOG_ERROR("Failed to parse interface_type value %s, valid interface type includes: %s",
                       s.c_str(), validInterfaceTypes.c_str());
        return false;
    }
}

bool PortsOrch::getPortAdvInterfaceTypesVal(const std::string &val_str,
                                            std::vector<uint32_t> &type_values)
{
    SWSS_LOG_ENTER();
    if (val_str == "all")
    {
        return true;
    }

    sai_port_interface_type_t interface_type ;
    std::string type_str;
    std::istringstream iss(val_str);
    bool valid;

    while (std::getline(iss, type_str, ','))
    {
        valid = getPortInterfaceTypeVal(type_str, interface_type);
        if (!valid) {
            const std::string &validInterfaceTypes = getValidInterfaceTypes();
            SWSS_LOG_ERROR("Failed to parse adv_interface_types value %s, valid interface type includes: %s",
                           val_str.c_str(), validInterfaceTypes.c_str());
            return false;
        }
        type_values.push_back(static_cast<uint32_t>(interface_type));
    }
    std::sort(type_values.begin(), type_values.end());
    return true;
}

/* Bring up/down Vlan interface associated with L3 VNI*/
bool PortsOrch::updateL3VniStatus(uint16_t vlan_id, bool isUp)
{
    Port vlan;
    string vlan_alias;

    vlan_alias = VLAN_PREFIX + to_string(vlan_id);
    SWSS_LOG_INFO("update L3Vni Status for Vlan %d with isUp %d vlan %s",
            vlan_id, isUp, vlan_alias.c_str());

    if (!getPort(vlan_alias, vlan))
    {
        SWSS_LOG_INFO("Failed to locate VLAN %d", vlan_id);
        return false;
    }

    SWSS_LOG_INFO("member count %d, l3vni %d", vlan.m_up_member_count, vlan.m_l3_vni);
    if (isUp) {
        auto old_count = vlan.m_up_member_count;
        vlan.m_up_member_count++;
        if (old_count == 0)
        {
            /* updateVlanOperStatus(vlan, true); */ /* TBD */
            vlan.m_oper_status = SAI_PORT_OPER_STATUS_UP;
        }
        vlan.m_l3_vni = true;
    } else {
        vlan.m_up_member_count--;
        if (vlan.m_up_member_count == 0)
        {
            /* updateVlanOperStatus(vlan, false); */ /* TBD */
            vlan.m_oper_status = SAI_PORT_OPER_STATUS_DOWN;
        }
        vlan.m_l3_vni = false;
    }

    m_portList[vlan_alias] = vlan;

    SWSS_LOG_INFO("Updated L3Vni status of VLAN %d member count %d", vlan_id, vlan.m_up_member_count);

    return true;
}

/*
 * If Gearbox is enabled (wait for GearboxConfigDone),
 * then initialize global storage maps
 */
void PortsOrch::initGearbox()
{
    GearboxUtils gearbox;
    Table* tmpGearboxTable = m_gearboxTable.get();
    m_gearboxEnabled = gearbox.isGearboxEnabled(tmpGearboxTable);

    SWSS_LOG_ENTER();

    if (m_gearboxEnabled)
    {
        m_gearboxPhyMap = gearbox.loadPhyMap(tmpGearboxTable);
        m_gearboxInterfaceMap = gearbox.loadInterfaceMap(tmpGearboxTable);
        m_gearboxLaneMap = gearbox.loadLaneMap(tmpGearboxTable);
        m_gearboxPortMap = gearbox.loadPortMap(tmpGearboxTable);

        SWSS_LOG_NOTICE("BOX: m_gearboxPhyMap size       = %d.", (int) m_gearboxPhyMap.size());
        SWSS_LOG_NOTICE("BOX: m_gearboxInterfaceMap size = %d.", (int) m_gearboxInterfaceMap.size());
        SWSS_LOG_NOTICE("BOX: m_gearboxLaneMap size      = %d.", (int) m_gearboxLaneMap.size());
        SWSS_LOG_NOTICE("BOX: m_gearboxPortMap size      = %d.", (int) m_gearboxPortMap.size());

        m_gb_counter_db = shared_ptr<DBConnector>(new DBConnector("GB_COUNTERS_DB", 0));
        m_gbcounterTable = unique_ptr<Table>(new Table(m_gb_counter_db.get(), COUNTERS_PORT_NAME_MAP));
    }
}

/*
 * Create both the system-side and line-side gearbox ports for the associated
 * PHY and connect the ports.
 *
 */
bool PortsOrch::initGearboxPort(Port &port)
{
    vector<sai_attribute_t> attrs;
    vector<uint32_t> lanes;
    vector<uint32_t> vals;
    sai_attribute_t attr;
    sai_object_id_t systemPort;
    sai_object_id_t linePort;
    sai_object_id_t connector;
    sai_object_id_t phyOid;
    sai_status_t status;
    string phyOidStr;
    int phy_id;

    SWSS_LOG_ENTER();

    if (m_gearboxEnabled)
    {
        if (m_gearboxInterfaceMap.find(port.m_index) != m_gearboxInterfaceMap.end())
        {
            SWSS_LOG_NOTICE("BOX: port_id:0x%" PRIx64 " index:%d alias:%s", port.m_port_id, port.m_index, port.m_alias.c_str());

            phy_id = m_gearboxInterfaceMap[port.m_index].phy_id;
            phyOidStr = m_gearboxPhyMap[phy_id].phy_oid;

            if (phyOidStr.size() == 0)
            {
                SWSS_LOG_ERROR("BOX: Gearbox PHY phy_id:%d has an invalid phy_oid", phy_id);
                return false;
            }

            sai_deserialize_object_id(phyOidStr, phyOid);

            SWSS_LOG_NOTICE("BOX: Gearbox port %s assigned phyOid 0x%" PRIx64, port.m_alias.c_str(), phyOid);
            port.m_switch_id = phyOid;

            /* Create SYSTEM-SIDE port */
            attrs.clear();

            attr.id = SAI_PORT_ATTR_ADMIN_STATE;
            attr.value.booldata = port.m_admin_state_up;
            attrs.push_back(attr);

            attr.id = SAI_PORT_ATTR_HW_LANE_LIST;
            lanes.assign(m_gearboxInterfaceMap[port.m_index].system_lanes.begin(), m_gearboxInterfaceMap[port.m_index].system_lanes.end());
            attr.value.u32list.list = lanes.data();
            attr.value.u32list.count = static_cast<uint32_t>(lanes.size());
            attrs.push_back(attr);

            for (uint32_t i = 0; i < attr.value.u32list.count; i++)
            {
                SWSS_LOG_DEBUG("BOX: list[%d] = %d", i, attr.value.u32list.list[i]);
            }

            attr.id = SAI_PORT_ATTR_SPEED;
            attr.value.u32 = (uint32_t) m_gearboxPortMap[port.m_index].system_speed * (uint32_t) lanes.size();
            if (isSpeedSupported(port.m_alias, port.m_port_id, attr.value.u32))
            {
                attrs.push_back(attr);
            }

            attr.id = SAI_PORT_ATTR_AUTO_NEG_MODE;
            attr.value.booldata = m_gearboxPortMap[port.m_index].system_auto_neg;
            attrs.push_back(attr);

            attr.id = SAI_PORT_ATTR_FEC_MODE;
            attr.value.s32 = fec_mode_map[m_gearboxPortMap[port.m_index].system_fec];
            attrs.push_back(attr);

            attr.id = SAI_PORT_ATTR_INTERNAL_LOOPBACK_MODE;
            attr.value.u32 = loopback_mode_map[m_gearboxPortMap[port.m_index].system_loopback];
            attrs.push_back(attr);

            attr.id = SAI_PORT_ATTR_LINK_TRAINING_ENABLE;
            attr.value.booldata = m_gearboxPortMap[port.m_index].system_training;
            attrs.push_back(attr);

            status = sai_port_api->create_port(&systemPort, phyOid, static_cast<uint32_t>(attrs.size()), attrs.data());
            if (status != SAI_STATUS_SUCCESS)
            {
                SWSS_LOG_ERROR("BOX: Failed to create Gearbox system-side port for alias:%s port_id:0x%" PRIx64 " index:%d status:%d",
                        port.m_alias.c_str(), port.m_port_id, port.m_index, status);
                task_process_status handle_status = handleSaiCreateStatus(SAI_API_PORT, status);
                if (handle_status != task_success)
                {
                    return parseHandleSaiStatusFailure(handle_status);
                }
            }
            SWSS_LOG_NOTICE("BOX: Created Gearbox system-side port 0x%" PRIx64 " for alias:%s index:%d",
                    systemPort, port.m_alias.c_str(), port.m_index);
            port.m_system_side_id = systemPort;

            /* Create LINE-SIDE port */
            attrs.clear();

            attr.id = SAI_PORT_ATTR_ADMIN_STATE;
            attr.value.booldata = port.m_admin_state_up;
            attrs.push_back(attr);

            attr.id = SAI_PORT_ATTR_HW_LANE_LIST;
            lanes.assign(m_gearboxInterfaceMap[port.m_index].line_lanes.begin(), m_gearboxInterfaceMap[port.m_index].line_lanes.end());
            attr.value.u32list.list = lanes.data();
            attr.value.u32list.count = static_cast<uint32_t>(lanes.size());
            attrs.push_back(attr);

            for (uint32_t i = 0; i < attr.value.u32list.count; i++)
            {
                SWSS_LOG_DEBUG("BOX: list[%d] = %d", i, attr.value.u32list.list[i]);
            }

            attr.id = SAI_PORT_ATTR_SPEED;
            attr.value.u32 = (uint32_t) m_gearboxPortMap[port.m_index].line_speed * (uint32_t) lanes.size();
            if (isSpeedSupported(port.m_alias, port.m_port_id, attr.value.u32))
            {
                attrs.push_back(attr);
            }

            attr.id = SAI_PORT_ATTR_AUTO_NEG_MODE;
            attr.value.booldata = m_gearboxPortMap[port.m_index].line_auto_neg;
            attrs.push_back(attr);

            attr.id = SAI_PORT_ATTR_FEC_MODE;
            attr.value.s32 = fec_mode_map[m_gearboxPortMap[port.m_index].line_fec];
            attrs.push_back(attr);

            attr.id = SAI_PORT_ATTR_MEDIA_TYPE;
            attr.value.u32 = media_type_map[m_gearboxPortMap[port.m_index].line_media_type];
            attrs.push_back(attr);

            attr.id = SAI_PORT_ATTR_INTERNAL_LOOPBACK_MODE;
            attr.value.u32 = loopback_mode_map[m_gearboxPortMap[port.m_index].line_loopback];
            attrs.push_back(attr);

            attr.id = SAI_PORT_ATTR_LINK_TRAINING_ENABLE;
            attr.value.booldata = m_gearboxPortMap[port.m_index].line_training;
            attrs.push_back(attr);

            attr.id = SAI_PORT_ATTR_INTERFACE_TYPE;
            attr.value.u32 = interface_type_map[m_gearboxPortMap[port.m_index].line_intf_type];
            attrs.push_back(attr);

            attr.id = SAI_PORT_ATTR_ADVERTISED_SPEED;
            vals.assign(m_gearboxPortMap[port.m_index].line_adver_speed.begin(), m_gearboxPortMap[port.m_index].line_adver_speed.end());
            attr.value.u32list.list = vals.data();
            attr.value.u32list.count = static_cast<uint32_t>(vals.size());
            attrs.push_back(attr);

            attr.id = SAI_PORT_ATTR_ADVERTISED_FEC_MODE;
            vals.assign(m_gearboxPortMap[port.m_index].line_adver_fec.begin(), m_gearboxPortMap[port.m_index].line_adver_fec.end());
            attr.value.u32list.list = vals.data();
            attr.value.u32list.count = static_cast<uint32_t>(vals.size());
            attrs.push_back(attr);

            attr.id = SAI_PORT_ATTR_ADVERTISED_AUTO_NEG_MODE;
            attr.value.booldata = m_gearboxPortMap[port.m_index].line_adver_auto_neg;
            attrs.push_back(attr);

            attr.id = SAI_PORT_ATTR_ADVERTISED_ASYMMETRIC_PAUSE_MODE;
            attr.value.booldata = m_gearboxPortMap[port.m_index].line_adver_asym_pause;
            attrs.push_back(attr);

            attr.id = SAI_PORT_ATTR_ADVERTISED_MEDIA_TYPE;
            attr.value.u32 = media_type_map[m_gearboxPortMap[port.m_index].line_adver_media_type];
            attrs.push_back(attr);

            status = sai_port_api->create_port(&linePort, phyOid, static_cast<uint32_t>(attrs.size()), attrs.data());
            if (status != SAI_STATUS_SUCCESS)
            {
                SWSS_LOG_ERROR("BOX: Failed to create Gearbox line-side port for alias:%s port_id:0x%" PRIx64 " index:%d status:%d",
                   port.m_alias.c_str(), port.m_port_id, port.m_index, status);
                task_process_status handle_status = handleSaiCreateStatus(SAI_API_PORT, status);
                if (handle_status != task_success)
                {
                    return parseHandleSaiStatusFailure(handle_status);
                }
            }
            SWSS_LOG_NOTICE("BOX: Created Gearbox line-side port 0x%" PRIx64 " for alias:%s index:%d",
                linePort, port.m_alias.c_str(), port.m_index);

            /* Connect SYSTEM-SIDE to LINE-SIDE */
            attrs.clear();

            attr.id = SAI_PORT_CONNECTOR_ATTR_SYSTEM_SIDE_PORT_ID;
            attr.value.oid = systemPort;
            attrs.push_back(attr);
            attr.id = SAI_PORT_CONNECTOR_ATTR_LINE_SIDE_PORT_ID;
            attr.value.oid = linePort;
            attrs.push_back(attr);

            status = sai_port_api->create_port_connector(&connector, phyOid, static_cast<uint32_t>(attrs.size()), attrs.data());
            if (status != SAI_STATUS_SUCCESS)
            {
                SWSS_LOG_ERROR("BOX: Failed to connect Gearbox system-side:0x%" PRIx64 " to line-side:0x%" PRIx64 "; status:%d", systemPort, linePort, status);
                task_process_status handle_status = handleSaiCreateStatus(SAI_API_PORT, status);
                if (handle_status != task_success)
                {
                    return parseHandleSaiStatusFailure(handle_status);
                }
            }

            SWSS_LOG_NOTICE("BOX: Connected Gearbox ports; system-side:0x%" PRIx64 " to line-side:0x%" PRIx64, systemPort, linePort);
            m_gearboxPortListLaneMap[port.m_port_id] = make_tuple(systemPort, linePort);
            port.m_line_side_id = linePort;
            saiOidToAlias[systemPort] = port.m_alias;
            saiOidToAlias[linePort] = port.m_alias;

            /* Add gearbox system/line port name map to counter table */
            FieldValueTuple tuple(port.m_alias + "_system", sai_serialize_object_id(systemPort));
            vector<FieldValueTuple> fields;
            fields.push_back(tuple);
            m_gbcounterTable->set("", fields);

            fields[0] = FieldValueTuple(port.m_alias + "_line", sai_serialize_object_id(linePort));
            m_gbcounterTable->set("", fields);

            /* Set serdes tx taps on system and line side */
            map<sai_port_serdes_attr_t, vector<uint32_t>> serdes_attr;
            typedef pair<sai_port_serdes_attr_t, vector<uint32_t>> serdes_attr_pair;
            vector<uint32_t> attr_val;
            for (auto pair: tx_fir_strings_system_side) {
                if (m_gearboxInterfaceMap[port.m_index].tx_firs.find(pair.first) != m_gearboxInterfaceMap[port.m_index].tx_firs.end() ) {
                    attr_val.clear();
                    getPortSerdesVal(m_gearboxInterfaceMap[port.m_index].tx_firs[pair.first], attr_val, 10);
                    serdes_attr.insert(serdes_attr_pair(pair.second, attr_val));
                }
            }
            if (serdes_attr.size() != 0)
            {
                if (setPortSerdesAttribute(systemPort, phyOid, serdes_attr))
                {
                    SWSS_LOG_NOTICE("Set port %s system side preemphasis is success", port.m_alias.c_str());
                }
                else
                {
                    SWSS_LOG_ERROR("Failed to set port %s system side pre-emphasis", port.m_alias.c_str());
                    return false;
                }
            }
            serdes_attr.clear();
            for (auto pair: tx_fir_strings_line_side) {
                if (m_gearboxInterfaceMap[port.m_index].tx_firs.find(pair.first) != m_gearboxInterfaceMap[port.m_index].tx_firs.end() ) {
                    attr_val.clear();
                    getPortSerdesVal(m_gearboxInterfaceMap[port.m_index].tx_firs[pair.first], attr_val, 10);
                    serdes_attr.insert(serdes_attr_pair(pair.second, attr_val));
                }
            }
            if (serdes_attr.size() != 0)
            {
                if (setPortSerdesAttribute(linePort, phyOid, serdes_attr))
                {
                    SWSS_LOG_NOTICE("Set port %s line side preemphasis is success", port.m_alias.c_str());
                }
                else
                {
                    SWSS_LOG_ERROR("Failed to set port %s line side pre-emphasis", port.m_alias.c_str());
                    return false;
                }
            }
        }
    }

    return true;
}

const gearbox_phy_t* PortsOrch::getGearboxPhy(const Port &port)
{
    auto gearbox_interface = m_gearboxInterfaceMap.find(port.m_index);
    if (gearbox_interface == m_gearboxInterfaceMap.end())
    {
        return nullptr;
    }

    auto phy = m_gearboxPhyMap.find(gearbox_interface->second.phy_id);
    if (phy == m_gearboxPhyMap.end())
    {
        SWSS_LOG_ERROR("Gearbox Phy %d dones't exist", gearbox_interface->second.phy_id);
        return nullptr;
    }

    return &phy->second;
}

bool PortsOrch::getPortIPG(sai_object_id_t port_id, uint32_t &ipg)
{
    sai_attribute_t attr;
    attr.id = SAI_PORT_ATTR_IPG;

    sai_status_t status = sai_port_api->get_port_attribute(port_id, 1, &attr);

    if (status != SAI_STATUS_SUCCESS)
    {
        task_process_status handle_status = handleSaiGetStatus(SAI_API_PORT, status);
        if (handle_status != task_success)
        {
            return parseHandleSaiStatusFailure(handle_status);
        }
    }

    ipg = attr.value.u32;

    return true;
}

bool PortsOrch::setPortIPG(sai_object_id_t port_id, uint32_t ipg)
{
    sai_attribute_t attr;
    attr.id = SAI_PORT_ATTR_IPG;
    attr.value.u32 = ipg;

    sai_status_t status = sai_port_api->set_port_attribute(port_id, &attr);

    if (status != SAI_STATUS_SUCCESS)
    {
        task_process_status handle_status = handleSaiSetStatus(SAI_API_PORT, status);
        if (handle_status != task_success)
        {
            return parseHandleSaiStatusFailure(handle_status);
        }
    }

    return true;
}

bool PortsOrch::getSystemPorts()
{
    sai_status_t status;
    sai_attribute_t attr;
    uint32_t i;

    m_systemPortCount = 0;

    attr.id = SAI_SWITCH_ATTR_NUMBER_OF_SYSTEM_PORTS;

    status = sai_switch_api->get_switch_attribute(gSwitchId, 1, &attr);
    if (status != SAI_STATUS_SUCCESS)
    {
        SWSS_LOG_INFO("Failed to get number of system ports, rv:%d", status);
        return false;
    }

    m_systemPortCount = attr.value.u32;
    SWSS_LOG_NOTICE("Got %d system ports", m_systemPortCount);

    if(m_systemPortCount)
    {
        /* Make <switch_id, core, core port> tuple and system port oid map */

        vector<sai_object_id_t> system_port_list;
        system_port_list.resize(m_systemPortCount);

        attr.id = SAI_SWITCH_ATTR_SYSTEM_PORT_LIST;
        attr.value.objlist.count = (uint32_t)system_port_list.size();
        attr.value.objlist.list = system_port_list.data();

        status = sai_switch_api->get_switch_attribute(gSwitchId, 1, &attr);
        if (status != SAI_STATUS_SUCCESS)
        {
            SWSS_LOG_ERROR("Failed to get system port list, rv:%d", status);
            task_process_status handle_status = handleSaiGetStatus(SAI_API_SWITCH, status);
            if (handle_status != task_process_status::task_success)
            {
                return false;
            }
        }

        uint32_t spcnt = attr.value.objlist.count;
        for(i = 0; i < spcnt; i++)
        {
            attr.id = SAI_SYSTEM_PORT_ATTR_CONFIG_INFO;

            status = sai_system_port_api->get_system_port_attribute(system_port_list[i], 1, &attr);
            if (status != SAI_STATUS_SUCCESS)
            {
                SWSS_LOG_ERROR("Failed to get system port config info spid:%" PRIx64, system_port_list[i]);
                task_process_status handle_status = handleSaiGetStatus(SAI_API_SYSTEM_PORT, status);
                if (handle_status != task_process_status::task_success)
                {
                    return false;
                }
            }

            SWSS_LOG_NOTICE("SystemPort(0x%" PRIx64 ") - port_id:%u, switch_id:%u, core:%u, core_port:%u, speed:%u, voqs:%u",
                            system_port_list[i],
                            attr.value.sysportconfig.port_id,
                            attr.value.sysportconfig.attached_switch_id,
                            attr.value.sysportconfig.attached_core_index,
                            attr.value.sysportconfig.attached_core_port_index,
                            attr.value.sysportconfig.speed,
                            attr.value.sysportconfig.num_voq);

            tuple<int, int, int> sp_key(attr.value.sysportconfig.attached_switch_id,
                    attr.value.sysportconfig.attached_core_index,
                    attr.value.sysportconfig.attached_core_port_index);

            m_systemPortOidMap[sp_key] = system_port_list[i];
        }
    }

    return true;
}

bool PortsOrch::getRecircPort(Port &port, string role)
{
    for (auto it = m_recircPortRole.begin(); it != m_recircPortRole.end(); it++)
    {
        if (it->second == role)
        {
            return getPort(it->first, port);
        }
    }
    SWSS_LOG_ERROR("Failed to find recirc port with role %s", role.c_str());
    return false;
}

bool PortsOrch::addSystemPorts()
{
    vector<string> keys;
    vector<FieldValueTuple> spFv;

    DBConnector appDb(APPL_DB, DBConnector::DEFAULT_UNIXSOCKET, 0);
    Table appSystemPortTable(&appDb, APP_SYSTEM_PORT_TABLE_NAME);

    //Retrieve system port configurations from APP DB
    appSystemPortTable.getKeys(keys);
    for ( auto &alias : keys )
    {
        appSystemPortTable.get(alias, spFv);

        int32_t system_port_id = -1;
        int32_t switch_id = -1;
        int32_t core_index = -1;
        int32_t core_port_index = -1;

        for ( auto &fv : spFv )
        {
            if(fv.first == "switch_id")
            {
                switch_id = stoi(fv.second);
                continue;
            }
            if(fv.first == "core_index")
            {
                core_index = stoi(fv.second);
                continue;
            }
            if(fv.first == "core_port_index")
            {
                core_port_index = stoi(fv.second);
                continue;
            }
            if(fv.first == "system_port_id")
            {
                system_port_id = stoi(fv.second);
                continue;
            }
        }

        if(system_port_id < 0 || switch_id < 0 || core_index < 0 || core_port_index < 0)
        {
            SWSS_LOG_ERROR("Invalid or Missing field values for %s! system_port id:%d, switch_id:%d, core_index:%d, core_port_index:%d",
                    alias.c_str(), system_port_id, switch_id, core_index, core_port_index);
            continue;
        }

        tuple<int, int, int> sp_key(switch_id, core_index, core_port_index);

        if(m_systemPortOidMap.find(sp_key) != m_systemPortOidMap.end())
        {

            sai_attribute_t attr;
            vector<sai_attribute_t> attrs;
            sai_object_id_t system_port_oid;
            sai_status_t status;

            //Retrive system port config info and enable
            system_port_oid = m_systemPortOidMap[sp_key];

            attr.id = SAI_SYSTEM_PORT_ATTR_TYPE;
            attrs.push_back(attr);

            attr.id = SAI_SYSTEM_PORT_ATTR_CONFIG_INFO;
            attrs.push_back(attr);

            status = sai_system_port_api->get_system_port_attribute(system_port_oid, static_cast<uint32_t>(attrs.size()), attrs.data());
            if (status != SAI_STATUS_SUCCESS)
            {
                SWSS_LOG_ERROR("Failed to get system port config info spid:%" PRIx64, system_port_oid);
                task_process_status handle_status = handleSaiGetStatus(SAI_API_SYSTEM_PORT, status);
                if (handle_status != task_process_status::task_success)
                {
                    continue;
                }
            }

            //Create or update system port and add to the port list.
            Port port(alias, Port::SYSTEM);
            port.m_port_id = system_port_oid;
            port.m_admin_state_up = true;
            port.m_oper_status = SAI_PORT_OPER_STATUS_UP;
            port.m_speed = attrs[1].value.sysportconfig.speed;
            port.m_mtu = DEFAULT_SYSTEM_PORT_MTU;
            if (attrs[0].value.s32 == SAI_SYSTEM_PORT_TYPE_LOCAL)
            {
                //Get the local port oid
                attr.id = SAI_SYSTEM_PORT_ATTR_PORT;

                status = sai_system_port_api->get_system_port_attribute(system_port_oid, 1, &attr);
                if (status != SAI_STATUS_SUCCESS)
                {
                    SWSS_LOG_ERROR("Failed to get local port oid of local system port spid:%" PRIx64, system_port_oid);
                    task_process_status handle_status = handleSaiGetStatus(SAI_API_SYSTEM_PORT, status);
                    if (handle_status != task_process_status::task_success)
                    {
                        continue;
                    }
                }

                //System port for local port. Update the system port info in the existing physical port
                Port local_port;
                if(!getPort(attr.value.oid, local_port))
                {
                    //This is system port for non-front panel local port (CPU or OLP or RCY (Inband)). Not an error
                    SWSS_LOG_NOTICE("Add port for non-front panel local system port 0x%" PRIx64 "; core: %d, core port: %d",
                            system_port_oid, core_index, core_port_index);
                }
                local_port.m_system_port_info.local_port_oid = attr.value.oid;
            }

            port.m_system_port_oid = system_port_oid;

            port.m_system_port_info.alias = alias;
            port.m_system_port_info.type = (sai_system_port_type_t) attrs[0].value.s32;
            port.m_system_port_info.port_id = attrs[1].value.sysportconfig.port_id;
            port.m_system_port_info.switch_id = attrs[1].value.sysportconfig.attached_switch_id;
            port.m_system_port_info.core_index = attrs[1].value.sysportconfig.attached_core_index;
            port.m_system_port_info.core_port_index = attrs[1].value.sysportconfig.attached_core_port_index;
            port.m_system_port_info.speed = attrs[1].value.sysportconfig.speed;
            port.m_system_port_info.num_voq = attrs[1].value.sysportconfig.num_voq;

            initializeVoqs( port );
            setPort(port.m_alias, port);
            /* Add system port name map to counter table */
            FieldValueTuple tuple(port.m_system_port_info.alias,
                                  sai_serialize_object_id(system_port_oid));
            vector<FieldValueTuple> fields;
            fields.push_back(tuple);
            m_counterSysPortTable->set("", fields);
            if(m_port_ref_count.find(port.m_alias) == m_port_ref_count.end())
            {
                m_port_ref_count[port.m_alias] = 0;
            }

            SWSS_LOG_NOTICE("Added system port %" PRIx64 " for %s", system_port_oid, alias.c_str());
        }
        else
        {
            //System port does not exist in the switch
            //This can not happen since all the system ports are supposed to be created during switch creation itself

            SWSS_LOG_ERROR("System port %s does not exist in switch. Port not added!", alias.c_str());
            continue;
        }
    }

    return true;
}

bool PortsOrch::getInbandPort(Port &port)
{
    if (m_portList.find(m_inbandPortName) == m_portList.end())
    {
        return false;
    }
    else
    {
        port = m_portList[m_inbandPortName];
        return true;
    }
}

bool PortsOrch::isInbandPort(const string &alias)
{
    return (m_inbandPortName == alias);
}

bool PortsOrch::setVoqInbandIntf(string &alias, string &type)
{
    if(m_inbandPortName == alias)
    {
        //Inband interface already exists with this name
        SWSS_LOG_NOTICE("Interface %s is already configured as inband!", alias.c_str());
        return true;
    }

    //Make sure port and host if exists for the configured inband interface
    Port port;
    if (!getPort(alias, port))
    {
        SWSS_LOG_ERROR("Port/Vlan configured for inband intf %s is not ready!", alias.c_str());
        return false;
    }

    if(type == "port" && !port.m_hif_id)
    {
        SWSS_LOG_ERROR("Host interface is not available for port %s", alias.c_str());
        return false;
    }

    //Store the name of the local inband port
    m_inbandPortName = alias;

    return true;
}

void PortsOrch::voqSyncAddLag (Port &lag)
{
    int32_t switch_id = lag.m_system_lag_info.switch_id;

    // Sync only local lag add to CHASSIS_APP_DB

    if (switch_id != gVoqMySwitchId)
    {
        return;
    }

    uint32_t spa_id = lag.m_system_lag_info.spa_id;

    vector<FieldValueTuple> attrs;

    FieldValueTuple li ("lag_id", to_string(spa_id));
    attrs.push_back(li);

    FieldValueTuple si ("switch_id", to_string(switch_id));
    attrs.push_back(si);

    string key = lag.m_system_lag_info.alias;

    m_tableVoqSystemLagTable->set(key, attrs);
}

void PortsOrch::voqSyncDelLag(Port &lag)
{
    // Sync only local lag del to CHASSIS_APP_DB
    if (lag.m_system_lag_info.switch_id != gVoqMySwitchId)
    {
        return;
    }

    string key = lag.m_system_lag_info.alias;

    m_tableVoqSystemLagTable->del(key);
}

void PortsOrch::voqSyncAddLagMember(Port &lag, Port &port)
{
    // Sync only local lag's member add to CHASSIS_APP_DB
    if (lag.m_system_lag_info.switch_id != gVoqMySwitchId)
    {
        return;
    }

    vector<FieldValueTuple> attrs;
    FieldValueTuple nullFv ("NULL", "NULL");
    attrs.push_back(nullFv);

    string key = lag.m_system_lag_info.alias + ":" + port.m_system_port_info.alias;
    m_tableVoqSystemLagMemberTable->set(key, attrs);
}

void PortsOrch::voqSyncDelLagMember(Port &lag, Port &port)
{
    // Sync only local lag's member del to CHASSIS_APP_DB
    if (lag.m_system_lag_info.switch_id != gVoqMySwitchId)
    {
        return;
    }

    string key = lag.m_system_lag_info.alias + ":" + port.m_system_port_info.alias;
    m_tableVoqSystemLagMemberTable->del(key);
}

std::unordered_set<std::string> PortsOrch::generateCounterStats(const string& type, bool gearbox)
{
    std::unordered_set<std::string> counter_stats;
    if (type == PORT_STAT_COUNTER_FLEX_COUNTER_GROUP)
    {
        auto& stat_ids = gearbox ? gbport_stat_ids : port_stat_ids;
        for (const auto& it: stat_ids)
        {
            counter_stats.emplace(sai_serialize_port_stat(it));
        }
    }
    else if (type == PORT_BUFFER_DROP_STAT_FLEX_COUNTER_GROUP)
    {
        for (const auto& it: port_buffer_drop_stat_ids)
        {
            counter_stats.emplace(sai_serialize_port_stat(it));
        }
    }
    return counter_stats;
}

void PortsOrch::updateGearboxPortOperStatus(const Port& port)
{
    if (!isGearboxEnabled())
        return;

    SWSS_LOG_NOTICE("BOX: port %s, system_side_id:0x%" PRIx64 "line_side_id:0x%" PRIx64,
            port.m_alias.c_str(), port.m_system_side_id, port.m_line_side_id);

    if (!port.m_system_side_id || !port.m_line_side_id)
        return;

    sai_attribute_t attr;
    attr.id = SAI_PORT_ATTR_OPER_STATUS;
    sai_status_t ret = sai_port_api->get_port_attribute(port.m_system_side_id, 1, &attr);
    if (ret != SAI_STATUS_SUCCESS)
    {
        SWSS_LOG_ERROR("BOX: Failed to get system_oper_status for %s", port.m_alias.c_str());
    }
    else
    {
        sai_port_oper_status_t oper = static_cast<sai_port_oper_status_t>(attr.value.u32);
        vector<FieldValueTuple> tuples;
        FieldValueTuple tuple("system_oper_status", oper_status_strings.at(oper));
        tuples.push_back(tuple);
        m_portTable->set(port.m_alias, tuples);
    }

    attr.id = SAI_PORT_ATTR_OPER_STATUS;
    ret = sai_port_api->get_port_attribute(port.m_line_side_id, 1, &attr);
    if (ret != SAI_STATUS_SUCCESS)
    {
        SWSS_LOG_ERROR("BOX: Failed to get line_oper_status for %s", port.m_alias.c_str());
    }
    else
    {
        sai_port_oper_status_t oper = static_cast<sai_port_oper_status_t>(attr.value.u32);
        vector<FieldValueTuple> tuples;
        FieldValueTuple tuple("line_oper_status", oper_status_strings.at(oper));
        tuples.push_back(tuple);
        m_portTable->set(port.m_alias, tuples);
    }
}

bool PortsOrch::decrFdbCount(const std::string& alias, int count)
{
    auto itr = m_portList.find(alias);
    if (itr == m_portList.end())
    {
        return false;
    }
    else
    {
        itr->second.m_fdb_count -= count;
    }
    return true;
}

void PortsOrch::setMACsecEnabledState(sai_object_id_t port_id, bool enabled)
{
    SWSS_LOG_ENTER();

    Port p;
    if (!getPort(port_id, p))
    {
        SWSS_LOG_ERROR("Failed to get port object for port id 0x%" PRIx64, port_id);
        return;
    }

    if (enabled)
    {
        m_macsecEnabledPorts.insert(port_id);
    }
    else
    {
        m_macsecEnabledPorts.erase(port_id);
    }

    if (p.m_mtu)
    {
        setPortMtu(p, p.m_mtu);
    }
}

bool PortsOrch::isMACsecPort(sai_object_id_t port_id) const
{
    SWSS_LOG_ENTER();

    return m_macsecEnabledPorts.find(port_id) != m_macsecEnabledPorts.end();
}

vector<sai_object_id_t> PortsOrch::getPortVoQIds(Port& port)
{
    SWSS_LOG_ENTER();

    return m_port_voq_ids[port.m_alias];
}

/* Refresh the per-port Auto-Negotiation operational states */
void PortsOrch::refreshPortStateAutoNeg(const Port &port)
{
    SWSS_LOG_ENTER();

    if (port.m_type != Port::Type::PHY)
    {
        return;
    }

    string adv_speeds = "N/A";

    if (port.m_admin_state_up)
    {
        if (!getPortAdvSpeeds(port, true, adv_speeds))
        {
            adv_speeds = "N/A";
            updatePortStatePoll(port, PORT_STATE_POLL_AN, false);
        }
    }

    m_portStateTable.hset(port.m_alias, "rmt_adv_speeds", adv_speeds);
}

/* Refresh the per-port Link-Training operational states */
void PortsOrch::refreshPortStateLinkTraining(const Port &port)
{
    SWSS_LOG_ENTER();

    if (port.m_type != Port::Type::PHY)
    {
        return;
    }

    string status = "off";

    if (port.m_admin_state_up && port.m_link_training > 0 && port.m_cap_lt > 0)
    {
        sai_port_link_training_rx_status_t rx_status;
        sai_port_link_training_failure_status_t failure;

        if (!getPortLinkTrainingRxStatus(port, rx_status))
        {
            status = "on"; // LT is enabled, while the rx status is unavailable
        }
        else if (rx_status == SAI_PORT_LINK_TRAINING_RX_STATUS_TRAINED)
        {
            status = link_training_rx_status_map.at(rx_status);
        }
        else
        {
            if (getPortLinkTrainingFailure(port, failure) &&
                failure != SAI_PORT_LINK_TRAINING_FAILURE_STATUS_NO_ERROR)
            {
                status = link_training_failure_map.at(failure);
            }
            else
            {
                status = link_training_rx_status_map.at(rx_status);
            }
        }
    }

    m_portStateTable.hset(port.m_alias, "link_training_status", status);
}

/* Activate/De-activate a specific port state poller task */
void PortsOrch::updatePortStatePoll(const Port &port, port_state_poll_t type, bool active)
{
    if (type == PORT_STATE_POLL_NONE)
    {
        return;
    }
    if (active)
    {
        m_port_state_poll[port.m_alias] |= type;
        m_port_state_poller->start();
    }
    else
    {
        m_port_state_poll[port.m_alias] &= ~type;
    }
}

void PortsOrch::doTask(swss::SelectableTimer &timer)
{
    Port port;

    for (auto it = m_port_state_poll.begin(); it != m_port_state_poll.end(); )
    {
        if ((it->second == PORT_STATE_POLL_NONE) || !getPort(it->first, port))
        {
            it = m_port_state_poll.erase(it);
            continue;
        }
        if (!port.m_admin_state_up)
        {
            ++it;
            continue;
        }
        if (it->second & PORT_STATE_POLL_AN)
        {
            refreshPortStateAutoNeg(port);
        }
        if (it->second & PORT_STATE_POLL_LT)
        {
            refreshPortStateLinkTraining(port);
        }
        ++it;
    }
    if (m_port_state_poll.size() == 0)
    {
        m_port_state_poller->stop();
    }
}<|MERGE_RESOLUTION|>--- conflicted
+++ resolved
@@ -4727,19 +4727,13 @@
 
     SWSS_LOG_NOTICE("Initializing port alias:%s pid:%" PRIx64, port.m_alias.c_str(), port.m_port_id);
 
-<<<<<<< HEAD
     if (gMySwitchType != "dpu")
     {
         initializePriorityGroups(port);
         initializeQueues(port);
+        initializeSchedulerGroups(port);
         initializePortBufferMaximumParameters(port);
     }
-=======
-    initializePriorityGroups(port);
-    initializeQueues(port);
-    initializeSchedulerGroups(port);
-    initializePortBufferMaximumParameters(port);
->>>>>>> 7891e785
 
     /* Create host interface */
     if (!addHostIntfs(port, port.m_alias, port.m_hif_id))
