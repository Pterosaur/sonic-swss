--- conflicted
+++ resolved
@@ -235,7 +235,19 @@
 
     gNatOrch = new NatOrch(m_applDb, m_stateDb, nat_tables, gRouteOrch, gNeighOrch);
 
-<<<<<<< HEAD
+    vector<string> mux_tables = {
+        CFG_MUX_CABLE_TABLE_NAME,
+        CFG_PEER_SWITCH_TABLE_NAME
+    };
+    MuxOrch *mux_orch = new MuxOrch(m_configDb, mux_tables, tunnel_decap_orch, gNeighOrch);
+    gDirectory.set(mux_orch);
+
+    MuxCableOrch *mux_cb_orch = new MuxCableOrch(m_applDb, APP_MUX_CABLE_TABLE_NAME);
+    gDirectory.set(mux_cb_orch);
+
+    MuxStateOrch *mux_st_orch = new MuxStateOrch(m_stateDb, STATE_HW_MUX_CABLE_TABLE_NAME);
+    gDirectory.set(mux_st_orch);
+
     vector<string> macsec_app_tables = {
         APP_MACSEC_PORT_TABLE_NAME,
         APP_MACSEC_EGRESS_SC_TABLE_NAME,
@@ -245,21 +257,7 @@
     };
 
     gMacsecOrch = new MACsecOrch(m_applDb, m_stateDb, macsec_app_tables, gPortsOrch);
-=======
-    vector<string> mux_tables = {
-        CFG_MUX_CABLE_TABLE_NAME,
-        CFG_PEER_SWITCH_TABLE_NAME
-    };
-    MuxOrch *mux_orch = new MuxOrch(m_configDb, mux_tables, tunnel_decap_orch, gNeighOrch);
-    gDirectory.set(mux_orch);
-
-    MuxCableOrch *mux_cb_orch = new MuxCableOrch(m_applDb, APP_MUX_CABLE_TABLE_NAME);
-    gDirectory.set(mux_cb_orch);
-
-    MuxStateOrch *mux_st_orch = new MuxStateOrch(m_stateDb, STATE_HW_MUX_CABLE_TABLE_NAME);
-    gDirectory.set(mux_st_orch);
->>>>>>> 4cf6617f
-
+  
     /*
      * The order of the orch list is important for state restore of warm start and
      * the queued processing in m_toSync map after gPortsOrch->allPortsReady() is set.
