--- conflicted
+++ resolved
@@ -31,11 +31,8 @@
 #include "debugcounterorch.h"
 #include "directory.h"
 #include "natorch.h"
-<<<<<<< HEAD
+#include "muxorch.h"
 #include "macsecorch.h"
-=======
-#include "muxorch.h"
->>>>>>> 4cf6617f
 
 using namespace swss;
 
