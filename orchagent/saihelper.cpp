extern "C" {

#include "sai.h"
#include "saistatus.h"
#include "saiextensions.h"
}

#include <inttypes.h>
#include <string.h>
#include <fstream>
#include <map>
#include <logger.h>
#include <sairedis.h>
#include <set>
#include <tuple>
#include <vector>
#include <linux/limits.h>
#include <net/if.h>
#include "timestamp.h"
#include "sai_serialize.h"
#include "saihelper.h"
#include "orch.h"

using namespace std;
using namespace swss;

#define _STR(s) #s
#define STR(s) _STR(s)

#define CONTEXT_CFG_FILE "/usr/share/sonic/hwsku/context_config.json"
#define SAI_REDIS_SYNC_OPERATION_RESPONSE_TIMEOUT (480*1000)

// hwinfo = "INTERFACE_NAME/PHY ID", mii_ioctl_data->phy_id is a __u16
#define HWINFO_MAX_SIZE IFNAMSIZ + 1 + 5

/* Initialize all global api pointers */
sai_switch_api_t*           sai_switch_api;
sai_bridge_api_t*           sai_bridge_api;
sai_virtual_router_api_t*   sai_virtual_router_api;
sai_port_api_t*             sai_port_api;
sai_vlan_api_t*             sai_vlan_api;
sai_router_interface_api_t* sai_router_intfs_api;
sai_hostif_api_t*           sai_hostif_api;
sai_neighbor_api_t*         sai_neighbor_api;
sai_next_hop_api_t*         sai_next_hop_api;
sai_next_hop_group_api_t*   sai_next_hop_group_api;
sai_route_api_t*            sai_route_api;
sai_mpls_api_t*             sai_mpls_api;
sai_lag_api_t*              sai_lag_api;
sai_policer_api_t*          sai_policer_api;
sai_tunnel_api_t*           sai_tunnel_api;
sai_queue_api_t*            sai_queue_api;
sai_scheduler_api_t*        sai_scheduler_api;
sai_scheduler_group_api_t*  sai_scheduler_group_api;
sai_wred_api_t*             sai_wred_api;
sai_qos_map_api_t*          sai_qos_map_api;
sai_buffer_api_t*           sai_buffer_api;
sai_acl_api_t*              sai_acl_api;
sai_hash_api_t*             sai_hash_api;
sai_udf_api_t*              sai_udf_api;
sai_mirror_api_t*           sai_mirror_api;
sai_fdb_api_t*              sai_fdb_api;
sai_dtel_api_t*             sai_dtel_api;
sai_samplepacket_api_t*     sai_samplepacket_api;
sai_debug_counter_api_t*    sai_debug_counter_api;
sai_nat_api_t*              sai_nat_api;
sai_isolation_group_api_t*  sai_isolation_group_api;
sai_system_port_api_t*      sai_system_port_api;
sai_macsec_api_t*           sai_macsec_api;
sai_srv6_api_t**            sai_srv6_api;;
sai_l2mc_group_api_t*       sai_l2mc_group_api;
sai_counter_api_t*          sai_counter_api;
sai_bfd_api_t*              sai_bfd_api;
sai_my_mac_api_t*           sai_my_mac_api;
sai_generic_programmable_api_t* sai_generic_programmable_api;
sai_dash_acl_api_t*                 sai_dash_acl_api;
sai_dash_vnet_api_t                 sai_dash_vnet_api;
sai_dash_outbound_ca_to_pa_api_t*   sai_dash_outbound_ca_to_pa_api;
sai_dash_pa_validation_api_t *      sai_dash_pa_validation_api;
sai_dash_outbound_routing_api_t*    sai_dash_outbound_routing_api;
sai_dash_inbound_routing_api_t*     sai_dash_inbound_routing_api;
sai_dash_eni_api_t*                 sai_dash_eni_api;
sai_dash_vip_api_t*                 sai_dash_vip_api;
sai_dash_direction_lookup_api_t*    sai_dash_direction_lookup_api;

extern sai_object_id_t gSwitchId;
extern bool gSairedisRecord;
extern bool gSwssRecord;
extern ofstream gRecordOfs;
extern string gRecordFile;

static map<string, sai_switch_hardware_access_bus_t> hardware_access_map =
{
    { "mdio",  SAI_SWITCH_HARDWARE_ACCESS_BUS_MDIO },
    { "i2c", SAI_SWITCH_HARDWARE_ACCESS_BUS_I2C },
    { "cpld", SAI_SWITCH_HARDWARE_ACCESS_BUS_CPLD }
};

map<string, string> gProfileMap;

sai_status_t mdio_read(uint64_t platform_context,
  uint32_t mdio_addr, uint32_t reg_addr,
  uint32_t number_of_registers, uint32_t *data)
{
    return SAI_STATUS_NOT_IMPLEMENTED;
}

sai_status_t mdio_write(uint64_t platform_context,
  uint32_t mdio_addr, uint32_t reg_addr,
  uint32_t number_of_registers, uint32_t *data)
{
    return SAI_STATUS_NOT_IMPLEMENTED;
}

const char *test_profile_get_value (
    _In_ sai_switch_profile_id_t profile_id,
    _In_ const char *variable)
{
    SWSS_LOG_ENTER();

    auto it = gProfileMap.find(variable);

    if (it == gProfileMap.end())
        return NULL;
    return it->second.c_str();
}

int test_profile_get_next_value (
    _In_ sai_switch_profile_id_t profile_id,
    _Out_ const char **variable,
    _Out_ const char **value)
{
    SWSS_LOG_ENTER();

    static auto it = gProfileMap.begin();

    if (value == NULL)
    {
        // Restarts enumeration
        it = gProfileMap.begin();
    }
    else if (it == gProfileMap.end())
    {
        return -1;
    }
    else
    {
        *variable = it->first.c_str();
        *value = it->second.c_str();
        it++;
    }

    if (it != gProfileMap.end())
        return 0;
    else
        return -1;
}

const sai_service_method_table_t test_services = {
    test_profile_get_value,
    test_profile_get_next_value
};

void initSaiApi()
{
    SWSS_LOG_ENTER();

    if (ifstream(CONTEXT_CFG_FILE))
    {
        SWSS_LOG_NOTICE("Context config file %s exists", CONTEXT_CFG_FILE);
        gProfileMap[SAI_REDIS_KEY_CONTEXT_CONFIG] = CONTEXT_CFG_FILE;
    }

    sai_api_initialize(0, (const sai_service_method_table_t *)&test_services);

    sai_api_query(SAI_API_SWITCH,               (void **)&sai_switch_api);
    sai_api_query(SAI_API_BRIDGE,               (void **)&sai_bridge_api);
    sai_api_query(SAI_API_VIRTUAL_ROUTER,       (void **)&sai_virtual_router_api);
    sai_api_query(SAI_API_PORT,                 (void **)&sai_port_api);
    sai_api_query(SAI_API_FDB,                  (void **)&sai_fdb_api);
    sai_api_query(SAI_API_VLAN,                 (void **)&sai_vlan_api);
    sai_api_query(SAI_API_HOSTIF,               (void **)&sai_hostif_api);
    sai_api_query(SAI_API_MIRROR,               (void **)&sai_mirror_api);
    sai_api_query(SAI_API_ROUTER_INTERFACE,     (void **)&sai_router_intfs_api);
    sai_api_query(SAI_API_NEIGHBOR,             (void **)&sai_neighbor_api);
    sai_api_query(SAI_API_NEXT_HOP,             (void **)&sai_next_hop_api);
    sai_api_query(SAI_API_NEXT_HOP_GROUP,       (void **)&sai_next_hop_group_api);
    sai_api_query(SAI_API_ROUTE,                (void **)&sai_route_api);
    sai_api_query(SAI_API_MPLS,                 (void **)&sai_mpls_api);
    sai_api_query(SAI_API_LAG,                  (void **)&sai_lag_api);
    sai_api_query(SAI_API_POLICER,              (void **)&sai_policer_api);
    sai_api_query(SAI_API_TUNNEL,               (void **)&sai_tunnel_api);
    sai_api_query(SAI_API_QUEUE,                (void **)&sai_queue_api);
    sai_api_query(SAI_API_SCHEDULER,            (void **)&sai_scheduler_api);
    sai_api_query(SAI_API_WRED,                 (void **)&sai_wred_api);
    sai_api_query(SAI_API_QOS_MAP,              (void **)&sai_qos_map_api);
    sai_api_query(SAI_API_BUFFER,               (void **)&sai_buffer_api);
    sai_api_query(SAI_API_SCHEDULER_GROUP,      (void **)&sai_scheduler_group_api);
    sai_api_query(SAI_API_ACL,                  (void **)&sai_acl_api);
    sai_api_query(SAI_API_HASH,                 (void **)&sai_hash_api);
    sai_api_query(SAI_API_UDF,                  (void **)&sai_udf_api);
    sai_api_query(SAI_API_DTEL,                 (void **)&sai_dtel_api);
    sai_api_query(SAI_API_SAMPLEPACKET,         (void **)&sai_samplepacket_api);
    sai_api_query(SAI_API_DEBUG_COUNTER,        (void **)&sai_debug_counter_api);
    sai_api_query(SAI_API_NAT,                  (void **)&sai_nat_api);
    sai_api_query(SAI_API_ISOLATION_GROUP,      (void **)&sai_isolation_group_api);
    sai_api_query(SAI_API_SYSTEM_PORT,          (void **)&sai_system_port_api);
    sai_api_query(SAI_API_MACSEC,               (void **)&sai_macsec_api);
    sai_api_query(SAI_API_SRV6,                 (void **)&sai_srv6_api);
    sai_api_query(SAI_API_L2MC_GROUP,           (void **)&sai_l2mc_group_api);
    sai_api_query(SAI_API_COUNTER,              (void **)&sai_counter_api);
    sai_api_query(SAI_API_BFD,                  (void **)&sai_bfd_api);
    sai_api_query(SAI_API_MY_MAC,               (void **)&sai_my_mac_api);
    sai_api_query(SAI_API_GENERIC_PROGRAMMABLE, (void **)&sai_generic_programmable_api);
    sai_api_query((sai_api_t)SAI_API_DASH_ACL,                  (void**)&sai_dash_acl_api);
    sai_api_query((sai_api_t)SAI_API_DASH_VNET,                 (void**)&sai_dash_vnet_api);
    sai_api_query((sai_api_t)SAI_API_DASH_OUTBOUND_CA_TO_PA,    (void**)&sai_dash_outbound_ca_to_pa_api);
    sai_api_query((sai_api_t)SAI_API_DASH_PA_VALIDATION,        (void**)&sai_dash_pa_validation_api);
    sai_api_query((sai_api_t)SAI_API_DASH_OUTBOUND_ROUTING,     (void**)&sai_dash_outbound_routing_api);
    sai_api_query((sai_api_t)SAI_API_DASH_INBOUND_ROUTING,      (void**)&sai_dash_inbound_routing_api);
    sai_api_query((sai_api_t)SAI_API_DASH_ENI,                  (void**)&sai_dash_eni_api);
    sai_api_query((sai_api_t)SAI_API_DASH_VIP,                  (void**)&sai_dash_vip_api);
    sai_api_query((sai_api_t)SAI_API_DASH_DIRECTION_LOOKUP,     (void**)&sai_dash_direction_lookup_api);

    sai_log_set(SAI_API_SWITCH,                 SAI_LOG_LEVEL_NOTICE);
    sai_log_set(SAI_API_BRIDGE,                 SAI_LOG_LEVEL_NOTICE);
    sai_log_set(SAI_API_VIRTUAL_ROUTER,         SAI_LOG_LEVEL_NOTICE);
    sai_log_set(SAI_API_PORT,                   SAI_LOG_LEVEL_NOTICE);
    sai_log_set(SAI_API_FDB,                    SAI_LOG_LEVEL_NOTICE);
    sai_log_set(SAI_API_VLAN,                   SAI_LOG_LEVEL_NOTICE);
    sai_log_set(SAI_API_HOSTIF,                 SAI_LOG_LEVEL_NOTICE);
    sai_log_set(SAI_API_MIRROR,                 SAI_LOG_LEVEL_NOTICE);
    sai_log_set(SAI_API_ROUTER_INTERFACE,       SAI_LOG_LEVEL_NOTICE);
    sai_log_set(SAI_API_NEIGHBOR,               SAI_LOG_LEVEL_NOTICE);
    sai_log_set(SAI_API_NEXT_HOP,               SAI_LOG_LEVEL_NOTICE);
    sai_log_set(SAI_API_NEXT_HOP_GROUP,         SAI_LOG_LEVEL_NOTICE);
    sai_log_set(SAI_API_ROUTE,                  SAI_LOG_LEVEL_NOTICE);
    sai_log_set(SAI_API_MPLS,                   SAI_LOG_LEVEL_NOTICE);
    sai_log_set(SAI_API_LAG,                    SAI_LOG_LEVEL_NOTICE);
    sai_log_set(SAI_API_POLICER,                SAI_LOG_LEVEL_NOTICE);
    sai_log_set(SAI_API_TUNNEL,                 SAI_LOG_LEVEL_NOTICE);
    sai_log_set(SAI_API_QUEUE,                  SAI_LOG_LEVEL_NOTICE);
    sai_log_set(SAI_API_SCHEDULER,              SAI_LOG_LEVEL_NOTICE);
    sai_log_set(SAI_API_WRED,                   SAI_LOG_LEVEL_NOTICE);
    sai_log_set(SAI_API_QOS_MAP,                SAI_LOG_LEVEL_NOTICE);
    sai_log_set(SAI_API_BUFFER,                 SAI_LOG_LEVEL_NOTICE);
    sai_log_set(SAI_API_SCHEDULER_GROUP,        SAI_LOG_LEVEL_NOTICE);
    sai_log_set(SAI_API_ACL,                    SAI_LOG_LEVEL_NOTICE);
    sai_log_set(SAI_API_HASH,                   SAI_LOG_LEVEL_NOTICE);
    sai_log_set(SAI_API_UDF,                    SAI_LOG_LEVEL_NOTICE);
    sai_log_set(SAI_API_DTEL,                   SAI_LOG_LEVEL_NOTICE);
    sai_log_set(SAI_API_SAMPLEPACKET,           SAI_LOG_LEVEL_NOTICE);
    sai_log_set(SAI_API_DEBUG_COUNTER,          SAI_LOG_LEVEL_NOTICE);
    sai_log_set((sai_api_t)SAI_API_NAT,         SAI_LOG_LEVEL_NOTICE);
    sai_log_set(SAI_API_SYSTEM_PORT,            SAI_LOG_LEVEL_NOTICE);
    sai_log_set(SAI_API_MACSEC,                 SAI_LOG_LEVEL_NOTICE);
    sai_log_set(SAI_API_SRV6,                   SAI_LOG_LEVEL_NOTICE);
    sai_log_set(SAI_API_L2MC_GROUP,             SAI_LOG_LEVEL_NOTICE);
    sai_log_set(SAI_API_COUNTER,                SAI_LOG_LEVEL_NOTICE);
    sai_log_set(SAI_API_BFD,                    SAI_LOG_LEVEL_NOTICE);
    sai_log_set(SAI_API_MY_MAC,                 SAI_LOG_LEVEL_NOTICE);
    sai_log_set(SAI_API_GENERIC_PROGRAMMABLE,   SAI_LOG_LEVEL_NOTICE);
}

void initSaiRedis(const string &record_location, const std::string &record_filename)
{
    /**
     * NOTE: Notice that all Redis attributes here are using SAI_NULL_OBJECT_ID
     * as the switch ID, because those operations don't require actual switch
     * to be performed, and they should be executed before creating switch.
     */

    sai_attribute_t attr;
    sai_status_t status;

    /* set recording dir before enable recording */

    if (gSairedisRecord)
    {
        attr.id = SAI_REDIS_SWITCH_ATTR_RECORDING_OUTPUT_DIR;
        attr.value.s8list.count = (uint32_t)record_location.size();
        attr.value.s8list.list = (int8_t*)const_cast<char *>(record_location.c_str());

        status = sai_switch_api->set_switch_attribute(gSwitchId, &attr);
        if (status != SAI_STATUS_SUCCESS)
        {
            SWSS_LOG_ERROR("Failed to set SAI Redis recording output folder to %s, rv:%d",
                record_location.c_str(), status);
            exit(EXIT_FAILURE);
        }

        attr.id = SAI_REDIS_SWITCH_ATTR_RECORDING_FILENAME;
        attr.value.s8list.count = (uint32_t)record_filename.size();
        attr.value.s8list.list = (int8_t*)const_cast<char *>(record_filename.c_str());

        status = sai_switch_api->set_switch_attribute(gSwitchId, &attr);
        if (status != SAI_STATUS_SUCCESS)
        {
            SWSS_LOG_ERROR("Failed to set SAI Redis recording logfile to %s, rv:%d",
                record_filename.c_str(), status);
            exit(EXIT_FAILURE);
        }

    }

    /* Disable/enable SAI Redis recording */

    attr.id = SAI_REDIS_SWITCH_ATTR_RECORD;
    attr.value.booldata = gSairedisRecord;

    status = sai_switch_api->set_switch_attribute(gSwitchId, &attr);
    if (status != SAI_STATUS_SUCCESS)
    {
        SWSS_LOG_ERROR("Failed to %s SAI Redis recording, rv:%d",
            gSairedisRecord ? "enable" : "disable", status);
        exit(EXIT_FAILURE);
    }

    attr.id = SAI_REDIS_SWITCH_ATTR_USE_PIPELINE;
    attr.value.booldata = true;

    status = sai_switch_api->set_switch_attribute(gSwitchId, &attr);
    if (status != SAI_STATUS_SUCCESS)
    {
        SWSS_LOG_ERROR("Failed to enable redis pipeline, rv:%d", status);
        exit(EXIT_FAILURE);
    }
    SWSS_LOG_NOTICE("Enable redis pipeline");

    char *platform = getenv("platform");
    if (platform && (strstr(platform, MLNX_PLATFORM_SUBSTRING) || strstr(platform, XS_PLATFORM_SUBSTRING)))
    {
        /* We set this long timeout in order for Orchagent to wait enough time for
         * response from syncd. It is needed since in init, systemd syncd startup
         * script first calls FW upgrade script (that might take up to 7 minutes
         * in systems with Gearbox) and only then launches syncd container */
        attr.id = SAI_REDIS_SWITCH_ATTR_SYNC_OPERATION_RESPONSE_TIMEOUT;
        attr.value.u64 = SAI_REDIS_SYNC_OPERATION_RESPONSE_TIMEOUT;
        status = sai_switch_api->set_switch_attribute(gSwitchId, &attr);

        if (status != SAI_STATUS_SUCCESS)
        {
            SWSS_LOG_ERROR("Failed to set SAI REDIS response timeout");
            exit(EXIT_FAILURE);
        }

        SWSS_LOG_NOTICE("SAI REDIS response timeout set successfully to %" PRIu64 " ", attr.value.u64);
    }

    attr.id = SAI_REDIS_SWITCH_ATTR_NOTIFY_SYNCD;
    attr.value.s32 = SAI_REDIS_NOTIFY_SYNCD_INIT_VIEW;
    status = sai_switch_api->set_switch_attribute(gSwitchId, &attr);

    if (status != SAI_STATUS_SUCCESS)
    {
        SWSS_LOG_ERROR("Failed to notify syncd INIT_VIEW, rv:%d gSwitchId %" PRIx64, status, gSwitchId);
        exit(EXIT_FAILURE);
    }
    SWSS_LOG_NOTICE("Notify syncd INIT_VIEW");

    if (platform && (strstr(platform, MLNX_PLATFORM_SUBSTRING) || strstr(platform, XS_PLATFORM_SUBSTRING)))
    {
        /* Set timeout back to the default value */
        attr.id = SAI_REDIS_SWITCH_ATTR_SYNC_OPERATION_RESPONSE_TIMEOUT;
        attr.value.u64 = SAI_REDIS_DEFAULT_SYNC_OPERATION_RESPONSE_TIMEOUT;
        status = sai_switch_api->set_switch_attribute(gSwitchId, &attr);

        if (status != SAI_STATUS_SUCCESS)
        {
            SWSS_LOG_ERROR("Failed to set SAI REDIS response timeout");
            exit(EXIT_FAILURE);
        }

        SWSS_LOG_NOTICE("SAI REDIS response timeout set successfully to %" PRIu64 " ", attr.value.u64);
    }
}

sai_status_t initSaiPhyApi(swss::gearbox_phy_t *phy)
{
    sai_object_id_t phyOid;
    sai_attribute_t attr;
    vector<sai_attribute_t> attrs;
    sai_status_t status;
    char fwPath[PATH_MAX];
    char hwinfo[HWINFO_MAX_SIZE + 1];

    SWSS_LOG_ENTER();

    attr.id = SAI_SWITCH_ATTR_INIT_SWITCH;
    attr.value.booldata = true;
    attrs.push_back(attr);

    attr.id = SAI_SWITCH_ATTR_TYPE;
    attr.value.u32 = SAI_SWITCH_TYPE_PHY;
    attrs.push_back(attr);

    attr.id = SAI_SWITCH_ATTR_SWITCH_PROFILE_ID;
    attr.value.u32 = 0;
    attrs.push_back(attr);

    if( phy->hwinfo.length() > HWINFO_MAX_SIZE ) {
       SWSS_LOG_ERROR( "hwinfo string attribute is too long." );
       return SAI_STATUS_FAILURE;
    }
    strncpy(hwinfo, phy->hwinfo.c_str(), phy->hwinfo.length());

    attr.id = SAI_SWITCH_ATTR_SWITCH_HARDWARE_INFO;
    attr.value.s8list.count = (uint32_t) phy->hwinfo.length();
    attr.value.s8list.list = (int8_t *) hwinfo;
    attrs.push_back(attr);

    if (phy->firmware.length() == 0)
    {
        attr.id = SAI_SWITCH_ATTR_FIRMWARE_LOAD_METHOD;
        attr.value.u32 = SAI_SWITCH_FIRMWARE_LOAD_METHOD_NONE;
        attrs.push_back(attr);
    }
    else
    {
        attr.id = SAI_SWITCH_ATTR_FIRMWARE_LOAD_METHOD;
        attr.value.u32 = SAI_SWITCH_FIRMWARE_LOAD_METHOD_INTERNAL;
        attrs.push_back(attr);

        strncpy(fwPath, phy->firmware.c_str(), PATH_MAX - 1);

        attr.id = SAI_SWITCH_ATTR_FIRMWARE_PATH_NAME;
        attr.value.s8list.list = (int8_t *) fwPath;
        attr.value.s8list.count = (uint32_t) strlen(fwPath) + 1;
        attrs.push_back(attr);

        attr.id = SAI_SWITCH_ATTR_FIRMWARE_LOAD_TYPE;
        attr.value.u32 = SAI_SWITCH_FIRMWARE_LOAD_TYPE_AUTO;
        attrs.push_back(attr);
    }

    attr.id = SAI_SWITCH_ATTR_REGISTER_READ;
    attr.value.ptr = (void *) mdio_read;
    attrs.push_back(attr);

    attr.id = SAI_SWITCH_ATTR_REGISTER_WRITE;
    attr.value.ptr = (void *) mdio_write;
    attrs.push_back(attr);

    attr.id = SAI_SWITCH_ATTR_HARDWARE_ACCESS_BUS;
    attr.value.u32 = hardware_access_map[phy->access];
    attrs.push_back(attr);

    attr.id = SAI_SWITCH_ATTR_PLATFROM_CONTEXT;
    attr.value.u64 = phy->address;
    attrs.push_back(attr);

    /* Must be last Attribute */
    attr.id = SAI_REDIS_SWITCH_ATTR_CONTEXT;
    attr.value.u64 = phy->context_id;
    attrs.push_back(attr);

    status = sai_switch_api->create_switch(&phyOid, (uint32_t)attrs.size(), attrs.data());

    if (status != SAI_STATUS_SUCCESS)
    {
        SWSS_LOG_ERROR("BOX: Failed to create PHY:%d rtn:%d", phy->phy_id, status);
        return status;
    }
    SWSS_LOG_NOTICE("BOX: Created PHY:%d Oid:0x%" PRIx64, phy->phy_id, phyOid);

    phy->phy_oid = sai_serialize_object_id(phyOid);

    if (phy->firmware.length() != 0)
    {
        attr.id = SAI_SWITCH_ATTR_FIRMWARE_MAJOR_VERSION;
        status = sai_switch_api->get_switch_attribute(phyOid, 1, &attr);
        if (status != SAI_STATUS_SUCCESS)
        {
            SWSS_LOG_ERROR("BOX: Failed to get firmware major version for hwinfo:%s, phy:%d, rtn:%d",
                           phy->hwinfo.c_str(), phy->phy_id, status);
            return status;
        }
        else
        {
            phy->firmware_major_version = string(attr.value.chardata);
        }
    }
    return status;
}

task_process_status handleSaiCreateStatus(sai_api_t api, sai_status_t status, void *context)
{
    /*
     * This function aims to provide coarse handling of failures in sairedis create
     * operation (i.e., notify users by throwing excepions when failures happen).
     * Return value: task_success - Handled the status successfully. No need to retry this SAI operation.
     *               task_need_retry - Cannot handle the status. Need to retry the SAI operation.
     *               task_failed - Failed to handle the status but another attempt is unlikely to resolve the failure.
     * TODO: 1. Add general handling logic for specific statuses (e.g., SAI_STATUS_ITEM_ALREADY_EXISTS)
     *       2. Develop fine-grain failure handling mechanisms and replace this coarse handling
     *          in each orch.
     *       3. Take the type of sai api into consideration.
     */
    switch (api)
    {
        case SAI_API_FDB:
            switch (status)
            {
                case SAI_STATUS_SUCCESS:
                    SWSS_LOG_WARN("SAI_STATUS_SUCCESS is not expected in handleSaiCreateStatus");
                    return task_success;
                case SAI_STATUS_ITEM_ALREADY_EXISTS:
                    /*
                     *  In FDB creation, there are scenarios where the hardware learns an FDB entry before orchagent.
                     *  In such cases, the FDB SAI creation would report the status of SAI_STATUS_ITEM_ALREADY_EXISTS,
                     *  and orchagent should ignore the error and treat it as entry was explicitly created.
                     */
                    return task_success;
                default:
                    SWSS_LOG_ERROR("Encountered failure in create operation, exiting orchagent, SAI API: %s, status: %s",
                                sai_serialize_api(api).c_str(), sai_serialize_status(status).c_str());
                    handleSaiFailure(true);
                    break;
            }
            break;
        case SAI_API_HOSTIF:
            switch (status)
            {
                case SAI_STATUS_SUCCESS:
                    return task_success;
                case SAI_STATUS_FAILURE:
                    /*
                     * Host interface maybe failed due to lane not available.
                     * In some scenarios, like SONiC virtual machine, the invalid lane may be not enabled by VM configuration,
                     * So just ignore the failure and report an error log.
                     */
                    return task_ignore;
                default:
                    SWSS_LOG_ERROR("Encountered failure in create operation, exiting orchagent, SAI API: %s, status: %s",
                                sai_serialize_api(api).c_str(), sai_serialize_status(status).c_str());
                    handleSaiFailure(true);
                    break;
            }
            break;
<<<<<<< HEAD
=======
        case SAI_API_ROUTE:
            switch (status)
            {
                case SAI_STATUS_SUCCESS:
                    SWSS_LOG_WARN("SAI_STATUS_SUCCESS is not expected in handleSaiCreateStatus");
                    return task_success;
                case SAI_STATUS_ITEM_ALREADY_EXISTS:
                case SAI_STATUS_NOT_EXECUTED:
                    /* With VNET routes, the same route can be learned via multiple
                    sources, like via BGP. Handle this gracefully */
                    return task_success;
                case SAI_STATUS_TABLE_FULL:
                    return task_need_retry;
                default:
                    SWSS_LOG_ERROR("Encountered failure in create operation, exiting orchagent, SAI API: %s, status: %s",
                                sai_serialize_api(api).c_str(), sai_serialize_status(status).c_str());
                    handleSaiFailure(true);
                    break;
            }
            break;
        case SAI_API_NEIGHBOR:
        case SAI_API_NEXT_HOP:
        case SAI_API_NEXT_HOP_GROUP:
            switch(status)
            {
                case SAI_STATUS_SUCCESS:
                    SWSS_LOG_WARN("SAI_STATUS_SUCCESS is not expected in handleSaiCreateStatus");
                    return task_success;
                case SAI_STATUS_ITEM_ALREADY_EXISTS:
                    return task_success;
                case SAI_STATUS_TABLE_FULL:
                    return task_need_retry;
                default:
                    SWSS_LOG_ERROR("Encountered failure in create operation, exiting orchagent, SAI API: %s, status: %s",
                                sai_serialize_api(api).c_str(), sai_serialize_status(status).c_str());
                    handleSaiFailure(true);
                    break;
            }
            break;
>>>>>>> 6cbf7a04
        default:
            switch (status)
            {
                case SAI_STATUS_SUCCESS:
                    SWSS_LOG_WARN("SAI_STATUS_SUCCESS is not expected in handleSaiCreateStatus");
                    return task_success;
                default:
                    SWSS_LOG_ERROR("Encountered failure in create operation, exiting orchagent, SAI API: %s, status: %s",
                                sai_serialize_api(api).c_str(), sai_serialize_status(status).c_str());
                    handleSaiFailure(true);
                    break;
            }
    }
    return task_need_retry;
}

task_process_status handleSaiSetStatus(sai_api_t api, sai_status_t status, void *context)
{
    /*
     * This function aims to provide coarse handling of failures in sairedis set
     * operation (i.e., notify users by throwing excepions when failures happen).
     * Return value: task_success - Handled the status successfully. No need to retry this SAI operation.
     *               task_need_retry - Cannot handle the status. Need to retry the SAI operation.
     *               task_failed - Failed to handle the status but another attempt is unlikely to resolve the failure.
     * TODO: 1. Add general handling logic for specific statuses
     *       2. Develop fine-grain failure handling mechanisms and replace this coarse handling
     *          in each orch.
     *       3. Take the type of sai api into consideration.
     */
    if (status == SAI_STATUS_SUCCESS)
    {
        SWSS_LOG_WARN("SAI_STATUS_SUCCESS is not expected in handleSaiSetStatus");
        return task_success;
    }

    switch (api)
    {
        case SAI_API_PORT:
            switch (status)
            {
                case SAI_STATUS_INVALID_ATTR_VALUE_0:
                    /*
                     * If user gives an invalid attribute value, no need to retry or exit orchagent, just fail the current task
                     * and let user correct the configuration.
                     */
                    SWSS_LOG_ERROR("Encountered SAI_STATUS_INVALID_ATTR_VALUE_0 in set operation, task failed, SAI API: %s, status: %s",
                            sai_serialize_api(api).c_str(), sai_serialize_status(status).c_str());
                    return task_failed;
                default:
                    SWSS_LOG_ERROR("Encountered failure in set operation, exiting orchagent, SAI API: %s, status: %s",
                            sai_serialize_api(api).c_str(), sai_serialize_status(status).c_str());
                    handleSaiFailure(true);
                    break;
            }
            break;
        case SAI_API_TUNNEL:
            switch (status)
            {
                case SAI_STATUS_ATTR_NOT_SUPPORTED_0:
                    SWSS_LOG_ERROR("Encountered SAI_STATUS_ATTR_NOT_SUPPORTED_0 in set operation, task failed, SAI API: %s, status: %s",
                            sai_serialize_api(api).c_str(), sai_serialize_status(status).c_str());
                    return task_failed;
                default:
                    SWSS_LOG_ERROR("Encountered failure in set operation, exiting orchagent, SAI API: %s, status: %s",
                            sai_serialize_api(api).c_str(), sai_serialize_status(status).c_str());
                    handleSaiFailure(true);
                    break;
            }
            break;
        default:
            SWSS_LOG_ERROR("Encountered failure in set operation, exiting orchagent, SAI API: %s, status: %s",
                        sai_serialize_api(api).c_str(), sai_serialize_status(status).c_str());
            handleSaiFailure(true);
            break;
    }

    return task_need_retry;
}

task_process_status handleSaiRemoveStatus(sai_api_t api, sai_status_t status, void *context)
{
    /*
     * This function aims to provide coarse handling of failures in sairedis remove
     * operation (i.e., notify users by throwing excepions when failures happen).
     * Return value: task_success - Handled the status successfully. No need to retry this SAI operation.
     *               task_need_retry - Cannot handle the status. Need to retry the SAI operation.
     *               task_failed - Failed to handle the status but another attempt is unlikely to resolve the failure.
     * TODO: 1. Add general handling logic for specific statuses (e.g., SAI_STATUS_OBJECT_IN_USE,
     *          SAI_STATUS_ITEM_NOT_FOUND)
     *       2. Develop fine-grain failure handling mechanisms and replace this coarse handling
     *          in each orch.
     *       3. Take the type of sai api into consideration.
     */
<<<<<<< HEAD
    switch (status)
    {
        case SAI_STATUS_SUCCESS:
            SWSS_LOG_WARN("SAI_STATUS_SUCCESS is not expected in handleSaiRemoveStatus");
            return task_success;
        default:
            SWSS_LOG_ERROR("Encountered failure in remove operation, exiting orchagent, SAI API: %s, status: %s",
                        sai_serialize_api(api).c_str(), sai_serialize_status(status).c_str());
            handleSaiFailure(true);
            break;
=======
    switch (api)
    {
        case SAI_API_ROUTE:
            switch (status)
            {
                case SAI_STATUS_SUCCESS:
                    SWSS_LOG_WARN("SAI_STATUS_SUCCESS is not expected in handleSaiRemoveStatus");
                    return task_success;
                case SAI_STATUS_ITEM_NOT_FOUND:
                case SAI_STATUS_NOT_EXECUTED:
                    /* When the same route is learned via multiple sources,
                       there can be a duplicate remove operation. Handle this gracefully */
                    return task_success;
                default:
                    SWSS_LOG_ERROR("Encountered failure in remove operation, exiting orchagent, SAI API: %s, status: %s",
                                sai_serialize_api(api).c_str(), sai_serialize_status(status).c_str());
                    handleSaiFailure(true);
                    break;
            }
            break;
        case SAI_API_NEIGHBOR:
        case SAI_API_NEXT_HOP:
        case SAI_API_NEXT_HOP_GROUP:
            switch (status)
            {
                case SAI_STATUS_SUCCESS:
                    SWSS_LOG_WARN("SAI_STATUS_SUCCESS is not expected in handleSaiRemoveStatus");
                    return task_success;
                case SAI_STATUS_ITEM_NOT_FOUND:
                    return task_success;
                default:
                    SWSS_LOG_ERROR("Encountered failure in remove operation, exiting orchagent, SAI API: %s, status: %s",
                                sai_serialize_api(api).c_str(), sai_serialize_status(status).c_str());
                    handleSaiFailure(true);
                    break;
            }
            break;
        default:
            switch (status)
            {
                case SAI_STATUS_SUCCESS:
                    SWSS_LOG_WARN("SAI_STATUS_SUCCESS is not expected in handleSaiRemoveStatus");
                    return task_success;
                default:
                    SWSS_LOG_ERROR("Encountered failure in remove operation, exiting orchagent, SAI API: %s, status: %s",
                        sai_serialize_api(api).c_str(), sai_serialize_status(status).c_str());
                    handleSaiFailure(true);
                    break;
            }
>>>>>>> 6cbf7a04
    }
    return task_need_retry;
}

task_process_status handleSaiGetStatus(sai_api_t api, sai_status_t status, void *context)
{
    /*
     * This function aims to provide coarse handling of failures in sairedis get
     * operation (i.e., notify users by throwing excepions when failures happen).
     * Return value: task_success - Handled the status successfully. No need to retry this SAI operation.
     *               task_need_retry - Cannot handle the status. Need to retry the SAI operation.
     *               task_failed - Failed to handle the status but another attempt is unlikely to resolve the failure.
     * TODO: 1. Add general handling logic for specific statuses
     *       2. Develop fine-grain failure handling mechanisms and replace this coarse handling
     *          in each orch.
     *       3. Take the type of sai api into consideration.
     */
    switch (status)
    {
        case SAI_STATUS_SUCCESS:
            SWSS_LOG_WARN("SAI_STATUS_SUCCESS is not expected in handleSaiGetStatus");
            return task_success;
        case SAI_STATUS_NOT_IMPLEMENTED:
            SWSS_LOG_ERROR("Encountered failure in get operation due to the function is not implemented, exiting orchagent, SAI API: %s",
                        sai_serialize_api(api).c_str());
            throw std::logic_error("SAI get function not implemented");
        default:
            SWSS_LOG_ERROR("Encountered failure in get operation, SAI API: %s, status: %s",
                        sai_serialize_api(api).c_str(), sai_serialize_status(status).c_str());
    }
    return task_failed;
}

bool parseHandleSaiStatusFailure(task_process_status status)
{
    /*
     * This function parses task process status from SAI failure handling function to whether a retry is needed.
     * Return value: true - no retry is needed.
     *               false - retry is needed.
     */
    switch (status)
    {
        case task_need_retry:
            return false;
        case task_failed:
            return true;
        default:
            SWSS_LOG_WARN("task_process_status %d is not expected in parseHandleSaiStatusFailure", status);
    }
    return true;
}

/* Handling SAI failure. Request redis to invoke SAI failure dump and abort if set*/
void handleSaiFailure(bool abort_on_failure)
{
    SWSS_LOG_ENTER();

    sai_attribute_t attr;

    attr.id = SAI_REDIS_SWITCH_ATTR_NOTIFY_SYNCD;
    attr.value.s32 =  SAI_REDIS_NOTIFY_SYNCD_INVOKE_DUMP;
    sai_status_t status = sai_switch_api->set_switch_attribute(gSwitchId, &attr);
    if (status != SAI_STATUS_SUCCESS)
    {
        SWSS_LOG_ERROR("Failed to take sai failure dump %d", status);
    }
    if (abort_on_failure)
    {
        abort();
    }
}<|MERGE_RESOLUTION|>--- conflicted
+++ resolved
@@ -537,8 +537,6 @@
                     break;
             }
             break;
-<<<<<<< HEAD
-=======
         case SAI_API_ROUTE:
             switch (status)
             {
@@ -578,7 +576,6 @@
                     break;
             }
             break;
->>>>>>> 6cbf7a04
         default:
             switch (status)
             {
@@ -672,18 +669,6 @@
      *          in each orch.
      *       3. Take the type of sai api into consideration.
      */
-<<<<<<< HEAD
-    switch (status)
-    {
-        case SAI_STATUS_SUCCESS:
-            SWSS_LOG_WARN("SAI_STATUS_SUCCESS is not expected in handleSaiRemoveStatus");
-            return task_success;
-        default:
-            SWSS_LOG_ERROR("Encountered failure in remove operation, exiting orchagent, SAI API: %s, status: %s",
-                        sai_serialize_api(api).c_str(), sai_serialize_status(status).c_str());
-            handleSaiFailure(true);
-            break;
-=======
     switch (api)
     {
         case SAI_API_ROUTE:
@@ -733,7 +718,6 @@
                     handleSaiFailure(true);
                     break;
             }
->>>>>>> 6cbf7a04
     }
     return task_need_retry;
 }
