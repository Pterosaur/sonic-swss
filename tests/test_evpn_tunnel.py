import json
import random
import pytest
from pprint import pprint
from evpn_tunnel import VxlanTunnel

class TestVxlanOrch(object):

    def get_vxlan_obj(self):
        return VxlanTunnel()

#    Test 1 - Create and Delete SIP Tunnel and Map entries
    def test_p2mp_tunnel(self, dvs, testlog):
        vxlan_obj = self.get_vxlan_obj()

        tunnel_name = 'tunnel_1'
        map_name = 'map_1000_100'
        map_name_1 = 'map_1001_101'
        map_name_2 = 'map_1002_102'

        vxlan_obj.fetch_exist_entries(dvs)

        vxlan_obj.create_vlan1(dvs,"Vlan100")
        vxlan_obj.create_vlan1(dvs,"Vlan101")
        vxlan_obj.create_vlan1(dvs,"Vlan102")
        vxlan_obj.create_vxlan_tunnel(dvs, tunnel_name, '6.6.6.6')
        vxlan_obj.create_vxlan_tunnel_map(dvs, tunnel_name, map_name, '1000', 'Vlan100')
        vxlan_obj.create_vxlan_tunnel_map(dvs, tunnel_name, map_name_1, '1001', 'Vlan101')
        vxlan_obj.create_vxlan_tunnel_map(dvs, tunnel_name, map_name_2, '1002', 'Vlan102')

        vlanlist = ['100', '101', '102']
        vnilist = ['1000', '1001', '1002']

        print("Testing SIP Tunnel Creation")
        vxlan_obj.check_vxlan_sip_tunnel(dvs, tunnel_name, '6.6.6.6', vlanlist, vnilist)

        print("Testing Tunnel Map Entry")
        vxlan_obj.check_vxlan_tunnel_map_entry(dvs, tunnel_name, vlanlist, vnilist)

        print("Testing Tunnel Map entry removal")
        vxlan_obj.remove_vxlan_tunnel_map(dvs, tunnel_name, map_name, '1000', 'Vlan100')
        vxlan_obj.remove_vxlan_tunnel_map(dvs, tunnel_name, map_name_1, '1001', 'Vlan101')
        vxlan_obj.remove_vxlan_tunnel_map(dvs, tunnel_name, map_name_2, '1002', 'Vlan102')
        vxlan_obj.check_vxlan_tunnel_map_entry_delete(dvs, tunnel_name, vlanlist, vnilist)

        print("Testing SIP Tunnel Deletion")
        vxlan_obj.remove_vxlan_tunnel(dvs, tunnel_name)
        vxlan_obj.check_vxlan_sip_tunnel_delete(dvs, tunnel_name, '6.6.6.6')

#    Test 2 - DIP Tunnel Tests
    def test_p2p_tunnel(self, dvs, testlog):
        vxlan_obj = self.get_vxlan_obj()

        tunnel_name = 'tunnel_2'
        map_name = 'map_1000_100'
        map_name_1 = 'map_1001_101'
        map_name_2 = 'map_1002_102'
        vlanlist = ['100', '101', '102']
        vnilist = ['1000', '1001', '1002']

        vxlan_obj.fetch_exist_entries(dvs)
        vxlan_obj.create_vlan1(dvs,"Vlan100")
        vxlan_obj.create_vlan1(dvs,"Vlan101")
        vxlan_obj.create_vlan1(dvs,"Vlan102")
        vxlan_obj.create_vxlan_tunnel(dvs, tunnel_name, '6.6.6.6')
        vxlan_obj.create_vxlan_tunnel_map(dvs, tunnel_name, map_name, '1000', 'Vlan100')
        vxlan_obj.create_vxlan_tunnel_map(dvs, tunnel_name, map_name_1, '1001', 'Vlan101')
        vxlan_obj.create_vxlan_tunnel_map(dvs, tunnel_name, map_name_2, '1002', 'Vlan102')

        vxlan_obj.check_vxlan_sip_tunnel(dvs, tunnel_name, '6.6.6.6', vlanlist, vnilist)
        vxlan_obj.check_vxlan_tunnel_map_entry(dvs, tunnel_name, vlanlist, vnilist)

        vxlan_obj.create_evpn_nvo(dvs, 'nvo1', tunnel_name)
        vxlan_obj.create_evpn_remote_vni(dvs, 'Vlan100', '7.7.7.7', '1000')

        print("Testing DIP tunnel creation")
        vxlan_obj.check_vxlan_dip_tunnel(dvs, tunnel_name, '6.6.6.6', '7.7.7.7')
        print("Testing VLAN 100 extension")
        vxlan_obj.check_vlan_extension(dvs, '100', '7.7.7.7')

        vxlan_obj.create_evpn_remote_vni(dvs, 'Vlan101', '7.7.7.7', '1001')
        vxlan_obj.create_evpn_remote_vni(dvs, 'Vlan102', '7.7.7.7', '1002')

        print("Testing DIP tunnel not created again")
        vxlan_obj.check_vxlan_dip_tunnel(dvs, tunnel_name, '6.6.6.6', '7.7.7.7')

        print("Testing VLAN 101 extension")
        vxlan_obj.check_vlan_extension(dvs, '101', '7.7.7.7')

        print("Testing VLAN 102 extension")
        vxlan_obj.check_vlan_extension(dvs, '102', '7.7.7.7')

        print("Testing another DIP tunnel to 8.8.8.8")
        vxlan_obj.create_evpn_remote_vni(dvs, 'Vlan100', '8.8.8.8', '1000')
        print("Testing DIP tunnel creation to 8.8.8.8")
        vxlan_obj.check_vxlan_dip_tunnel(dvs, tunnel_name, '6.6.6.6', '8.8.8.8')
        print("Testing VLAN 100 extension to 8.8.8.8 and 7.7.7.7")
        vxlan_obj.check_vlan_extension(dvs, '100', '8.8.8.8')
        vxlan_obj.check_vlan_extension(dvs, '100', '7.7.7.7')

        print("Testing Vlan Extension removal")
        vxlan_obj.remove_evpn_remote_vni(dvs, 'Vlan100', '7.7.7.7')
        vxlan_obj.remove_evpn_remote_vni(dvs, 'Vlan101', '7.7.7.7')
        vxlan_obj.check_vlan_extension_delete(dvs, '100', '7.7.7.7')
        vxlan_obj.check_vlan_extension_delete(dvs, '101', '7.7.7.7')
        print("Testing DIP tunnel not deleted")
        vxlan_obj.check_vxlan_dip_tunnel(dvs, tunnel_name, '6.6.6.6', '7.7.7.7')

        print("Testing Last Vlan removal and DIP tunnel delete")
        vxlan_obj.remove_evpn_remote_vni(dvs, 'Vlan102', '7.7.7.7')
        vxlan_obj.check_vlan_extension_delete(dvs, '102', '7.7.7.7')
        vxlan_obj.check_vxlan_dip_tunnel_delete(dvs, '7.7.7.7')

        print("Testing Last Vlan removal and DIP tunnel delete for 8.8.8.8")
        vxlan_obj.remove_evpn_remote_vni(dvs, 'Vlan100', '8.8.8.8')
        vxlan_obj.check_vlan_extension_delete(dvs, '100', '8.8.8.8')
        vxlan_obj.check_vxlan_dip_tunnel_delete(dvs, '8.8.8.8')

        vxlan_obj.remove_vxlan_tunnel_map(dvs, tunnel_name, map_name, '1000', 'Vlan100')
        vxlan_obj.remove_vxlan_tunnel_map(dvs, tunnel_name, map_name_1, '1001', 'Vlan101')
        vxlan_obj.remove_vxlan_tunnel_map(dvs, tunnel_name, map_name_2, '1002', 'Vlan102')
        vxlan_obj.check_vxlan_tunnel_map_entry_delete(dvs, tunnel_name, vlanlist, vnilist)

        print("Testing SIP Tunnel Deletion")
        vxlan_obj.remove_evpn_nvo(dvs, 'nvo1')
        vxlan_obj.remove_vxlan_tunnel(dvs, tunnel_name)
        vxlan_obj.check_vxlan_sip_tunnel_delete(dvs, tunnel_name, '6.6.6.6')


#    Test 3 - Create and Delete SIP Tunnel and Map entries
    def test_p2mp_tunnel_with_dip(self, dvs, testlog):
        vxlan_obj = self.get_vxlan_obj()

        tunnel_name = 'tunnel_2'
        map_name = 'map_1000_100'
        map_name_1 = 'map_1001_101'
        map_name_2 = 'map_1002_102'

        vxlan_obj.fetch_exist_entries(dvs)

        vxlan_obj.create_vlan1(dvs,"Vlan100")
        vxlan_obj.create_vlan1(dvs,"Vlan101")
        vxlan_obj.create_vlan1(dvs,"Vlan102")
        vxlan_obj.create_vxlan_tunnel(dvs, tunnel_name, '6.6.6.6', '2.2.2.2', False)
        vxlan_obj.create_vxlan_tunnel_map(dvs, tunnel_name, map_name, '1000', 'Vlan100')
        vxlan_obj.create_vxlan_tunnel_map(dvs, tunnel_name, map_name_1, '1001', 'Vlan101')
        vxlan_obj.create_vxlan_tunnel_map(dvs, tunnel_name, map_name_2, '1002', 'Vlan102')

        vlanlist = ['100', '101', '102']
        vnilist = ['1000', '1001', '1002']

        print("Testing SIP Tunnel Creation")
        vxlan_obj.check_vxlan_sip_tunnel(dvs, tunnel_name, '6.6.6.6', vlanlist, vnilist, '2.2.2.2', False)

        print("Testing Tunnel Map Entry")
        vxlan_obj.check_vxlan_tunnel_map_entry(dvs, tunnel_name, vlanlist, vnilist)

        print("Testing Tunnel Map entry removal")
        vxlan_obj.remove_vxlan_tunnel_map(dvs, tunnel_name, map_name, '1000', 'Vlan100')
        vxlan_obj.remove_vxlan_tunnel_map(dvs, tunnel_name, map_name_1, '1001', 'Vlan101')
        vxlan_obj.remove_vxlan_tunnel_map(dvs, tunnel_name, map_name_2, '1002', 'Vlan102')
        vxlan_obj.check_vxlan_tunnel_map_entry_delete(dvs, tunnel_name, vlanlist, vnilist)

        print("Testing SIP Tunnel Deletion")
        vxlan_obj.remove_vxlan_tunnel(dvs, tunnel_name)
        vxlan_obj.check_vxlan_sip_tunnel_delete(dvs, tunnel_name, '6.6.6.6')
<<<<<<< HEAD
=======
        vxlan_obj.remove_vlan(dvs, "100")
        vxlan_obj.remove_vlan(dvs, "101")
        vxlan_obj.remove_vlan(dvs, "102")
>>>>>>> 6cbf7a04

    def test_delayed_vlan_vni_map(self, dvs, testlog):
        vxlan_obj = self.get_vxlan_obj()

        tunnel_name = 'tunnel_2'
        map_name = 'map_1000_100'
        map_name_1 = 'map_1001_101'
        vlanlist = ['100']
        vnilist = ['1000']

        vxlan_obj.fetch_exist_entries(dvs)
        vxlan_obj.create_vlan1(dvs,"Vlan100")
        vxlan_obj.create_vlan1(dvs,"Vlan101")

        vxlan_obj.create_vxlan_tunnel(dvs, tunnel_name, '6.6.6.6')
        vxlan_obj.create_vxlan_tunnel_map(dvs, tunnel_name, map_name, '1000', 'Vlan100')

        vxlan_obj.check_vxlan_sip_tunnel(dvs, tunnel_name, '6.6.6.6', vlanlist, vnilist, tunnel_map_entry_count = 1)
        vxlan_obj.check_vxlan_tunnel_map_entry(dvs, tunnel_name, vlanlist, vnilist)

        vxlan_obj.create_evpn_nvo(dvs, 'nvo1', tunnel_name)

        vxlan_obj.create_evpn_remote_vni(dvs, 'Vlan101', '7.7.7.7', '1001')
        vxlan_obj.check_vxlan_dip_tunnel_not_created(dvs, tunnel_name, '6.6.6.6', '7.7.7.7')
        vxlan_obj.create_vxlan_tunnel_map(dvs, tunnel_name, map_name_1, '1001', 'Vlan101')

        print("Testing VLAN 101 extension")
        vxlan_obj.check_vxlan_dip_tunnel(dvs, tunnel_name, '6.6.6.6', '7.7.7.7')
        vxlan_obj.check_vlan_extension(dvs, '101', '7.7.7.7')

        print("Testing Vlan Extension removal")
        vxlan_obj.remove_evpn_remote_vni(dvs, 'Vlan101', '7.7.7.7')
        vxlan_obj.check_vlan_extension_delete(dvs, '101', '7.7.7.7')
        vxlan_obj.check_vxlan_dip_tunnel_delete(dvs, '7.7.7.7')

        vxlan_obj.remove_vxlan_tunnel_map(dvs, tunnel_name, map_name, '1000', 'Vlan100')
        vxlan_obj.remove_vxlan_tunnel_map(dvs, tunnel_name, map_name_1, '1001', 'Vlan101')
        vxlan_obj.check_vxlan_tunnel_map_entry_delete(dvs, tunnel_name, vlanlist, vnilist)

        print("Testing SIP Tunnel Deletion")
        vxlan_obj.remove_evpn_nvo(dvs, 'nvo1')
        vxlan_obj.remove_vxlan_tunnel(dvs, tunnel_name)
<<<<<<< HEAD
=======
        vxlan_obj.check_vxlan_sip_tunnel_delete(dvs, tunnel_name, '6.6.6.6')
        vxlan_obj.remove_vlan(dvs, "100")
        vxlan_obj.remove_vlan(dvs, "101")

    def test_invalid_vlan_extension(self, dvs, testlog):
        vxlan_obj = self.get_vxlan_obj()

        tunnel_name = 'tunnel_2'
        map_name = 'map_1000_100'
        map_name_1 = 'map_1001_101'
        vlanlist = ['100']
        vnilist = ['1000']

        vxlan_obj.fetch_exist_entries(dvs)
        vxlan_obj.create_vlan1(dvs,"Vlan100")

        vxlan_obj.create_vxlan_tunnel(dvs, tunnel_name, '6.6.6.6')
        vxlan_obj.create_vxlan_tunnel_map(dvs, tunnel_name, map_name, '1000', 'Vlan100')

        vxlan_obj.check_vxlan_sip_tunnel(dvs, tunnel_name, '6.6.6.6', vlanlist, vnilist, tunnel_map_entry_count = 1)
        vxlan_obj.check_vxlan_tunnel_map_entry(dvs, tunnel_name, vlanlist, vnilist)

        vxlan_obj.create_evpn_nvo(dvs, 'nvo1', tunnel_name)

        vxlan_obj.create_vrf(dvs, "Vrf-RED")
        vxlan_obj.create_vxlan_vrf_tunnel_map(dvs, 'Vrf-RED', '1000')

        vxlan_obj.create_evpn_remote_vni(dvs, 'Vlan100', '7.7.7.7', '1000')
        vxlan_obj.check_vlan_extension_not_created(dvs, '100', '7.7.7.7')

        vxlan_obj.remove_vxlan_vrf_tunnel_map(dvs, 'Vrf-RED')
        vxlan_obj.remove_vrf(dvs, "Vrf-RED")
        vxlan_obj.check_vxlan_dip_tunnel(dvs, tunnel_name, '6.6.6.6', '7.7.7.7')
        print("Testing VLAN 100 extension")
        vxlan_obj.check_vlan_extension(dvs, '100', '7.7.7.7')

        print("Testing Vlan Extension removal")
        vxlan_obj.remove_evpn_remote_vni(dvs, 'Vlan100', '7.7.7.7')
        vxlan_obj.check_vlan_extension_delete(dvs, '100', '7.7.7.7')

        vxlan_obj.remove_vxlan_tunnel_map(dvs, tunnel_name, map_name, '1000', 'Vlan100')
        vxlan_obj.check_vxlan_tunnel_map_entry_delete(dvs, tunnel_name, vlanlist, vnilist)

        print("Testing SIP Tunnel Deletion")
        vxlan_obj.remove_evpn_nvo(dvs, 'nvo1')
        vxlan_obj.remove_vxlan_tunnel(dvs, tunnel_name)
>>>>>>> 6cbf7a04
        vxlan_obj.check_vxlan_sip_tunnel_delete(dvs, tunnel_name, '6.6.6.6')<|MERGE_RESOLUTION|>--- conflicted
+++ resolved
@@ -164,12 +164,9 @@
         print("Testing SIP Tunnel Deletion")
         vxlan_obj.remove_vxlan_tunnel(dvs, tunnel_name)
         vxlan_obj.check_vxlan_sip_tunnel_delete(dvs, tunnel_name, '6.6.6.6')
-<<<<<<< HEAD
-=======
         vxlan_obj.remove_vlan(dvs, "100")
         vxlan_obj.remove_vlan(dvs, "101")
         vxlan_obj.remove_vlan(dvs, "102")
->>>>>>> 6cbf7a04
 
     def test_delayed_vlan_vni_map(self, dvs, testlog):
         vxlan_obj = self.get_vxlan_obj()
@@ -212,8 +209,6 @@
         print("Testing SIP Tunnel Deletion")
         vxlan_obj.remove_evpn_nvo(dvs, 'nvo1')
         vxlan_obj.remove_vxlan_tunnel(dvs, tunnel_name)
-<<<<<<< HEAD
-=======
         vxlan_obj.check_vxlan_sip_tunnel_delete(dvs, tunnel_name, '6.6.6.6')
         vxlan_obj.remove_vlan(dvs, "100")
         vxlan_obj.remove_vlan(dvs, "101")
@@ -260,5 +255,4 @@
         print("Testing SIP Tunnel Deletion")
         vxlan_obj.remove_evpn_nvo(dvs, 'nvo1')
         vxlan_obj.remove_vxlan_tunnel(dvs, tunnel_name)
->>>>>>> 6cbf7a04
         vxlan_obj.check_vxlan_sip_tunnel_delete(dvs, tunnel_name, '6.6.6.6')