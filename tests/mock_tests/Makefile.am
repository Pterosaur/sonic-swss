--- conflicted
+++ resolved
@@ -65,11 +65,8 @@
                 $(top_srcdir)/orchagent/sfloworch.cpp \
                 $(top_srcdir)/orchagent/debugcounterorch.cpp \
                 $(top_srcdir)/orchagent/natorch.cpp \
-<<<<<<< HEAD
+                $(top_srcdir)/orchagent/muxorch.cpp \
                 $(top_srcdir)/orchagent/macsecorch.cpp
-=======
-                $(top_srcdir)/orchagent/muxorch.cpp
->>>>>>> 4cf6617f
 
 tests_SOURCES += $(FLEX_CTR_DIR)/flex_counter_manager.cpp $(FLEX_CTR_DIR)/flex_counter_stat_manager.cpp
 tests_SOURCES += $(DEBUG_CTR_DIR)/debug_counter.cpp $(DEBUG_CTR_DIR)/drop_counter.cpp
